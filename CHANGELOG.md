# Installation & Update

To install or update CocoaPods see this [guide](https://guides.cocoapods.org/using/index.html).

To install release candidates run `[sudo] gem install cocoapods --pre`

## Master

##### Enhancements

* None.  

##### Bug Fixes

* Update ruby-macho to 4.1.0 to address new mergable libraries not beind detected correctly.  
    [Parsa Nasirimehr](https://github.com/TheRogue76)
    [#12691](https://github.com/CocoaPods/CocoaPods/pull/12691)


## 1.16.2 (2024-10-31)

##### Enhancements

* None.  

##### Bug Fixes

* Bump min xcodeproj to 1.27.0 to include revert of breaking build setting changes.  
  [Eric Amorde](https://github.com/amorde)
  [#12675](https://github.com/CocoaPods/CocoaPods/pull/12675)


## 1.16.1 (2024-10-29)

##### Enhancements

* None.  

##### Bug Fixes

* Fix an issue breaking `pod lib lint` / `pod spec lint` due to new `ENABLE_USER_SCRIPT_SANDBOXING` setting.  
  [Eric Amorde](https://github.com/amorde)
  [#12664](https://github.com/CocoaPods/CocoaPods/issues/12664)


## 1.16.0 (2024-10-29)

##### Enhancements

* Add Support for Xcode 14.3's ENABLE_MODULE_VERIFIER.  
  [sharplet](https://github.com/sharplet)
  [#12390](https://github.com/CocoaPods/CocoaPods/pull/12390)

* Xcode 16 support.
  * Bump minimum `xcodeproj` to `1.26.0`
  * Update project generator to set `GENERATE_INFOPLIST_FILE = NO` on pod targets
  * Update project generator to set `ENABLE_USER_SCRIPT_SANDBOXING = NO` = NO` on pod targets to fix build failures with vendored frameworks.  
  * Update project generator to set `SWIFT_INSTALL_OBJC_HEADER = YES` on pod targets to enable consuming Swift pods from Objective-C.

[Eric Amorde](https://github.com/amorde)
[#12656](https://github.com/CocoaPods/CocoaPods/pull/12656)

##### Bug Fixes

* Fix pod install issue when git's `core.fsmonitor` feature is enabled (again)  
  [Justin Martin](https://github.com/justinseanmartin)
  [#12349](https://github.com/CocoaPods/CocoaPods/issues/12349)


## 1.15.2 (2024-02-06)

##### Enhancements

* None.  

##### Bug Fixes

* Revert #12154, #12165, and #12158 to fix regressions in 1.15.0 and 1.15.1.  
  [Paul Beusterien](https://github.com/paulb777)
  [#12226](https://github.com/CocoaPods/CocoaPods/issues/12226)

## 1.15.1 (2024-02-06)

##### Enhancements

* None.  

##### Bug Fixes

* Fix an issue when caching downloads of certain Pods.  
  [Eric Amorde](https://github.com/amorde)
  [#12226](https://github.com/CocoaPods/CocoaPods/issues/12226)


## 1.15.0 (2024-01-28)

##### Enhancements

* Optimize performance during uncached pod installation.  
  [Dimitris Koutsogiorgas](https://github.com/dnkoutso)
  [#12154](https://github.com/CocoaPods/CocoaPods/pull/12154)

##### Bug Fixes

* Fix pod install issue when git's `core.fsmonitor` feature is enabled  
  [Justin Martin](https://github.com/justinseanmartin)
  [#11640](https://github.com/CocoaPods/CocoaPods/issues/11640)

* Don't use the `remove_destination` parameter in FileUtils.cp_r  
  [Justin Martin](https://github.com/justinseanmartin)
  [#12165](https://github.com/CocoaPods/CocoaPods/pull/12165)

* Support `visionos` in `pod lib lint --platforms=` and use `xros` for `Fourflusher`  
  [MagnificentMiles](https://github.com/MagnificentMiles)
  [#12159](https://github.com/CocoaPods/CocoaPods/pull/12159)

## 1.14.3 (2023-11-19)

##### Enhancements

* None.  

##### Bug Fixes

* Revert minimum required Ruby version to 2.6 to support macOS system Ruby  
  [Eric Amorde](https://github.com/amorde)
  [#12122](https://github.com/CocoaPods/CocoaPods/issues/12122)

## 1.14.2 (2023-10-27)

##### Enhancements

* None.  

##### Bug Fixes

* None.  


## 1.14.1 (2023-10-26)

##### Enhancements

* None.  

##### Bug Fixes

* None.  


## 1.14.0 (2023-10-26)

##### Enhancements

* None.  

##### Bug Fixes

* Fix a crash when running with activesupport 7.1.0.  
  [MCanhisares](https://github.com/MCanhisares)
  [#12081](https://github.com/CocoaPods/CocoaPods/issues/12081)

* Fix another crash when running with activesupport 7.1.0.  
  [movila](https://github.com/movila)
  [#12089](https://github.com/CocoaPods/CocoaPods/issues/12089)

##### Other

* Drop support for `bazaar` SCM  


## 1.13.0 (2023-09-22)

##### Enhancements

* Add `visionOS` as a new platform.  
  [Gabriel Donadel](https://github.com/gabrieldonadel)
  [#11965](https://github.com/CocoaPods/CocoaPods/pull/11965)

* Extend `script_phase` DSL to support `always_out_of_date` attribute.  
  [Alvar Hansen](https://github.com/alvarhansen)
  [#12055](https://github.com/CocoaPods/CocoaPods/pull/12055)

##### Bug Fixes

* Use `safe_load` during custom YAML config loading.  
  [Dimitris Koutsogiorgas](https://github.com/dnkoutso)
  [#11974](https://github.com/CocoaPods/CocoaPods/pull/11974)

* Xcode 15 fix: Replace `DT_TOOLCHAIN_DIR` with `TOOLCHAIN_DIR` when generating script.  
  [Marcus Wu](https://github.com/marcuswu0814)
  [#12009](https://github.com/CocoaPods/CocoaPods/pull/12009)

## 1.12.1 (2023-04-18)

##### Enhancements

* None.  

##### Bug Fixes

* Xcode 14.3 fix: Pass the -f option when resolving the path to the symlinked source.  
  [Chris Vasselli](https://github.com/chrisvasselli)
  [#11828](https://github.com/CocoaPods/CocoaPods/pull/11828)
  [#11808](https://github.com/CocoaPods/CocoaPods/issues/11808)

* Fix typo in validation for `--validation-dir` help message  
  [Austin Evans](https://github.com/ajevans99)
  [#11857](https://github.com/CocoaPods/CocoaPods/issues/11857)

* Xcode 14.3 fix: `pod lib lint` warning generation from main.m.  
  [Paul Beusterien](https://github.com/paulb777)
  [#11846](https://github.com/CocoaPods/CocoaPods/issues/11846)

## 1.12.0 (2023-02-27)

##### Enhancements

* Add ability to specify the `validation-dir` during `lint`.  
  [Dimitris Koutsogiorgas](https://github.com/dnkoutso)
  [#11773](https://github.com/CocoaPods/CocoaPods/pull/11773)

* Correctly handle `.docc` documentation in source_files.  
  [haifengkao](https://github.com/haifengkao)
  [Dimitris Koutsogiorgas](https://github.com/dnkoutso)
  [#11438](https://github.com/CocoaPods/CocoaPods/pull/11438)
  [#10885](https://github.com/CocoaPods/CocoaPods/issues/10885)

* Re-use the same path lists for pods that share the same root.  
  [Dimitris Koutsogiorgas](https://github.com/dnkoutso)
  [#11417](https://github.com/CocoaPods/CocoaPods/pull/11417)

* Integrate `parallelizable` scheme DSL option.  
  [Dimitris Koutsogiorgas](https://github.com/dnkoutso)
  [#11399](https://github.com/CocoaPods/CocoaPods/pull/11399)

* Use `${DEVELOPMENT_LANGUAGE}` as the default `CFBundleDevelopmentRegion` value in any generated `Info.plist`.  
  [Dimitris Koutsogiorgas](https://github.com/dnkoutso)
  [#10950](https://github.com/CocoaPods/CocoaPods/pull/10950)

* Fix setting `LD_RUNTIME_SEARCH_PATHS` for aggregate targets that include dynamic xcframeworks.  
  [Dimitris Koutsogiorgas](https://github.com/dnkoutso)
  [#11158](https://github.com/CocoaPods/CocoaPods/pull/11158)

* Add method for formatting licenses for acknowledgements generation.  
  [Raihaan Shouhell](https://github.com/res0nance)
  [#10940](https://github.com/CocoaPods/CocoaPods/pull/10940)

* Add the ability to download pods in parallel  
  [Seth Friedman](https://github.com/sethfri)
  [#11232](https://github.com/CocoaPods/CocoaPods/pull/11232)

* Include subprojects in the plugin post-install hook context  
  [Eric Amorde](https://github.com/amorde)
  [#11224](https://github.com/CocoaPods/CocoaPods/pull/11224)

* Ensure the order of slices passed to the `install_xcframework` script (in the "Copy XCFrameworks" script build phase) is stable.  
  [Olivier Halligon](https://github.com/AliSoftware)
  [#11707](https://github.com/CocoaPods/CocoaPods/pull/11707)

##### Bug Fixes

<<<<<<< HEAD
* Fix incremental installation when a development pod is deleted.  
  [John Szumski](https://github.com/jszumski)
  [#11438](https://github.com/CocoaPods/CocoaPods/pull/11681)

* Clean sandbox when a pod switches from remote to local.  
  [Dimitris Koutsogiorgas](https://github.com/dnkoutso)
  [#11213](https://github.com/CocoaPods/CocoaPods/pull/11213)

* Run post install hooks when "skip Pods.xcodeproj generation" option is set  
  [Elton Gao](https://github.com/gyfelton)
  [#11073](https://github.com/CocoaPods/CocoaPods/pull/11073)

* Change minimal required version of ruby-macho to 2.3.0.  
  [xuzhongping](https://github.com/xuzhongping)
  [#10390](https://github.com/CocoaPods/CocoaPods/issues/10390)

* Add .gitignores to the banana and snake fixtures  
  [Seth Friedman](https://github.com/sethfri)
  [#11235](https://github.com/CocoaPods/CocoaPods/pull/11235)

* Fix publishing podspecs with watchOS support on Xcode 14  
  [Justin Martin](https://github.com/justinseanmartin)
  [#11660](https://github.com/CocoaPods/CocoaPods/pull/11660)

## 1.11.3 (2022-03-16)

##### Enhancements

* None.  
=======
* improve locked version conflict tip  
  [SolaWing](https://github.com/SolaWing)
  [#11030](https://github.com/CocoaPods/CocoaPods/pull/11030)
>>>>>>> 40b63067

##### Bug Fixes

* Fix script breaking when attempting to print a warning.  
  [Igor Makarov](https://github.com/igor-makarov)
  [#11251](https://github.com/CocoaPods/CocoaPods/issues/11251)

* Do not consider podspec_repo when analying sandbox for changes.  
  [Dimitris Koutsogiorgas](https://github.com/dnkoutso)
  [#10985](https://github.com/CocoaPods/CocoaPods/pull/10985)

* Rewrite XCFramework slice selection using plist metadata.  
  [Igor Makarov](https://github.com/igor-makarov)
  [#11229](https://github.com/CocoaPods/CocoaPods/pull/11229)

* Fix setting `LD_RUNTIME_SEARCH_PATHS` for aggregate targets that include dynamic xcframeworks.  
  [Dimitris Koutsogiorgas](https://github.com/dnkoutso)
  [#11158](https://github.com/CocoaPods/CocoaPods/pull/11158)

* Add catch for YAML syntax error to prevent crash in `cdn_url?` check.  
  [Kanstantsin Shautsou](https://github.com/KostyaSha)
  [#11010](https://github.com/CocoaPods/CocoaPods/issues/11010)

* Fix static Swift XCFramework import paths.  
  [Igor Makarov](https://github.com/igor-makarov)
  [#11058](https://github.com/CocoaPods/CocoaPods/issues/10058)
  [#11093](https://github.com/CocoaPods/CocoaPods/pull/11093)

## 1.11.2 (2021-09-13)

##### Enhancements

* None.  

##### Bug Fixes

* Do not validate modular header dependencies for pre-built Swift pods.  
  [Dimitris Koutsogiorgas](https://github.com/dnkoutso)
  [#10912](https://github.com/CocoaPods/CocoaPods/issues/10912)


## 1.11.1 (2021-09-12)

##### Enhancements

* None.  

##### Bug Fixes

* Handle spec repo urls with user info when determining if they are CDN.  
  [Dimitris Koutsogiorgas](https://github.com/dnkoutso)
  [#10941](https://github.com/CocoaPods/CocoaPods/issues/10941)

* Set `INFOPLIST_FILE` build setting to `$(SRCROOT)/App/App-Info.plist` during lint.  
  [Dimitris Koutsogiorgas](https://github.com/dnkoutso)
  [#10927](https://github.com/CocoaPods/CocoaPods/issues/10927)

* Set `PRODUCT_BUNDLE_IDENTIFIER` for generated app during lint.  
  [Dimitris Koutsogiorgas](https://github.com/dnkoutso)
  [#10933](https://github.com/CocoaPods/CocoaPods/issues/10933)


## 1.11.0 (2021-09-01)

##### Enhancements

* None.  

##### Bug Fixes

* None.  


## 1.11.0.rc.1 (2021-08-25)

##### Enhancements

* None.  

##### Bug Fixes

* Correctly process multiple `xcframeworks` a pod provides.  
  [Dimitris Koutsogiorgas](https://github.com/dnkoutso)
  [#10378](https://github.com/CocoaPods/CocoaPods/issues/10378)


## 1.11.0.beta.2 (2021-08-11)

##### Enhancements

* Integrate ODR categories into projects.  
  [Dimitris Koutsogiorgas](https://github.com/dnkoutso)
  [#10855](https://github.com/CocoaPods/CocoaPods/pull/10855)

##### Bug Fixes

* Pass correct paths for `select_slice` method.  
  [Dimitris Koutsogiorgas](https://github.com/dnkoutso)
  [#10430](https://github.com/CocoaPods/CocoaPods/issues/10430)


## 1.11.0.beta.1 (2021-08-09)

##### Enhancements

* Add support for integrating on demand resources.  
  [Dimitris Koutsogiorgas](https://github.com/dnkoutso)
  [JunyiXie](https://github.com/JunyiXie)
  [#9606](https://github.com/CocoaPods/CocoaPods/issues/9606)
  [#10845](https://github.com/CocoaPods/CocoaPods/pull/10845)

* Integrate `project_header_files` specified by specs.  
  [Dimitris Koutsogiorgas](https://github.com/dnkoutso)
  [#9820](https://github.com/CocoaPods/CocoaPods/issues/9820)

* Mark RealityComposer-projects (`.rcproject`) files defined in resources for compilation.  
  [Hendrik von Prince](https://github.com/parallaxe)
  [Dimitris Koutsogiorgas](https://github.com/dnkoutso)
  [#10793](https://github.com/CocoaPods/CocoaPods/pull/10793)

* Integrate test specs and app specs of pre-built pods.  
  [Dimitris Koutsogiorgas](https://github.com/dnkoutso)
  [#10795](https://github.com/CocoaPods/CocoaPods/pull/10795)

* Add support for `before_headers` and `after_headers` script phase DSL.  
  [Dimitris Koutsogiorgas](https://github.com/dnkoutso)
  [#10770](https://github.com/CocoaPods/CocoaPods/issues/10770)

* Fix touch on a missing directory for dSYM copy phase script.  
  [alvarollmenezes](https://github.com/alvarollmenezes)
  [Dimitris Koutsogiorgas](https://github.com/dnkoutso)
  [#10488](https://github.com/CocoaPods/CocoaPods/issues/10488)

* Check the podfile sources and plugin sources when printing warnings without explicitly using the master source.  
  [gonghonglou](https://github.com/gonghonglou)
  [#10764](https://github.com/CocoaPods/CocoaPods/pull/10764)

* Use relative paths in copy dsyms script.  
  [Mickey Knox](https://github.com/knox)
  [#10583](https://github.com/CocoaPods/CocoaPods/pull/10583)

* Use `OpenURI.open_uri` instead.  
  [Dimitris Koutsogiorgas](https://github.com/dnkoutso)
  [#10597](https://github.com/CocoaPods/CocoaPods/issues/10597)

* Set minimum supported Ruby version to 2.6.  
  [Igor Makarov](https://github.com/igor-makarov)
  [#10412](https://github.com/CocoaPods/CocoaPods/pull/10412)

* Improve compatibility with ActiveSupport 6  
  [Jun Jiang](https://github.com/jasl)
  [#10364](https://github.com/CocoaPods/CocoaPods/pull/10364)

* Add a `pre_integrate_hook` API  
  [dcvz](https://github.com/dcvz)
  [#9935](https://github.com/CocoaPods/CocoaPods/pull/9935)

* Rewrite the only place dependent on `typhoeus`.  
  [Jun Jiang](https://github.com/jasl), [Igor Makarov](https://github.com/igor-makarov)
  [#10346](https://github.com/CocoaPods/CocoaPods/pull/10346)

* Add a `--update-sources` option to `pod repo push` so one can ensure sources are up-to-date.  
  [Elton Gao](https://github.com/gyfelton)
  [Justin Martin](https://github.com/justinseanmartin)
  
* Installing a local (`:path`) pod that defines script phases will no longer
  produce warnings.  
  [Samuel Giddins](https://github.com/segiddins)

* Allow building app & test spec targets that depend on a library that uses
  Swift without requiring an empty Swift file be present.  
  [Samuel Giddins](https://github.com/segiddins)

* Add flag to ignore prerelease versions when reporting latest version for outdated pods.  
  [cltnschlosser](https://github.com/cltnschlosser)
  [#9916](https://github.com/CocoaPods/CocoaPods/pull/9916)

* Add possibility to skip modulemap generation  
  [till0xff](https://github.com/till0xff)
  [#10235](https://github.com/CocoaPods/CocoaPods/issues/10235)

* Add a `--version` option to `pod spec cat` and `pod spec which` for listing the podspec of a specific version  
  [pietbrauer](https://github.com/pietbrauer)
  [#10609](https://github.com/CocoaPods/CocoaPods/pull/10609)

##### Bug Fixes

* Fix resource variant groups in static frameworks  
  [Igor Makarov](https://github.com/igor-makarov)
  [#10834](https://github.com/CocoaPods/CocoaPods/pull/10834)
  [#10605](https://github.com/CocoaPods/CocoaPods/issues/10605)

* Fix adding embed frameworks script phase to unit test targets if xcframeworks are present.  
  [Dimitris Koutsogiorgas](https://github.com/dnkoutso)
  [#10652](https://github.com/CocoaPods/CocoaPods/issues/10652)

* Remove unused `install_xcframework_library` code.  
  [Gio Lodi](https://github.com/mokagio)
  [Dimitris Koutsogiorgas](https://github.com/dnkoutso)
  [#10831](https://github.com/CocoaPods/CocoaPods/pull/10831)

* Validate vendored library names after they have been expanded.  
  [Dimitris Koutsogiorgas](https://github.com/dnkoutso)
  [#10832](https://github.com/CocoaPods/CocoaPods/pull/10832)

* Place frameworks from xcframeworks into a unique folder name to avoid duplicate outputs.  
  [Dimitris Koutsogiorgas](https://github.com/dnkoutso)
  [#10106](https://github.com/CocoaPods/CocoaPods/issues/10106)

* Update pod in Pods folder when changing the pod from branch to version in Podfie.  
  [gonghonglou](https://github.com/gonghonglou)
  [#10825](https://github.com/CocoaPods/CocoaPods/pull/10825)

* Bump addressable dependency to 2.8.  
  [Dimitris Koutsogiorgas](https://github.com/dnkoutso)
  [#10802](https://github.com/CocoaPods/CocoaPods/issues/10802)

* Dedup bcsymbolmap paths found from multiple vendored frameworks.  
  [Dimitris Koutsogiorgas](https://github.com/dnkoutso)
  [#10373](https://github.com/CocoaPods/CocoaPods/issues/10373)

* Correctly filter dependencies for pod variants across different platforms.  
  [Dimitris Koutsogiorgas](https://github.com/dnkoutso)
  [#10777](https://github.com/CocoaPods/CocoaPods/issues/10777)

* Generate default `Info.plist` for consumer app during validation.  
  [Dimitris Koutsogiorgas](https://github.com/dnkoutso)
  [#8570](https://github.com/CocoaPods/CocoaPods/issues/8570)

* Fix lint subspec error when the name of subspec start with the pod name.  
  [XianpuMeng](https://github.com/XianpuMeng)
  [Dimitris Koutsogiorgas](https://github.com/dnkoutso)
  [#9906](https://github.com/CocoaPods/CocoaPods/issues/9906)

* Update `ruby-macho` gem version to support 1.x and 2.x.  
  [Eric Chamberlain](https://github.com/PeqNP)
  [Dimitris Koutsogiorgas](https://github.com/dnkoutso)
  [#10390](https://github.com/CocoaPods/CocoaPods/issues/10390)

* Respect `--configuration` option when analyzing via `pod lib lint --analyze`.  
  [Jenn Magder](https://github.com/jmagman)
  [#10476](https://github.com/CocoaPods/CocoaPods/issues/10476)

* Do not add dependencies to 'Link Binary With Libraries' phase.  
  [Dimitris Koutsogiorgas](https://github.com/dnkoutso)
  [#10133](https://github.com/CocoaPods/CocoaPods/pull/10133)

* Ensure cache integrity on concurrent installations.  
  [Erik Blomqvist](https://github.com/codiophile)
  [#10013](https://github.com/CocoaPods/CocoaPods/issues/10013)

* Force a clean install if installation options change.  
  [Sebastian Shanus](https://github.com/sebastianv1)
  [#10016](https://github.com/CocoaPods/CocoaPods/pull/10016)

* Correctly detect that a prebuilt pod uses Swift.  
  [Elton Gao](https://github.com/gyfelton)
  [Dimitris Koutsogiorgas](https://github.com/dnkoutso)
  [#8649](https://github.com/CocoaPods/CocoaPods/issues/8649)

* fix: ensure cached spec path uniq  
  [SolaWing](https://github.com/SolaWing)
  [#10231](https://github.com/CocoaPods/CocoaPods/issues/10231)
  
* Set `knownRegions` on generated projects with localized resources to prevent Xcode from re-saving projects to disk.  
  [Eric Amorde](https://github.com/amorde)
  [#10290](https://github.com/CocoaPods/CocoaPods/pull/10290)

* Serialize schemes that do not need to be rewritten by Xcode.  
  [Samuel Giddins](https://github.com/segiddins)


## 1.10.2 (2021-07-28)

##### Enhancements

* None.  

##### Bug Fixes

* Fix errors when archiving a Catalyst app which depends on a pod which uses `header_mappings_dir`.  
  [Thomas Goyne](https://github.com/tgoyne)
  [#10224](https://github.com/CocoaPods/CocoaPods/pull/10224)

* Fix missing `-ObjC` for static XCFrameworks - take 2  
  [Paul Beusterien](https://github.com/paulb777)
  [#10459](https://github.com/CocoaPods/CocoaPods/issuess/10459)

* Change URL validation failure to a note  
  [Paul Beusterien](https://github.com/paulb777)
  [#10291](https://github.com/CocoaPods/CocoaPods/issues/10291)


## 1.10.1 (2021-01-07)

##### Enhancements

* None.

##### Bug Fixes

* Fix library name in LD `-l` flags for XCFrameworks containing libraries  
  [Wes Campaigne](https://github.com/Westacular)
  [#10165](https://github.com/CocoaPods/CocoaPods/issues/10165)

* Fix file extension replacement for resource paths when using static frameworks.  
  [Dimitris Koutsogiorgas](https://github.com/dnkoutso)
  [#10206](https://github.com/CocoaPods/CocoaPods/issues/10206)

* Fix processing of xcassets resources when pod target is static framework  
  [Federico Trimboli](https://github.com/fedetrim)
  [#10175](https://github.com/CocoaPods/CocoaPods/pull/10175)
  [#10170](https://github.com/CocoaPods/CocoaPods/issues/10170)

* Fix missing `-ObjC` for static XCFrameworks  
  [Paul Beusterien](https://github.com/paulb777)
  [#10234](https://github.com/CocoaPods/CocoaPods/pull/10234)


## 1.10.0 (2020-10-20)

##### Enhancements

* None.  

##### Bug Fixes

* Generate the correct LD `-l` flags for XCFrameworks containing libraries  
  [Wes Campaigne](https://github.com/Westacular)
  [#10071](https://github.com/CocoaPods/CocoaPods/issues/10071)

* Add support for automatically embedding XCFramework debug symbols for XCFrameworks generated with Xcode 12  
  [johntmcintosh](https://github.com/johntmcintosh)
  [#10111](https://github.com/CocoaPods/CocoaPods/issues/10111)

## 1.10.0.rc.1 (2020-09-15)

##### Enhancements

* None.  

##### Bug Fixes

* Fix XCFramework slice selection  
  [lowip](https://github.com/lowip)
  [#10026](https://github.com/CocoaPods/CocoaPods/issues/10026)

* Honor test spec deployment target during validation.  
  [Dimitris Koutsogiorgas](https://github.com/dnkoutso)
  [#9999](https://github.com/CocoaPods/CocoaPods/pull/9999)

* Ensure that incremental installation is able to set target dependencies for a
  test spec that uses a custom `app_host_name` that is in a project that is not
  regenerated.  
  [Samuel Giddins](https://github.com/segiddins)


## 1.10.0.beta.2 (2020-08-12)

##### Enhancements

* None.  

##### Bug Fixes

* Ensure that static frameworks are not embedded  
  [Bernard Gatt](https://github.com/BernardGatt)
  [#9943](https://github.com/CocoaPods/CocoaPods/issues/9943)

* Ensure that the non-compilable resource skipping in static frameworks happens only for the pod itself  
  [Igor Makarov](https://github.com/igor-makarov)
  [#9922](https://github.com/CocoaPods/CocoaPods/pull/9922)
  [#9920](https://github.com/CocoaPods/CocoaPods/issues/9920)


## 1.10.0.beta.1 (2020-07-17)

##### Breaking

* Bump minimum Ruby version to 2.3.3 (included with macOS High Sierra)  
  [Eric Amorde](https://github.com/amorde)
  [#9821](https://github.com/CocoaPods/CocoaPods/issues/9821)

##### Enhancements

* Add the App Clip product symbol to the list of products that need embedding.  
  [Igor Makarov](https://github.com/igor-makarov)
  [#9882](https://github.com/CocoaPods/CocoaPods/pull/9882)

* Allow gem to run as root when passing argument flag `--allow-root`  
  [Sean Reinhardt](https://github.com/seanreinhardtapps)
  [#8929](https://github.com/CocoaPods/CocoaPods/issues/8929)
  
* Warn users to delete the master specs repo if its not explicitly used.  
  [Dimitris Koutsogiorgas](https://github.com/dnkoutso)
  [#9871](https://github.com/CocoaPods/CocoaPods/pull/9871)

* Use User Project's compatibilityVersion instead of objectVersion when
  deciding when to use xcfilelists.  
  [Sean Reinhardt](https://github.com/seanreinhardtapps)
  [#9140](https://github.com/CocoaPods/CocoaPods/issues/9140)
  
* add a `--configuration` option to `pod lib lint` and `pod spec lint`.  
  [Gereon Steffens](https://github.com/gereons)
  [#9686](https://github.com/CocoaPods/CocoaPods/issues/9686)

* Add a `post_integrate_hook` API  
  [lucasmpaim](https://github.com/lucasmpaim)
  [#7432](https://github.com/CocoaPods/CocoaPods/issues/7432)

* Set the `BUILD_LIBRARY_FOR_DISTRIBUTION` build setting if integrating with a target that has the setting set to `YES`.  
  [Juanjo López](https://github.com/juanjonol)
  [#9232](https://github.com/CocoaPods/CocoaPods/issues/9232)

* Option to lint a specified set of test_specs  
  [Paul Beusterien](https://github.com/paulb777)
  [#9392](https://github.com/CocoaPods/CocoaPods/pull/9392)

* Add `--use-static-frameworks` lint option  
  [Paul Beusterien](https://github.com/paulb777)
  [#9632](https://github.com/CocoaPods/CocoaPods/pull/9632)

* Exclude the local spec-repos directory from Time Machine Backups.  
  [Jakob Krigovsky](https://github.com/sonicdoe)
  [#8308](https://github.com/CocoaPods/CocoaPods/issues/8308)

##### Bug Fixes

* Override Xcode 12 default for erroring on quoted imports in umbrellas.  
  [Paul Beusterien](https://github.com/paulb777)
  [#9902](https://github.com/CocoaPods/CocoaPods/issues/9902)

* Remove bitcode symbol maps from embedded framework bundles  
  [Eric Amorde](https://github.com/amorde)
  [#9681](https://github.com/CocoaPods/CocoaPods/issues/9681)

* Prevent "source changed" message for every version change when using trunk source  
  [cltnschlosser](https://github.com/cltnschlosser)
  [#9865](https://github.com/CocoaPods/CocoaPods/issues/9865)

* When pod target is a static framework, save time by copying compiled resources  
  [Igor Makarov](https://github.com/igor-makarov)
  [#9441](https://github.com/CocoaPods/CocoaPods/pull/9441)

* Re-implement `bcsymbolmap` copying to avoid duplicate outputs.  
  [Dimitris Koutsogiorgas](https://github.com/dnkoutso)
  [mplorentz](https://github.com/mplorentz)
  [#9734](https://github.com/CocoaPods/CocoaPods/pull/9734)

* Fix Xcode 11 warning when setting Bundle Identifier in `info_plist`  
  [Sean Reinhardt](https://github.com/seanreinhardtapps)
  [#9536](https://github.com/CocoaPods/CocoaPods/issues/9536)

* Fix `incompatible encoding regexp match` for linting non-ascii pod name  
  [banjun](https://github.com/banjun)
  [#9765](https://github.com/CocoaPods/CocoaPods/issues/9765)
  [#9776](https://github.com/CocoaPods/CocoaPods/pull/9776)

* Fix crash when targets missing in Podfile  
  [Paul Beusterien](https://github.com/paulb777)
  [#9745](https://github.com/CocoaPods/CocoaPods/pull/9745)

* Fix adding developer library search paths during pod validation.  
  [Nick Entin](https://github.com/NickEntin)
  [#9736](https://github.com/CocoaPods/CocoaPods/pull/9736)

* Fix an issue that caused multiple xcframework scripts to produce the same output files  
  [Eric Amorde](https://github.com/amorde)
  [#9670](https://github.com/CocoaPods/CocoaPods/issues/9670)
  [#9720](https://github.com/CocoaPods/CocoaPods/pull/9720)

* Fix an issue preventing framework user targets with an xcframework dependency from building successfully  
  [Eric Amorde](https://github.com/amorde)
  [#9525](https://github.com/CocoaPods/CocoaPods/issues/9525)
  [#9720](https://github.com/CocoaPods/CocoaPods/pull/9720)

* Fix an issue preventing xcframeworks that wrapped static libraries from linking successfully  
  [Eric Amorde](https://github.com/amorde)
  [#9528](https://github.com/CocoaPods/CocoaPods/issues/9528)
  [#9720](https://github.com/CocoaPods/CocoaPods/pull/9720)

* Fix setting `swift_version` when deduplicate targets is turned off.  
  [Dimitris Koutsogiorgas](https://github.com/dnkoutso)
  [#9689](https://github.com/CocoaPods/CocoaPods/pull/9689)

* Honor prefix_header_file=false for subspecs  
  [Paul Beusterien](https://github.com/paulb777)
  [#9687](https://github.com/CocoaPods/CocoaPods/pull/9687)

* Do not clean user projects from sandbox.  
  [Dimitris Koutsogiorgas](https://github.com/dnkoutso)
  [#9683](https://github.com/CocoaPods/CocoaPods/pull/9683)

* Fix mapping of resource paths for app specs.  
  [Dimitris Koutsogiorgas](https://github.com/dnkoutso)
  [#9676](https://github.com/CocoaPods/CocoaPods/pull/9676)

* When preserving pod paths, preserve ALL the paths  
  [Igor Makarov](https://github.com/igor-makarov)
  [#9483](https://github.com/CocoaPods/CocoaPods/pull/9483)

* Re-implement `dSYM` copying and stripping to avoid duplicate outputs.  
  [Dimitris Koutsogiorgas](https://github.com/dnkoutso)
  [#9185](https://github.com/CocoaPods/CocoaPods/issues/9185)

* Add support for running tests through the scheme of the app spec host of a test spec    
  [Eric Amorde](https://github.com/amorde)
  [#9332](https://github.com/CocoaPods/CocoaPods/issues/9332)

* Fix an issue that prevented variables in test bundle scheme settings from expanding   
  [Eric Amorde](https://github.com/amorde)
  [#9539](https://github.com/CocoaPods/CocoaPods/pull/9539)

* Fix project path handling issue that caused cmake projects to be incorrect  
  [Paul Beusterien](https://github.com/paulb777)
  [Andrew](https://github.com/mad-rain)
  [#6268](https://github.com/CocoaPods/CocoaPods/pull/6268)

* Set `Missing Localizability` setting to `'YES'` to prevent warnings in Xcode 11  
  [Eric Amorde](https://github.com/amorde)
  [#9612](https://github.com/CocoaPods/CocoaPods/pull/9612)

* Don't crash on non UTF-8 error message  
  [Kenji KATO](https://github.com/katoken-0215)
  [#9706](https://github.com/CocoaPods/CocoaPods/pull/9706)

* Fix XCFramework slice selection when having more archs in slice than requested with $ARCHS  
  [jerbob92](https://github.com/jerbob92)
  [#9790](https://github.com/CocoaPods/CocoaPods/pull/9790)

* Don't add app spec dependencies to the parent library's target in Xcode,
  which was happening when the dependency's project was not being regenerated
  due to incremental installation.  
  [segiddins][https://github.com/segiddins]

* Add the trunk repo to the default `sources` for the `repo push` command  
  [Elf Sundae](https://github.com/ElfSundae)
  [#9840](https://github.com/CocoaPods/CocoaPods/pull/9840)

## 1.9.3 (2020-05-29)

##### Enhancements

* None.  

##### Bug Fixes

* None.  


## 1.9.2 (2020-05-22)

##### Enhancements

* None.  

##### Bug Fixes

* None.  


## 1.9.1 (2020-03-09)

##### Enhancements

##### Bug Fixes

* Apply correct `SYSTEM_FRAMEWORK_SEARCH_PATHS` for `XCTUnwrap` fix.  
  [Dimitris Koutsogiorgas](https://github.com/dnkoutso)
  [#9579](https://github.com/CocoaPods/CocoaPods/pull/9579)

* Fix an issue that caused a build failure with vendored XCFrameworks on macOS  
  [Eric Amorde](https://github.com/amorde)
  [#9572](https://github.com/CocoaPods/CocoaPods/issues/9572)

* Fix an issue that prevented the correct XCFramework slice from being selected for watchOS extensions  
  [Eric Amorde](https://github.com/amorde)
  [#9569](https://github.com/CocoaPods/CocoaPods/issues/9569)


## 1.9.0 (2020-02-25)

##### Enhancements

* None.  

##### Bug Fixes

* Also apply Xcode 11 `XCTUnwrap` fix to library and framework targets that weakly link `XCTest`.  
  [Dimitris Koutsogiorgas](https://github.com/dnkoutso)
  [#9518](https://github.com/CocoaPods/CocoaPods/pull/9518)

* Fix dSYM handling for XCFrameworks.  
  [Eric Amorde](https://github.com/amorde)
  [#9530](https://github.com/CocoaPods/CocoaPods/issues/9530)

## 1.9.0.beta.3 (2020-02-04)

##### Enhancements

* PathList optimizations related to file system reads.  
  [manuyavuz](https://github.com/manuyavuz)
  [#9428](https://github.com/CocoaPods/CocoaPods/pull/9428)

##### Bug Fixes

* Apply Xcode 11 `XCTUnwrap` fix to library and framework targets.  
  [Dimitris Koutsogiorgas](https://github.com/dnkoutso)
  [#9500](https://github.com/CocoaPods/CocoaPods/pull/9500)

* Fix resources script when building a project from a symlink.  
  [Dimitris Koutsogiorgas](https://github.com/dnkoutso)
  [#9423](https://github.com/CocoaPods/CocoaPods/issues/9423)

* Fix `pod install` crash on projects with atypical configuration names.  
  [Paul Beusterien](https://github.com/paulb777)
  [#9465](https://github.com/CocoaPods/CocoaPods/pull/9465)

* Fix an issue that caused iOS archives to be invalid when including a vendored XCFramework  
  [Eric Amorde](https://github.com/amorde)
  [#9458](https://github.com/CocoaPods/CocoaPods/issues/9458)

* Fix a bug where an incremental install missed library resources.  
  [Igor Makarov](https://github.com/igor-makarov)
  [#9431](https://github.com/CocoaPods/CocoaPods/pull/9431)

* Fix an issue that caused an incorrect warning to be emitted for CLI targets with static libraries  
  [Eric Amorde](https://github.com/amorde)
  [#9498](https://github.com/CocoaPods/CocoaPods/issues/9498)

## 1.9.0.beta.2 (2019-12-17)

##### Enhancements

* None.  

##### Bug Fixes

* Fix validator to properly integration project during `lint`.  
  [Dimitris Koutsogiorgas](https://github.com/dnkoutso)
  [#9416](https://github.com/CocoaPods/CocoaPods/pull/9416)

## 1.9.0.beta.1 (2019-12-16)

##### Enhancements

* Support for scheme code coverage.  
  [Dimitris Koutsogiorgas](https://github.com/dnkoutso)
  [#8921](https://github.com/CocoaPods/CocoaPods/issues/8921)

* Support Swift version variants.  
  [Dimitris Koutsogiorgas](https://github.com/dnkoutso)
  [#9230](https://github.com/CocoaPods/CocoaPods/pull/9230)

* Configure dependencies per configuration.  
  [Samuel Giddins](https://github.com/segiddins)
  [Dimitris Koutsogiorgas](https://github.com/dnkoutso)
  [#9149](https://github.com/CocoaPods/CocoaPods/pull/9149)

* Include Podfile Plugin changes for incremental installation.  
  [Sebastian Shanus](https://github.com/sebastianv1)
  [#9147](https://github.com/CocoaPods/CocoaPods/pull/9147)

* Integrate `use_frameworks!` linkage DSL.  
  [Dimitris Koutsogiorgas](https://github.com/dnkoutso)
  [#9099](https://github.com/CocoaPods/CocoaPods/issues/9099)

* Add support for integrating dependency file in user script phases.  
  [Dimitris Koutsogiorgas](https://github.com/dnkoutso)
  [#9082](https://github.com/CocoaPods/CocoaPods/issues/9082)
 
* Add support for XCFrameworks using the `vendored_frameworks` Podspec DSL.  
  [Eric Amorde](https://github.com/amorde)
  [#9148](https://github.com/CocoaPods/CocoaPods/issues/9148)

##### Bug Fixes

* Move `run_podfile_post_install_hooks` call to execute right before projects are saved.  
  [Yusuf Sobh](https://github.com/yusufoos)
  [#9379](https://github.com/CocoaPods/CocoaPods/issues/9379)

* Do not apply header mapping copy if the spec does not provide a header mappings dir.  
  [Dimitris Koutsogiorgas](https://github.com/dnkoutso)
  [#9308](https://github.com/CocoaPods/CocoaPods/issues/9308)

* Fix issue where workspace was missing user project references during incremental installation.  
  [Sebastian Shanus](https://github.com/sebastianv1)
  [#9237](https://github.com/CocoaPods/CocoaPods/issues/9237)

* Search in users xcconfig's for figuring out when to set `APPLICATION_EXTENSION_API_ONLY`.  
  [Dimitris Koutsogiorgas](https://github.com/dnkoutso)
  [#9233](https://github.com/CocoaPods/CocoaPods/issues/9233)

* Always generate a lockfile even if project integration is disabled.  
  [Dimitris Koutsogiorgas](https://github.com/dnkoutso)
  [#9288](https://github.com/CocoaPods/CocoaPods/issues/9288)

* Fix incremental installation with plugins that include arguments with different ordering.  
  [Dimitris Koutsogiorgas](https://github.com/dnkoutso)
  [#9170](https://github.com/CocoaPods/CocoaPods/pull/9170)

* Move custom `Copy Headers` script phase for header mappings before `Compile Sources`.  
  [Dimitris Koutsogiorgas](https://github.com/dnkoutso)
  [#9131](https://github.com/CocoaPods/CocoaPods/pull/9131)

* Don't create a conflicting `LaunchScreen.storyboard` when an app spec contains a file
  with that name in its `resources`.  
  [Samuel Giddins](https://github.com/segiddins)


## 1.8.4 (2019-10-16)

##### Enhancements

* None.  

##### Bug Fixes

* Do not crash if the repos dir is not setup.  
  [Dimitris Koutsogiorgas](https://github.com/dnkoutso)
  [#9216](https://github.com/CocoaPods/CocoaPods/issues/9216)

## 1.8.3 (2019-10-04)

##### Enhancements

* None.  

##### Bug Fixes

* Fix crash when running on mounted filesystems  
  [Paul Beusterien](https://github.com/paulb777)
  [#9200](https://github.com/CocoaPods/CocoaPods/pull/9200)


## 1.8.1 (2019-09-27)

##### Enhancements

* None.  

##### Bug Fixes

* None.  


## 1.8.0 (2019-09-23)

##### Enhancements

* None.  

##### Bug Fixes

* Include dependent vendored frameworks in linker flags  
  [Alex Coomans](https://github.com/drcapulet)
  [#9045](https://github.com/CocoaPods/CocoaPods/pull/9045)

* Correctly set deployment target for non library specs even if the root spec does not specify one.  
  [Dimitris Koutsogiorgas](https://github.com/dnkoutso)
  [#9153](https://github.com/CocoaPods/CocoaPods/pull/9153)

* Make `APPLICATION_EXTENSION_API_ONLY` build setting not break when performing a cached incremental install.  
  [Igor Makarov](https://github.com/igor-makarov)
  [#8967](https://github.com/CocoaPods/CocoaPods/issues/8967)
  [#9141](https://github.com/CocoaPods/CocoaPods/issues/9141)
  [#9142](https://github.com/CocoaPods/CocoaPods/pull/9142)

## 1.8.0.beta.2 (2019-08-27)

##### Enhancements

* None.  

##### Bug Fixes

* Do not verify deployment target version during resolution for non library specs.  
  [Dimitris Koutsogiorgas](https://github.com/dnkoutso)
  [#9105](https://github.com/CocoaPods/CocoaPods/issues/9105)

* Add `USE_RECURSIVE_SCRIPT_INPUTS_IN_SCRIPT_PHASES = YES` to all `.xcconfig`s  
  [Igor Makarov](https://github.com/igor-makarov)
  [#8073](https://github.com/CocoaPods/CocoaPods/issues/8073)
  [#9125](https://github.com/CocoaPods/CocoaPods/pull/9125)
  [cocoapods-integration-specs#248](https://github.com/CocoaPods/cocoapods-integration-specs/pull/248)

* Fix iOS app spec code signing.  
  [Dimitris Koutsogiorgas](https://github.com/dnkoutso)
  [#9110](https://github.com/CocoaPods/CocoaPods/issues/9110)

* Add Apple watch device family to resource bundles built for WatchOS  
  [Aaron McDaniel](https://github.com/Spilly)
  [#9075](https://github.com/CocoaPods/CocoaPods/issues/9075)

## 1.8.0.beta.1 (2019-08-05)

##### Enhancements

* Allow Algolia search for CDNSource  
  [Igor Makarov](https://github.com/igor-makarov)
  [#9015](https://github.com/CocoaPods/CocoaPods/issues/9015)
  [#9046](https://github.com/CocoaPods/CocoaPods/pull/9046)
  [Core#569](https://github.com/CocoaPods/Core/pull/569)

* Using `repo push` now pushes to the current repo branch (`HEAD`) instead of `master`  
  [Jhonatan Avalos](https://github.com/baguio)
  [#8630](https://github.com/CocoaPods/CocoaPods/pull/8630)  

* Add support for UI test specs with `test_type` value `:ui`  
  [Yavuz Nuzumlali](https://github.com/manuyavuz)
  [#9002](https://github.com/CocoaPods/CocoaPods/pull/9002)
  [Core#562](https://github.com/CocoaPods/Core/pull/562)

* Replace git-based `MasterSource` with CDN-based `TrunkSource`  
  [Igor Makarov](https://github.com/igor-makarov)
  [#8923](https://github.com/CocoaPods/CocoaPods/pull/8923)
  [Core#552](https://github.com/CocoaPods/Core/pull/552)

* Integrate a pod into a custom project name if specified.  
  [Dimitris Koutsogiorgas](https://github.com/dnkoutso) & [Sebastian Shanus](https://github.com/sebastianv1)
  [#8939](https://github.com/CocoaPods/CocoaPods/pull/8939)

* Performance optimization for large number of files related to cleaning sandbox directory during installation  
  [hovox](https://github.com/hovox)
  [#8797](https://github.com/CocoaPods/CocoaPods/issues/8797)

* Add support for Specification Info.plist DSL  
  [Eric Amorde](https://github.com/amorde)
  [#8753](https://github.com/CocoaPods/CocoaPods/issues/8753)
  [#3032](https://github.com/CocoaPods/CocoaPods/issues/3032)

* Fix target definition display name for inhibit warnings message.  
  [Dimitris Koutsogiorgas](https://github.com/dnkoutso)
  [#8935](https://github.com/CocoaPods/CocoaPods/pull/8935)

* Allow using an application defined by an app spec as the app host for a test spec.  
  [jkap](https://github.com/jkap)
  [Samuel Giddins](https://github.com/segiddins)
  [#8654](https://github.com/CocoaPods/CocoaPods/pull/8654)

* Speed up dependency resolution when there are many requirements for the same pod
  or many versions that do not satisfy the given requirements.  
  [Samuel Giddins](https://github.com/segiddins)

* Add support for pods in abstract-only targets to be installed.  
  [Samuel Giddins](https://github.com/segiddins)

* Emit a warning when attempting to integrate dynamic frameworks into command line tool targets  
  [Eric Amorde](https://github.com/amorde)
  [#6493](https://github.com/CocoaPods/CocoaPods/issues/6493)

* Always suggest `pod repo update` on dependency resolution conflict,
  unless repo update was specifically requested.
  [Artem Sheremet](https://github.com/dotdoom)
  [#8768](https://github.com/CocoaPods/CocoaPods/pull/8768)

* Set Default Module for Storyboards in resource bundle targets.  
  [James Treanor](https://github.com/jtreanor)
  [#8890](https://github.com/CocoaPods/CocoaPods/pull/8890)

* Print correct platform name when inferring target platform.  
  [Dimitris Koutsogiorgas](https://github.com/dnkoutso)
  [#8916](https://github.com/CocoaPods/CocoaPods/pull/8916)

* Do not re-write sandbox files if they have not changed.  
  [Dimitris Koutsogiorgas](https://github.com/dnkoutso)
  [#8983](https://github.com/CocoaPods/CocoaPods/pull/8983)

* Added option to skip Pods.xcodeproj generation  
  [Itay Brenner](https://github.com/itaybre)
  [8872](https://github.com/CocoaPods/CocoaPods/pull/8872)

##### Bug Fixes

* Update symlink script to prevent duplicate files  
  [Alex Coomans](https://github.com/drcapulet)
  [#9035](https://github.com/CocoaPods/CocoaPods/pull/9035)

* Use correct `header_mappings_dir` for subspecs  
  [Alex Coomans](https://github.com/drcapulet)
  [#9019](https://github.com/CocoaPods/CocoaPods/pull/9019)

* Make CDNSource show up in `pod repo env`  
  [Igor Makarov](https://github.com/igor-makarov)
  [#9016](https://github.com/CocoaPods/CocoaPods/pull/9016)

* Fix regenerating aggregate targets for incremental installation.  
  [Sebastian Shanus](https://github.com/sebastianv1)
  [#9009](https://github.com/CocoaPods/CocoaPods/pull/9009)

* Fix heuristic for determining whether the source URL to be added is CDN  
  [Igor Makarov](https://github.com/igor-makarov)
  [#9000](https://github.com/CocoaPods/CocoaPods/issues/9000)
  [#8999](https://github.com/CocoaPods/CocoaPods/issues/8999)

* Fix set `cache_root` from config file error  
  [tripleCC](https://github.com/tripleCC)
  [#8515](https://github.com/CocoaPods/CocoaPods/issues/8515)

* Set default build configurations for app / test specs when installing with
  `integrate_targets: false`, ensuring the `Embed Frameworks` and
  `Copy Resources` scripts will copy the necessary build artifacts.  
  [Samuel Giddins](https://github.com/segiddins)

* No longer show a warning when using an optional include (`#include?`) to
  include the Pods .xcconfig from the base .xcconfig file  
  [Rob Hudson](https://github.com/robtimp)

* Remove stale podspecs from 'Local Podspecs' when installing non-local counterparts.  
  [Pär Strindevall](https://github.com/parski)
  [Dimitris Koutsogiorgas](https://github.com/dnkoutso)
  [#8914](https://github.com/CocoaPods/CocoaPods/pull/8914)

* Fix inheriting search paths for test targets in `init` command.  
  [Dimitris Koutsogiorgas](https://github.com/dnkoutso)
  [#8868](https://github.com/CocoaPods/CocoaPods/issues/8868)

* Allow detecting `SWIFT_VERSION` build settings from user targets when some
  xcconfig files are missing.  
  [Samuel Giddins](https://github.com/segiddins)

* Only return library itself as a framework path for library specs.  
  [Dimitris Koutsogiorgas](https://github.com/dnkoutso)
  [#9029](https://github.com/CocoaPods/CocoaPods/pull/9029)
  
* Fix a bug that prevented dependencies in a plugin source from resolving  
  [Eric Amorde](https://github.com/amorde)
  [#8540](https://github.com/CocoaPods/CocoaPods/issues/8540)

* Store relative project and file paths in the incremental cache.  
  [Dimitris Koutsogiorgas](https://github.com/dnkoutso)
  [#9041](https://github.com/CocoaPods/CocoaPods/pull/9041)

* Use correct deployment target for test specs and app specs.  
  [Dimitris Koutsogiorgas](https://github.com/dnkoutso)
  [#9040](https://github.com/CocoaPods/CocoaPods/pull/9040)

* Allow overriding custom xcconfig entries set for compiling a library when
  specifying an app or test spec.  
  [Samuel Giddins](https://github.com/segiddins)

* Pass a non-browser user agent for social media validation  
  [Dov Frankel](https://github.com/abbeycode)
  [CocoaPods/Core#571](https://github.com/CocoaPods/Core/pull/571)
  [#9053](https://github.com/CocoaPods/Cocoapods/pull/9053)
  [#9049](https://github.com/CocoaPods/CocoaPods/issues/9049)

* Do not add CocoaPods script phases to targets that have no paths to embed.  
  [Dimitris Koutsogiorgas](https://github.com/dnkoutso)
  [#9069](https://github.com/CocoaPods/CocoaPods/pull/9069)


## 1.7.5 (2019-07-19)

##### Enhancements

* None.  

##### Bug Fixes

* Do not pass inhibit warnings compiler flags for Swift source files.  
  [Dimitris Koutsogiorgas](https://github.com/dnkoutso)
  [#9013](https://github.com/CocoaPods/CocoaPods/issues/9013)


## 1.7.4 (2019-07-09)

##### Enhancements

* None.  

##### Bug Fixes

* Handle scheme configuration for specs with unsupported platforms.  
  [Dimitris Koutsogiorgas](https://github.com/dnkoutso)
  [#8850](https://github.com/CocoaPods/CocoaPods/issues/8850)


## 1.7.3 (2019-06-28)

##### Enhancements

* None.  

##### Bug Fixes

* Honor the Swift version set by a dependency pod during lint.  
  [Dimitris Koutsogiorgas](https://github.com/dnkoutso)
  [#8940](https://github.com/CocoaPods/CocoaPods/issues/8940)


## 1.7.2 (2019-06-13)

##### Enhancements

* None.  

##### Bug Fixes

* Prevent crash when configuring schemes for subspecs.  
  [Dimitris Koutsogiorgas](https://github.com/dnkoutso)
  [#8880](https://github.com/CocoaPods/CocoaPods/issues/8880)

* Attempt to use Swift version for dependencies during lint.  
  [Dimitris Koutsogiorgas](https://github.com/dnkoutso)
  [#8764](https://github.com/CocoaPods/CocoaPods/issues/8764)


## 1.7.1 (2019-05-30)

##### Enhancements

* None.  

##### Bug Fixes

* Stabilize product reference UUIDs to fix Xcode crashing with incremental installation.  
  [Sebastian Shanus](https://github.com/sebastianv1)
  [#8845](https://github.com/CocoaPods/CocoaPods/pull/8845)

* Fix a 1.7.0 regression in header directory paths when using static libraries  
  [Eric Amorde](https://github.com/amorde)
  [#8836](https://github.com/CocoaPods/CocoaPods/issues/8836)


## 1.7.0 (2019-05-22)

##### Enhancements

* None.  

##### Bug Fixes

* Fix 1.7.0.rc.2 regression - Resources need to be added for test specs in library builds  
  [Paul Beusterien](https://github.com/paulb777)
  [#8812](https://github.com/CocoaPods/CocoaPods/pull/8812)

* Configure schemes regardless if they are being shared or not.  
  [Dimitris Koutsogiorgas](https://github.com/dnkoutso)
  [#8815](https://github.com/CocoaPods/CocoaPods/pull/8815)

* Update dSYM stripping string matcher for 64-bit only dSYMs.  
  [Dimitris Koutsogiorgas](https://github.com/dnkoutso)
  [#8827](https://github.com/CocoaPods/CocoaPods/issues/8827)


## 1.7.0.rc.2 (2019-05-15)

##### Enhancements

* None.  

##### Bug Fixes

* Don't add resources to a second test_spec pod target build phase  
  [Paul Beusterien](https://github.com/paulb777)
  [#8173](https://github.com/CocoaPods/CocoaPods/issues/8173)

* Fix 1.7.0.rc.1 static library regression for pods with `header_dir` attribute  
  [Paul Beusterien](https://github.com/paulb777)
  [#8765](https://github.com/CocoaPods/CocoaPods/issues/8765)

* Scope app spec dependent targets when no dedup'ing targets.  
  [Dimitris Koutsogiorgas](https://github.com/dnkoutso)
  [#8770](https://github.com/CocoaPods/CocoaPods/pull/8770)

* Fix embedding static frameworks in extensions while using `use_frameworks!`  
  [Martin Fiebig](https://github.com/mfiebig)
  [#8798](https://github.com/CocoaPods/CocoaPods/pull/8798)


## 1.7.0.rc.1 (2019-05-02)

##### Enhancements

* Replace Pods project `Dependencies` group with `Development Pods` and `Pods` groups.  
  [Sebastian Shanus](https://github.com/sebastianv1)
  [#8659](https://github.com/CocoaPods/CocoaPods/issues/8659)

* Add an error message for :podspec pods not matching the version in Pods and on disk  
  [orta](https://github.com/orta)
  [#8676](https://github.com/CocoaPods/CocoaPods/issues/8676)

##### Bug Fixes

* Allow insecure loads in requires_app_host's Info.plist  
  [Paul Beusterien](https://github.com/paulb777)
  [#8747](https://github.com/CocoaPods/CocoaPods/pull/8747)

* Fix a regression for static libraries with a custom module name  
  [Eric Amorde](https://github.com/amorde)
  [#8695](https://github.com/CocoaPods/CocoaPods/issues/8695)

* Fix target cache key SPECS key ordering.  
  [Sebastian Shanus](https://github.com/sebastianv1)
  [#8657](https://github.com/CocoaPods/CocoaPods/issues/8657)

* Fix regression not compiling xcdatamodeld files in static frameworks  
  [Paul Beusterien](https://github.com/paulb777)
  [#8702](https://github.com/CocoaPods/CocoaPods/issues/8702)

* Fix: AppIcon not found when executing `pod lib lint`  
  [Itay Brenner](https://github.com/itaybre)
  [#8648](https://github.com/CocoaPods/CocoaPods/issues/8648)


## 1.7.0.beta.3 (2019-03-28)

##### Enhancements

* Adds support for referring to other podspecs during validation  
  [Orta Therox](https://github.com/orta)
  [#8536](https://github.com/CocoaPods/CocoaPods/pull/8536)

##### Bug Fixes

* Deintegrate deleted targets even if `incremental_installation` is turned on.  
  [Dimitris Koutsogiorgas](https://github.com/dnkoutso) & [Doug Mead](https://github.com/dmead28)
  [#8638](https://github.com/CocoaPods/CocoaPods/pull/8638)

* Reduce the probability of multiple project UUID collisions.  
  [Sebastian Shanus](https://github.com/sebastianv1)
  [#8636](https://github.com/CocoaPods/CocoaPods/pull/8636)

* Resolved an issue that could cause spec repo updates to fail on CI servers.  
  [rpecka](https://github.com/rpecka)
  [#7317](https://github.com/CocoaPods/CocoaPods/issues/7317)


## 1.7.0.beta.2 (2019-03-08)

##### Enhancements

* Integrate `xcfilelist` input/output paths for script phases.  
  [Dimitris Koutsogiorgas](https://github.com/dnkoutso)
  [#8585](https://github.com/CocoaPods/CocoaPods/pull/8585)

##### Bug Fixes

* Do not warn of `.swift-version` file being deprecated if pod does not use Swift.  
  [Dimitris Koutsogiorgas](https://github.com/dnkoutso)
  [#8593](https://github.com/CocoaPods/CocoaPods/pull/8593)

* Generate sibling targets for incremental installation.  
  [Sebastian Shanus](https://github.com/sebastianv1) & [Igor Makarov](https://github.com/igor-makarov)
  [#8577](https://github.com/CocoaPods/CocoaPods/issues/8577)

* Validator should filter our app specs from subspec analysis.  
  [Dimitris Koutsogiorgas](https://github.com/dnkoutso)
  [#8592](https://github.com/CocoaPods/CocoaPods/pull/8592)

* Do not warn that `--swift-version` parameter is deprecated.  
  [Dimitris Koutsogiorgas](https://github.com/dnkoutso)
  [#8586](https://github.com/CocoaPods/CocoaPods/pull/8586)

* Include `bcsymbolmap` file output paths into script phase.  
  [Dimitris Koutsogiorgas](https://github.com/dnkoutso)
  [#8563](https://github.com/CocoaPods/CocoaPods/pull/8563)

* Copy `bcsymbolmap` files into correct destination to avoid invalid app archives  
  [florianbuerger](https://github.com/florianbuerger)
  [#8558](https://github.com/CocoaPods/CocoaPods/pull/8558)

* Fix: unset GIT_DIR and GIT_WORK_TREE for git operations  
  [tripleCC](https://github.com/tripleCC)
  [#7958](https://github.com/CocoaPods/CocoaPods/issues/7958)

* Fix crash when running `pod update` with `--sources` and `--project-directory`  
  [tripleCC](https://github.com/tripleCC)
  [#8565](https://github.com/CocoaPods/CocoaPods/issues/8565)

* Do not use spaces around variable assignment in generated embed framework script  
  [florianbuerger](https://github.com/florianbuerger)
  [#8548](https://github.com/CocoaPods/CocoaPods/pull/8548)

* Do not link specs into user targets that are only used by app specs.  
  [Samuel Giddins](https://github.com/segiddins)


## 1.7.0.beta.1 (2019-02-22)

##### Enhancements

* Copy `bcsymbolmap` files of a vendored framework.  
  [dacaiguoguogmail](https://github.com/dacaiguoguogmail)
  [#8461](https://github.com/CocoaPods/CocoaPods/issues/8461)

* Set the path of development pod groups to root directory of the Pod  
  [Eric Amorde](https://github.com/amorde)
  [#8445](https://github.com/CocoaPods/CocoaPods/pull/8445)
  [#8503](https://github.com/CocoaPods/CocoaPods/pull/8503)

* Incremental Pod Installation
  Enables only regenerating projects for pod targets that have changed since the previous installation. 
  This feature is gated by the `incremental_installation` option.  
  [Sebastian Shanus](https://github.com/sebastianv1)
  [#8319](https://github.com/CocoaPods/CocoaPods/issues/8319)

* Podfile: Add a CDNSource automatically if it's not present, just like git source.  
  Convenience for CDNSource when specified as `source 'https://cdn.jsdelivr.net/cocoa/'`.  
  If source doesn't exist, it will be created.  
  [igor-makarov](https://github.com/igor-makarov)
  [#8362](https://github.com/CocoaPods/CocoaPods/pull/8362)

* Scheme configuration support.  
  [Dimitris Koutsogiorgas](https://github.com/dnkoutso)
  [#7577](https://github.com/CocoaPods/CocoaPods/issues/7577)

* Add support for `.rb` extension for Podfiles  
  [Eric Amorde](https://github.com/amorde)
  [#8171](https://github.com/CocoaPods/CocoaPods/issues/8171)

* Add CDN repo Source to allow retrieving specs from a web URL.  
  [igor-makarov](https://github.com/igor-makarov)
  [#8268](https://github.com/CocoaPods/CocoaPods/issues/8268) (partial beta solution)

* Multi Pod Project Generation Support.  
  Support for splitting the pods project into a subproject per pod target, gated by the `generate_multiple_pod_projects` installation option.  
  [Sebastian Shanus](https://github.com/sebastianv1)
  [#8253](https://github.com/CocoaPods/CocoaPods/issues/8253)

* Don't add main for app specs.  
  [Derek Ostrander](https://github.com/dostrander)
  [#8235](https://github.com/CocoaPods/CocoaPods/pull/8235)

* Multiple Swift versions support  
  [Dimitris Koutsogiorgas](https://github.com/dnkoutso)
  [#8191](https://github.com/CocoaPods/CocoaPods/issues/8191)

* Adds app spec project integration.  
  [Derek Ostrander](https://github.com/dostrander)
  [#8158](https://github.com/CocoaPods/CocoaPods/pull/8158)

* Add documentation for the Podfile installation options  
  [Eric Amorde](https://github.com/amorde)
  [#8198](https://github.com/CocoaPods/CocoaPods/issues/8198)
  [guides.cocoapods.org #142](https://github.com/CocoaPods/guides.cocoapods.org/issues/142)

##### Bug Fixes

* Clean up old integrated framework references.  
  [Dimitris Koutsogiorgas](https://github.com/dnkouts)
  [#8296](https://github.com/CocoaPods/CocoaPods/issues/8296)

* Always update sources specified with the `:source` option when `--repo-update` is specified  
  [Eric Amorde](https://github.com/amorde)
  [#8421](https://github.com/CocoaPods/CocoaPods/issues/8421) 

* Set `showEnvVarsInLog` for script phases only when its disabled.  
  [Dimitris Koutsogiorgas](https://github.com/dnkoutso)
  [#8400](https://github.com/CocoaPods/CocoaPods/pull/8400)

* Fix error when execute pod list --update --verbose command  
  [tripleCC](https://github.com/tripleCC)
  [#8404](https://github.com/CocoaPods/CocoaPods/pull/8404)

* Remove `manifest` attribute from sandbox.  
  [Dimitris Koutsogiorgas](https://github.com/dnkoutso)
  [#8260](https://github.com/CocoaPods/CocoaPods/pull/8260)
  
* Don't have libraries build the app spec.  
  [Derek Ostrander](https://github.com/dostrander)
  [#8244](https://github.com/CocoaPods/CocoaPods/pull/8244)
  
* Fix HTTPs -> HTTPS in warning message  
  [CydeWeys](https://github.com/CydeWeys)
  [#8354](https://github.com/CocoaPods/CocoaPods/issues/8354)

* Add the `FRAMEWORK_SEARCH_PATHS` necessary to import `XCTest` when it is
  linked as a weak framework.  
  [Samuel Giddins](https://github.com/segiddins)

* Treat `USER_HEADER_SEARCH_PATHS` as a plural build setting.  
  [Samuel Giddins](https://github.com/segiddins)
  [#8451](https://github.com/CocoaPods/CocoaPods/issues/8451)

* Trying to add a spec repo with a `file://` URL on Ruby 2.6 won't fail with a
  a git unknown option error.  
  [Samuel Giddins](https://github.com/segiddins)

* Fixed test host delegate methods to not warn about unused arguments.  
  [Jacek Suliga](https://github.com/jmkk)
  [#8521](https://github.com/CocoaPods/CocoaPods/pull/8521)


## 1.6.2 (2019-05-15)

##### Enhancements

* None.  

##### Bug Fixes

* Ensure all embedded pod targets are copied over to the host target.  
  [Dimitris Koutsogiorgas](https://github.com/dnkoutso)
  [#8608](https://github.com/CocoaPods/CocoaPods/issues/8608)


## 1.6.1 (2019-02-21)

##### Enhancements

* Add `--analyze` option for the linters.  
  [Paul Beusterien](https://github.com/paulb777)
  [#8792](https://github.com/CocoaPods/CocoaPods/issues/8792)

##### Bug Fixes

* Properly link system frameworks and weak frameworks into dynamic framework targets.  
  [Dimitris Koutsogiorgas](https://github.com/dnkoutso)
  [#8493](https://github.com/CocoaPods/CocoaPods/issues/8493)


## 1.6.0 (2019-02-07)

##### Enhancements

* None.  

##### Bug Fixes

* None.  


## 1.6.0.rc.2 (2019-01-29)

##### Enhancements

* None. 

##### Bug Fixes

* Fix linking of vendored libraries and frameworks in pod targets  
  [Wes Campaigne](https://github.com/Westacular)
  [#8453](https://github.com/CocoaPods/CocoaPods/issues/8453)


## 1.6.0.rc.1 (2019-01-25)

##### Enhancements

* Generate Info.plist files for static frameworks  
  [Paul Beusterien](https://github.com/paulb777)
  [#8287](https://github.com/CocoaPods/CocoaPods/issues/8287)

##### Bug Fixes

* Do not force 64-bit architectures on Xcode 10  
  [Eric Amorde](https://github.com/amorde)
  [#8242](https://github.com/CocoaPods/CocoaPods/issues/8242)

* Fix running test specs that support iOS 8.  
  [Jeff Kelley](https://github.com/SlaunchaMan)
  [#8286](https://github.com/CocoaPods/CocoaPods/pull/8286)

* Remove linker flags that linked dynamic libraries & frameworks from the build
  settings for pod targets.  
  [Samuel Giddins](https://github.com/segiddins)
  [#8314](https://github.com/CocoaPods/CocoaPods/pull/8314)

## 1.6.0.beta.2 (2018-10-17)

##### Enhancements

* Remove contraction from docs to fix rendering on the website.  
  [stevemoser](https://github.com/stevemoser)
  [#8131](https://github.com/CocoaPods/CocoaPods/pull/8131)

* Provide an installation option to preserve folder structure  
  [dacaiguoguogmail](https://github.com/dacaiguoguogmail)
  [#8097](https://github.com/CocoaPods/CocoaPods/pull/8097)

* Nests test specs host apps inside that Pod's directory for cleaner project 
  navigators.  
  [Derek Ostrander](https://github.com/dostrander)
   
* mark_ruby_file_ref add indent width and tab width config  
  [dacaiguoguogmail](https://github.com/dacaiguoguogmail)

* Print an error that will show up in Xcode's issue navigator upon unexpected
  failures in the copy resources and embed frameworks script phases.  
  [Samuel Giddins](https://github.com/segiddins)
  
* Validate that all generated `PBXNativeTarget`s contain source files to build,
  so specs (including test specs) with no source files won't fail at runtime
  due to the lack of a generated executable.  
  [Samuel Giddins](https://github.com/segiddins)

* Print better promote message when unable to find a specification.  
  [Xinyu Zhao](https://github.com/X140Yu)
  [#8064](https://github.com/CocoaPods/CocoaPods/issues/8064)

* Silence warnings in headers for Pods with `inhibit_warnings => true`  
  [Guillaume Algis](https://github.com/guillaumealgis)
  [#6401](https://github.com/CocoaPods/CocoaPods/pull/6401)

* When resolving a locked dependency, source the spec from the locked
  specs repository.  
  [Samuel Giddins](https://github.com/segiddins)

* Slightly improve resolution speed for Podfiles that contain multiple targets
  with the same dependencies.  
  [Samuel Giddins](https://github.com/segiddins)
  
##### Bug Fixes

* Don't generate unencrypted source warnings for localhost.  
  [Paul Beusterien](https://github.com/paulb777)
  [#8156](https://github.com/CocoaPods/CocoaPods/issues/8156)

* Fix linting when armv7 is included but i386 isn't.  
  [Paul Beusterien](https://github.com/paulb777)
  [#8129](https://github.com/CocoaPods/CocoaPods/issues/8129)

* Provide an installation option to disable usage of input/output paths.  
  [Dimitris Koutsogiorgas](https://github.com/dnkoutso)
  [#8073](https://github.com/CocoaPods/CocoaPods/issues/8073)

* Scope prefix header setting to each test spec.  
  [Dimitris Koutsogiorgas](https://github.com/dnkoutso)
  [#8046](https://github.com/CocoaPods/CocoaPods/pull/8046)

* Don't add incomplete subspec subset targets for extensions.  
  [Paul Beusterien](https://github.com/paulb777)
  [#7850](https://github.com/CocoaPods/CocoaPods/issues/7850)

* Clear out `MACH_O_TYPE` for unit test bundles that use static frameworks.  
  [Dimitris Koutsogiorgas](https://github.com/dnkoutso)
  [#8031](https://github.com/CocoaPods/CocoaPods/issues/8031)

* Fix `weak_frameworks` missing regression.  
  [Dimitris Koutsogiorgas](https://github.com/dnkoutso)
  [#7872](https://github.com/CocoaPods/CocoaPods/issues/7872)

* Fix line spacing for Swift error message.  
  [Dimitris Koutsogiorgas](https://github.com/dnkoutso)
  [#8024](https://github.com/CocoaPods/CocoaPods/pull/8024)

* Improve validation for test_specs on specific platforms  
  [icecrystal23](https://github.com/icecrystal23)
  [#7009](https://github.com/CocoaPods/CocoaPods/issues/7009)

* Fix running `pod outdated` with externally-sourced pods.  
  [Samuel Giddins](https://github.com/segiddins)
  [#8025](https://github.com/CocoaPods/CocoaPods/issues/8025)

* Remove codesign suppression  
  [Jaehong Kang](https://github.com/sinoru)
  [#7606](https://github.com/CocoaPods/CocoaPods/issues/7606)


## 1.6.0.beta.1 (2018-08-16)

##### Enhancements

* Every test spec will have its own xctest bundle.  
  [Dimitris Koutsogiorgas](https://github.com/dnkoutso)
  [Jenn Kaplan](https://github.com/jkap)
  [#7908](https://github.com/CocoaPods/CocoaPods/pull/7908)

* Generate a separate app host per pod.  
  [Samuel Giddins](https://github.com/segiddins)
  [Dimitris Koutsogiorgas](https://github.com/dnkoutso)
  [#8005](https://github.com/CocoaPods/CocoaPods/pull/8005)

* Add default launch screen storyboard to test app hosts.  
  [Dimitris Koutsogiorgas](https://github.com/dnkoutso)
  [#7971](https://github.com/CocoaPods/CocoaPods/pull/7971)

* Always display downloader error message.  
  [Dimitris Koutsogiorgas](https://github.com/dnkoutso)
  [#7625](https://github.com/CocoaPods/CocoaPods/issues/7625)

* Warn instead of error when linting if `public_header_files` or
  `private_header_files` do not match any files.  
  [Eric Amorde](https://github.com/amorde)
  [#7427](https://github.com/CocoaPods/CocoaPods/issues/7427)

* Add `--platforms` parameter to `pod spec lint` and `pod lib lint` to specify
  which platforms to lint.  
  [Eric Amorde](https://github.com/amorde)
  [#7783](https://github.com/CocoaPods/CocoaPods/issues/7783)

* Warn if the `git://` protocol is used as the source of a pod.  
  [Dimitris Koutsogiorgas](https://github.com/dnkoutso)
  [#7705](https://github.com/CocoaPods/CocoaPods/issues/7705)

* Remove all xcode project state from target objects,
  improving project generation performance.  
  [Dimitris Koutsogiorgas](https://github.com/dnkoutso)
  [#7610](https://github.com/CocoaPods/CocoaPods/pull/7610)

* Improve performance of Pods project generation by skipping native targets
  for which dependent targets have already been added.
  [Jacek Suliga](https://github.com/jmkk)

* Refactor build settings generation to perform much better on large projects.  
  [Samuel Giddins](https://github.com/segiddins)

* Make sure the temporary directory used to download a pod is removed,
  even if an error is raised.  
  [augustorsouza](https://github.com/augustorsouza)

* Avoid unlocking sources on every `pod install` when there are no
  plugin post-install hooks for performance reasons.  
  [Samuel Giddins](https://github.com/segiddins)

* Change shell script relative paths to use `${PODS_ROOT}` instead of 
  `${SRCROOT}/Pods`.  
  [Whirlwind](https://github.com/Whirlwind)
  [#7878](https://github.com/CocoaPods/CocoaPods/pull/7878)

* Set the path of the Pods group in the user project.  
  [Whirlwind](https://github.com/Whirlwind)
  [#7886](https://github.com/CocoaPods/CocoaPods/pull/7886)
  [#6194](https://github.com/CocoaPods/CocoaPods/issues/6194)

* Add a `--deployment` flag to `pod install` that errors if there are any
  changes to the Podfile or Lockfile.  
  [Samuel Giddins](https://github.com/segiddins)
  
* Add `--use-modular-headers` flag to the `pod spec lint`, `pod lib lint`,
  and `pod repo push` commands.  
  [Eric Amorde](https://github.com/amorde)
  [#7683](https://github.com/CocoaPods/CocoaPods/issues/7683)

##### Bug Fixes

* Scope embedded pods to their host targets by their configuration.  
  [Dimitris Koutsogiorgas](https://github.com/dnkoutso)
  [#8011](https://github.com/CocoaPods/CocoaPods/issues/8011)

* Set the `SWIFT_VERSION` on resource bundle targets that contain compiled
  sources and use Swift.  
  [Dimitris Koutsogiorgas](https://github.com/dnkoutso)
  [#7950](https://github.com/CocoaPods/CocoaPods/issues/7950)

* Do not ignore `--no-overwrite` parameter if a commit message is specified.  
  [Dimitris Koutsogiorgas](https://github.com/dnkoutso)
  [#7926](https://github.com/CocoaPods/CocoaPods/issues/7926)
  
* Generate `-ObjC` in `OTHER_LDFLAGS` for apps with static frameworks.  
  [Paul Beusterien](https://github.com/paulb777)
  [#7946](https://github.com/CocoaPods/CocoaPods/pull/7946)

* Do not display that a source was changed if it uses different casing.  
  [Dimitris Koutsogiorgas](https://github.com/dnkoutso)
  [#7883](https://github.com/CocoaPods/CocoaPods/pull/7883)
  
* Set `CURRENT_PROJECT_VERSION` for generated app host targets.  
  [Dimitris Koutsogiorgas](https://github.com/dnkoutso)
  [#7825](https://github.com/CocoaPods/CocoaPods/pull/7825)

* Properly follow symlinks within macOS universal frameworks.  
  [Dimitris Koutsogiorgas](https://github.com/dnkoutso)
  [#7587](https://github.com/CocoaPods/CocoaPods/issues/7587)
  
* Validator adds a Swift file if any of the pod targets use Swift.  
  [Dimitris Koutsogiorgas](https://github.com/dnkoutso)
  [#7738](https://github.com/CocoaPods/CocoaPods/issues/7738)

* Fix `INFOPLIST_FILE` being overridden when set in a podspec's `pod_target_xcconfig`.  
  [Eric Amorde](https://github.com/amorde)
  [#7530](https://github.com/CocoaPods/CocoaPods/issues/7530)

* Raise an error if user target `SWIFT_VERSION` is missing.  
  [Dimitris Koutsogiorgas](https://github.com/dnkoutso)
  [#7770](https://github.com/CocoaPods/CocoaPods/issues/7770)

* Fix the umbrella header import path when `header_dir` is specified in the
  podspec and building a static library with modular headers enabled.  
  [chuganzy](https://github.com/chuganzy)
  [#7724](https://github.com/CocoaPods/CocoaPods/pull/7724)

* Do not symlink headers that belong to test specs.  
  [Dimitris Koutsogiorgas](https://github.com/dnkoutso)
  [#7762](https://github.com/CocoaPods/CocoaPods/pull/7762)

* Do not build pod target if it only contains script phases.  
  [Dimitris Koutsogiorgas](https://github.com/dnkoutso)
  [#7746](https://github.com/CocoaPods/CocoaPods/issues/7746)

* Do not try to integrate uncreated test native targets.  
  [Dimitris Koutsogiorgas](https://github.com/dnkoutso)
  [#7394](https://github.com/CocoaPods/CocoaPods/issues/7394)

* Attempt to parse `SWIFT_VERSION` from xcconfig during target inspection.  
  [Dimitris Koutsogiorgas](https://github.com/dnkoutso)
  [#7731](https://github.com/CocoaPods/CocoaPods/issues/7731)

* Do not crash when creating build settings for a missing user build configuration.  
  [Dimitris Koutsogiorgas](https://github.com/dnkoutso)
  [#7698](https://github.com/CocoaPods/CocoaPods/pull/7698)

* Do not overwrite App host info plist when using multiple test specs.  
  [Dimitris Koutsogiorgas](https://github.com/dnkoutso)
  [#7695](https://github.com/CocoaPods/CocoaPods/pull/7695)

* Do not include test dependencies' input and output paths.  
  [Dimitris Koutsogiorgas](https://github.com/dnkoutso)
  [#7688](https://github.com/CocoaPods/CocoaPods/pull/7688)

* Skip test file accessors for `uses_swift?` and `should_build?` methods.  
  [Dimitris Koutsogiorgas](https://github.com/dnkoutso)
  [#7671](https://github.com/CocoaPods/CocoaPods/pull/7671)

* When integrating a vendored framework while building pods as static
  libraries, public headers will be found via `FRAMEWORK_SEARCH_PATHS`
  instead of via the sandbox headers store.  
  [Samuel Giddins](https://github.com/segiddins)

* Improve performance of grouping pods by configuration.  
  [Samuel Giddins](https://github.com/segiddins)

* Stop linking frameworks to static libraries to avoid warnings with the new build system.  
  [Samuel Giddins](https://github.com/segiddins)
  [#7570](https://github.com/CocoaPods/CocoaPods/pull/7570)

* Allow `EXPANDED_CODE_SIGN_IDENTITY` to be unset.  
  [Keith Smiley](https://github.com/keith)
  [#7708](https://github.com/CocoaPods/CocoaPods/issues/7708)

* Running `pod install` with static library modules no longer causes pods to
  be recompiled.  
  [Samuel Giddins](https://github.com/segiddins)

* A pod built as a static library linked into multiple targets will only build
  as a module when all of the targets it is linked into have opted into it.  
  [Samuel Giddins](https://github.com/segiddins)

* Use `CP_HOME_DIR` as the base for all default directories.  
  [mcfedr](https://github.com/mcfedr)
  [#7917](https://github.com/CocoaPods/CocoaPods/pull/7917)
  
* Exclude 32-bit architectures from Pod targets when the deployment target is
  iOS 11.0 or higher.  
  [Eric Amorde](https://github.com/amorde)
  [#7148](https://github.com/CocoaPods/CocoaPods/issues/7148)

* Fail gracefully when the analyzer has dependencies to fetch, but has been
  told not to fetch them.  
  [Samuel Giddins](https://github.com/segiddins)

* Don't generate framework or resource scripts if they will not be used.  
  [Eric Amorde](https://github.com/amorde)

* Fix a crash when loading the `macho` gem in certain environments.  
  [Eric Amorde](https://github.com/amorde)
  [#7867](https://github.com/CocoaPods/CocoaPods/issues/7867)


## 1.5.3 (2018-05-25)

##### Enhancements

* None.  

##### Bug Fixes

* Fix compatibility with RubyGems 2.7.7.  
  [Samuel Giddins](https://github.com/segiddins)
  [#7765](https://github.com/CocoaPods/CocoaPods/issues/7765)
  [#7766](https://github.com/CocoaPods/CocoaPods/issues/7766)
  [#7763](https://github.com/CocoaPods/CocoaPods/issues/7763)


## 1.5.2 (2018-05-09)

##### Enhancements

* None.  

##### Bug Fixes

* None.  


## 1.5.1 (2018-05-07)

##### Enhancements

* Improve performance of the dependency resolver by removing duplicates for dependency nodes.
  [Jacek Suliga](https://github.com/jmkk)

##### Bug Fixes

* Do not include test dependencies input and output paths.  
  [Dimitris Koutsogiorgas](https://github.com/dnkoutso)
  [#7688](https://github.com/CocoaPods/CocoaPods/pull/7688)

* Remove [system] declaration attribute from generated module maps.  
  [Dimitris Koutsogiorgas](https://github.com/dnkoutso)
  [#7589](https://github.com/CocoaPods/CocoaPods/issues/7589)

* Properly namespace Info.plist names during target installation.  
  [Dimitris Koutsogiorgas](https://github.com/dnkoutso)
  [#7611](https://github.com/CocoaPods/CocoaPods/pull/7611)

* Always generate FRAMEWORK_SEARCH_PATHS for vendored_frameworks.  
  [Paul Beusterien](https://github.com/paulb777)
  [#7591](https://github.com/CocoaPods/CocoaPods/issues/7591)

* Fix modular header access to header_dir's.  
  [Paul Beusterien](https://github.com/paulb777)
  [#7597](https://github.com/CocoaPods/CocoaPods/issues/7597)

* Fix static framework dependent target double linking without `use_frameworks`.  
  [Paul Beusterien](https://github.com/paulb777)
  [#7592](https://github.com/CocoaPods/CocoaPods/issues/7592)

* Make modular header private header access consistent with frameworks and static libraries.  
  [Paul Beusterien](https://github.com/paulb777)
  [#7596](https://github.com/CocoaPods/CocoaPods/issues/7596)

* Inhibit warnings for all dependencies during validation except for the one being validated.  
  [Dimitris Koutsogiorgas](https://github.com/dnkoutso)
  [#7434](https://github.com/CocoaPods/CocoaPods/issues/7434)

* Prevent duplicated targets from being stripped out from the framework search paths.  
  [Liquidsoul](https://github.com/liquidsoul)
  [#7644](https://github.com/CocoaPods/CocoaPods/pull/7644)

* Fix `assetcatalog_generated_info.plist` path in copy resources phase.  
  [Maxime Le Moine](https://github.com/MaximeLM)
  [#7590](https://github.com/CocoaPods/CocoaPods/issues/7590)

## 1.5.0 (2018-04-04)

##### Enhancements

* None.  

##### Bug Fixes

* Escape double quotes for module map contents  
  [Dimitris Koutsogiorgas](https://github.com/dnkoutso)
  [#7549](https://github.com/CocoaPods/CocoaPods/pull/7549)

* Fix building Swift static library test specs.  
  [Samuel Giddins](https://github.com/segiddins)

* Swift static libraries can be used in targets whose search paths are inherited.  
  [Samuel Giddins](https://github.com/segiddins)

## 1.5.0.beta.1 (2018-03-23)

##### Enhancements

* Add `--exclude-pods` option to `pod update` to allow excluding specific pods from update  
  [Oleksandr Kruk](https://github.com/0mega)
  [#7334](https://github.com/CocoaPods/CocoaPods/issues/7334)

* Add support for mixed Objective-C and Swift static frameworks  
  [Paul Beusterien](https://github.com/paulb777)
  [#7213](https://github.com/CocoaPods/CocoaPods/issues/7213)

* Improve `pod install` performance for pods with exact file paths rather than glob patterns  
  [Muhammed Yavuz Nuzumlalı](https://github.com/manuyavuz)
  [#7473](https://github.com/CocoaPods/CocoaPods/pull/7473)

* Display a message when a pods source has changed during installation  
  [Dimitris Koutsogiorgas](https://github.com/dnkoutso)
  [#7464](https://github.com/CocoaPods/CocoaPods/pull/7464)

* Add support for modular header search paths, include "legacy" support.  
  [Dimitris Koutsogiorgas](https://github.com/dnkoutso)
  [#7412](https://github.com/CocoaPods/CocoaPods/pull/7412)

* Set direct and transitive dependency header search paths for pod targets  
  [Dimitris Koutsogiorgas](https://github.com/dnkoutso)
  [#7116](https://github.com/CocoaPods/CocoaPods/pull/7116)

* Log target names missing host for libraries  
  [Keith Smiley](https://github.com/keith)
  [#7346](https://github.com/CocoaPods/CocoaPods/pull/7346)

* Add a `--no-overwrite` flag to `pod repo push` to disable overwriting
  existing specs that have already been pushed.  
  [Samuel Giddins](https://github.com/segiddins)

* Store which specs repo a pod comes from in the lockfile.  
  [Samuel Giddins](https://github.com/segiddins)

* Add `set -u` to the copy frameworks and copy resources scripts.  
  [Keith Smiley](https://github.com/keith)
  [#7180](https://github.com/CocoaPods/CocoaPods/pull/7180)

* Allow integrating into static library targets without attempting to copy 
  resources or embed frameworks unless `UNLOCALIZED_RESOURCES_FOLDER_PATH` 
  or `FRAMEWORKS_FOLDER_PATH` is set.  
  [Samuel Giddins](https://github.com/segiddins)

* Change color scheme of `pod outdated` from red-yellow-green to red-blue-green to be more colorblind friendly  
  [iv-mexx](https://github.com/iv-mexx)  
  [#7372](https://github.com/CocoaPods/CocoaPods/issues/7372)  

* Add support for integrating swift pods as static libraries.  
  [Danielle Tomlinson](https://github.com/dantoml)
  [Samuel Giddins](https://github.com/segiddins)
  [#6899](https://github.com/CocoaPods/CocoaPods/issues/6899)

* Document format of POD_NAMES in pod update  
  [mrh-is](https://github.com/mrh-is)

* Update validator to stream output as xcodebuild runs  
  [abbeycode](https://github.com/abbeycode)
  [#7040](https://github.com/CocoaPods/CocoaPods/issues/7040)
  
##### Bug Fixes

* Create a generic Info.plist file for test targets  
  Use xcode default `PRODUCT_MODULE_NAME` for generated test targets  
  [Paul Zabelin](https://github.com/paulz)
  [#7506](https://github.com/CocoaPods/CocoaPods/issues/7506)
  
* Prevent `xcassets` compilation from stomping over the apps `xcassets`  
  [Dimitris Koutsogiorgas](https://github.com/dnkoutso)
  [#7003](https://github.com/CocoaPods/CocoaPods/issues/7003)

* Fix script phase output path for `.xcasset` resources  
  [Dimitris Koutsogiorgas](https://github.com/dnkoutso)
  [#7511](https://github.com/CocoaPods/CocoaPods/issues/7511)

* Fix `PRODUCT_MODULE_NAME` for generated test targets  
  [Dimitris Koutsogiorgas](https://github.com/dnkoutso)
  [#7507](https://github.com/CocoaPods/CocoaPods/issues/7507)

* Ensure `SWIFT_VERSION` is set for test only pod targets during validation  
  [Dimitris Koutsogiorgas](https://github.com/dnkoutso)
  [#7498](https://github.com/CocoaPods/CocoaPods/issues/7498)

* Fix iOS test native target signing settings  
  [Dimitris Koutsogiorgas](https://github.com/dnkoutso)
  [#7504](https://github.com/CocoaPods/CocoaPods/pull/7504)

* Clear input/output paths if they exceed an arbitrary limit  
  [Dimitris Koutsogiorgas](https://github.com/dnkoutso)
  [#7362](https://github.com/CocoaPods/CocoaPods/issues/7362)

* Warn instead of throwing an exception when a development pod specifies an invalid license file path  
  [Eric Amorde](https://github.com/amorde)
  [#7377](https://github.com/CocoaPods/CocoaPods/issues/7377)

* Better static frameworks transitive dependency error checking  
  [Paul Beusterien](https://github.com/paulb777)
  [#7352](https://github.com/CocoaPods/CocoaPods/issues/7352)

* Always update input/output paths even if they are empty  
  [Dimitris Koutsogiorgas](https://github.com/dnkoutso)
  [#7368](https://github.com/CocoaPods/CocoaPods/pull/7368)

* Unique all available pre-release versions when displaying  
  [Samuel Giddins](https://github.com/segiddins)
  [#7353](https://github.com/CocoaPods/CocoaPods/pull/7353)

* Do not attempt compilation for pods with no sources and skipping import validation  
  [Dimitris Koutsogiorgas](https://github.com/dnkoutso)
  [#7336](https://github.com/CocoaPods/CocoaPods/issues/7336)

* Avoid adding copy resources and frameworks script phases when those phases
  would not copy anything.  
  [Keith Smiley](https://github.com/keith)
  [Samuel Giddins](https://github.com/segiddins)

* Speed up `pod install` times by up to 50% for very large project.  
  [Samuel Giddins](https://github.com/segiddins)

* Avoid dependency resolution conflicts when a pod depends upon a local pod.  
  [Samuel Giddins](https://github.com/segiddins)

* Fix legacy header search paths that broke due to #7116 and #7412.  
  [Dimitris Koutsogiorgas](https://github.com/dnkoutso)
  [#7445](https://github.com/CocoaPods/CocoaPods/pull/7445)

* Stop adding header search paths that do not contain any headers.  
  [Samuel Giddins](https://github.com/segiddins)

* Do not warn when http source uses `file:///` URI scheme  
  [Dimitris Koutsogiorgas](https://github.com/dnkoutso)
  [#7460](https://github.com/CocoaPods/CocoaPods/issues/7460)

* Remove bogus `PROVISIONING_PROFILE_SPECIFIER` value from Pods project.  
  [Ruenzuo](https://github.com/Ruenzuo)
  [#6964](https://github.com/CocoaPods/CocoaPods/issues/6964)

* Fix returning absolute paths from glob, fixes issue with static framework and public headers.  
  [Morgan McKenzie](https://github.com/rmtmckenzie)
  [#7463](https://github.com/CocoaPods/CocoaPods/issues/7463)

* Improve messages when integrating Swift pods as static libraries.  
  [Marcelo Fabri](https://github.com/marcelofabri)
  [#7495](https://github.com/CocoaPods/CocoaPods/issues/7495)

## 1.4.0 (2018-01-18)

##### Enhancements

* Show warning when Pod source uses unencrypted HTTP  
  [KrauseFx](https://github.com/KrauseFx)
  [#7293](https://github.com/CocoaPods/CocoaPods/issues/7293)

##### Bug Fixes

* Do not include test spec resources and framework paths of dependent targets into test scripts  
  [Dimitris Koutsogiorgas](https://github.com/dnkoutso)
  [#7318](https://github.com/CocoaPods/CocoaPods/pull/7318)

* Restore `development_pod_targets` public method in installer  
  [Dimitris Koutsogiorgas](https://github.com/dnkoutso)
  [#7292](https://github.com/CocoaPods/CocoaPods/pull/7292)

* Fix resolution when multiple sources provide the same pods, and there are 
  (potential) dependencies between the sources.  
  [Samuel Giddins](https://github.com/segiddins)
  [#7031](https://github.com/CocoaPods/CocoaPods/issues/7031)

* Ensure that externally-sourced (e.g. local & git) pods are allowed to resolve
  to prerelease versions.  
  [segiddins](https://github.com/segiddins)

## 1.4.0.rc.1 (2017-12-16)

##### Enhancements

* Integrate `swift_version` DSL support into pod targets  
  [Dimitris Koutsogiorgas](https://github.com/dnkoutso)
  [#7134](https://github.com/CocoaPods/CocoaPods/issues/7134)

* Add color indication to output of `pod outdated`  
  [iv-mexx](https://github.com/iv-mexx)
  [#7204](https://github.com/CocoaPods/CocoaPods/pull/7204)

* Set syntax of podspecs from development pods to Ruby when appropriate  
  [Eric Amorde](https://github.com/amorde)
  [#7278](https://github.com/CocoaPods/CocoaPods/pull/7278)

* Add support for editing the podspec, license, README, license, and docs of local development pods  
  [Eric Amorde](https://github.com/amorde)
  [#7093](https://github.com/CocoaPods/CocoaPods/pull/7093)

* Show warning when SDK provider tries to push a version with an unencrypted HTTP source  
  [KrauseFx](https://github.com/KrauseFx)
  [#7250](https://github.com/CocoaPods/CocoaPods/pull/7250)

##### Bug Fixes

* Deduplicate output path file names for resources and frameworks  
  [Eric Amorde](https://github.com/amorde)
  [#7259](https://github.com/CocoaPods/CocoaPods/issues/7259)

* Allow installation of a pod with its own Swift version on multiple targets  
  [Dimitris Koutsogiorgas](https://github.com/dnkoutso)
  [#7261](https://github.com/CocoaPods/CocoaPods/pull/7261)

* Quote framework names in OTHER_LDFLAGS  
  [Tyler Stromberg](https://github.com/AquaGeek)
  [#7185](https://github.com/CocoaPods/CocoaPods/issues/7185)

* Fix static framework archive regression from #7187  
  [Paul Beusterien](https://github.com/paulb777)
  [#7225](https://github.com/CocoaPods/CocoaPods/issues/7225)

* Install resource bundles and embed frameworks for every test target's configuration  
  [Nickolay Tarbayev](https://github.com/tarbayev)
  [#7012](https://github.com/CocoaPods/CocoaPods/issues/7012)

* Set `SWIFT_VERSION` to test native targets during validation  
  [Dimitris Koutsogiorgas](https://github.com/dnkoutso)
  [#7216](https://github.com/CocoaPods/CocoaPods/pull/7216)

* Add copied resources' paths to "Copy Pods Resources" output file list  
  [igor-makarov](https://github.com/igor-makarov)
  [#6936](https://github.com/CocoaPods/CocoaPods/issues/6936)

* Do not link system frameworks of test specs to library targets  
  [Dimitris Koutsogiorgas](https://github.com/dnkoutso)
  [#7205](https://github.com/CocoaPods/CocoaPods/pull/7205)

* Be more lenient when stripping frameworks and dSYMs for non fat binaries  
  [Dimitris Koutsogiorgas](https://github.com/dnkoutso)
  [#7196](https://github.com/CocoaPods/CocoaPods/issues/7196)
  [#5854](https://github.com/CocoaPods/CocoaPods/issues/5854)

* Do not display script phases warnings multiple times per platform  
  [Dimitris Koutsogiorgas](https://github.com/dnkoutso)
  [#7193](https://github.com/CocoaPods/CocoaPods/pull/7193)

* Fix unnecessary whole project recompilation with static frameworks  
  [Vladimir Gorbenko](https://github.com/volodg)
  [#7187](https://github.com/CocoaPods/CocoaPods/issues/7187)

* Prevent passing empty string to git when running `pod repo update --silent`  
  [Jon Sorrells](https://github.com/jonsorrells)
  [#7176](https://github.com/CocoaPods/CocoaPods/issues/7176)

* Do not propagate test spec frameworks and libraries into pod target xcconfig  
  [Dimitris Koutsogiorgas](https://github.com/dnkoutso)
  [#7172](https://github.com/CocoaPods/CocoaPods/issues/7172)

* Set language to Swift for test native targets if any dependencies use Swift  
  [Dimitris Koutsogiorgas](https://github.com/dnkoutso)
  [#7170](https://github.com/CocoaPods/CocoaPods/issues/7170)
  
* Prevent multiple script phases from stripping vendored dSYM  
  [Dimitris Koutsogiorgas](https://github.com/dnkoutso)
  [#7166](https://github.com/CocoaPods/CocoaPods/pull/7166)

* Static library headers should all be `Project` in Xcode header build phase  
  [Paul Beusterien](https://github.com/paulb777)
  [#4496](https://github.com/CocoaPods/CocoaPods/issues/4496)

* Fix archiving apps with static frameworks  
  [Paul Beusterien](https://github.com/paulb777)
  [#7158](https://github.com/CocoaPods/CocoaPods/issues/7158)

## 1.4.0.beta.2 (2017-10-24)

##### Enhancements

* Integrate execution position for shell script phases  
  [Dimitris Koutsogiorgas](https://github.com/dnkoutso)
  [#7101](https://github.com/CocoaPods/CocoaPods/pull/7101)

* Add support to integrate script phases from podspecs  
  [Dimitris Koutsogiorgas](https://github.com/dnkoutso)
  [#7092](https://github.com/CocoaPods/CocoaPods/pull/7092)

* Add support for preventing pch file generation with the skip_pch podspec attribute  
  [Paul Beusterien](https://github.com/paulb777)
  [#7044](https://github.com/CocoaPods/CocoaPods/pull/7044)

* Add app host support for test specs  
  [Dimitris Koutsogiorgas](https://github.com/dnkoutso)
  [#6953](https://github.com/CocoaPods/CocoaPods/issues/6953)

* Add support for resources in source static library frameworks  
  [Paul Beusterien](https://github.com/paulb777)
  [#7100](https://github.com/CocoaPods/CocoaPods/pull/7100)

##### Bug Fixes

* Copy .swiftmodule into static_frameworks to enable access to Swift static frameworks  
  [Paul Beusterien](https://github.com/paulb777)
  [#7140](https://github.com/CocoaPods/CocoaPods/issues/7140)

* Fix docs for prefix header paths  
  [Dimitris Koutsogiorgas](https://github.com/dnkoutso)
  [#7149](https://github.com/CocoaPods/CocoaPods/pull/7149)

* Fix integration `prefix_header_file` with test specs  
  [Dimitris Koutsogiorgas](https://github.com/dnkoutso)
  [#7147](https://github.com/CocoaPods/CocoaPods/pull/7147)

* Set the default Swift version to 3.2 during validation  
  [Victor Hugo Barros](https://github.com/heyzooi)
  [Dimitris Koutsogiorgas](https://github.com/dnkoutso)
  [#7136](https://github.com/CocoaPods/CocoaPods/pull/7136)

* Better warning message for which Swift version was used during validation  
  [Dimitris Koutsogiorgas](https://github.com/dnkoutso)
  [#7121](https://github.com/CocoaPods/CocoaPods/issues/7121)

* Fix static_framework Swift pod dependencies and implement pod access to dependent vendored_framework modules  
  [Paul Beusterien](https://github.com/paulb777)
  [#7117](https://github.com/CocoaPods/CocoaPods/issues/7117)

* Strip vendored dSYMs during embed script phase  
  [Dimitris Koutsogiorgas](https://github.com/dnkoutso)
  [#7111](https://github.com/CocoaPods/CocoaPods/issues/7111)

* Warn when a pod that was added or changed includes script phases  
  [Dimitris Koutsogiorgas](https://github.com/dnkoutso)
  [#7110](https://github.com/CocoaPods/CocoaPods/pull/7110)

* Build pod targets with script phases and integrate them properly  
  [Dimitris Koutsogiorgas](https://github.com/dnkoutso)
  [#7104](https://github.com/CocoaPods/CocoaPods/pull/7104)

* Do not set a `CODE_SIGN_IDENTITY` for macOS app hosts or xctest bundles  
  [Dimitris Koutsogiorgas](https://github.com/dnkoutso)
  [#7103](https://github.com/CocoaPods/CocoaPods/pull/7103)

* Fix framework and resources paths caching  
  [Dimitris Koutsogiorgas](https://github.com/dnkoutso)
  [#7068](https://github.com/CocoaPods/CocoaPods/pull/7068)

* Build subspecs in static frameworks without error  
  [Paul Beusterien](https://github.com/paulb777)
  [#7058](https://github.com/CocoaPods/CocoaPods/pull/7058)

* Ensure `SYMROOT` is properly set for all user configurations  
  [Dimitris Koutsogiorgas](https://github.com/dnkoutso)
  [#7081](https://github.com/CocoaPods/CocoaPods/issues/7081)

## 1.4.0.beta.1 (2017-09-24)

##### Enhancements

* Do not force include the master spec repo if plugins provide sources  
  [Eric Amorde](https://github.com/amorde)
  [#7033](https://github.com/CocoaPods/CocoaPods/pull/7033)

* Add custom shell script integration from Podfile  
  [Dimitris Koutsogiorgas](https://github.com/dnkoutso)
  [#6820](https://github.com/CocoaPods/CocoaPods/pull/6820)

* Show full requirement trees when a version conflict is encountered during 
  dependency resolution.  
  [Samuel Giddins](https://github.com/segiddins)

* Add support for source static library frameworks  
  [Paul Beusterien](https://github.com/paulb777)
  [#6811](https://github.com/CocoaPods/CocoaPods/pull/6811)

* Add Private Header support to static frameworks  
  [Paul Beusterien](https://github.com/paulb777)
  [#6969](https://github.com/CocoaPods/CocoaPods/pull/6969)

* For source static frameworks, include frameworks from dependent targets and libraries in OTHER_LDFLAGS  
  [Paul Beusterien](https://github.com/paulb777)
  [#6988](https://github.com/CocoaPods/CocoaPods/pull/6988)

##### Bug Fixes

* Deduplicate test specs correctly from pod variants and targets  
  [Dimitris Koutsogiorgas](https://github.com/dnkoutso)
  [#7036](https://github.com/CocoaPods/CocoaPods/pull/7036)

* Do not merge `pod_target_xcconfig` from test specs into non test xcconfigs  
  [Dimitris Koutsogiorgas](https://github.com/dnkoutso)
  [#7037](https://github.com/CocoaPods/CocoaPods/pull/7037)

* Wrap `$PODS_CONFIGURATION_BUILD_DIR` and `$PODS_BUILD_DIR` with curlies  
  [Dimitris Koutsogiorgas](https://github.com/dnkoutso)
  [#7048](https://github.com/CocoaPods/CocoaPods/pull/7048)

* Fix common paths sometimes calculating incorrectly  
  [amorde](https://github.com/amorde)
  [#7028](https://github.com/CocoaPods/CocoaPods/pull/7028)

* Do not code sign OSX targets for testing bundles  
  [Justin Martin](https://github.com/justinseanmartin)
  [#7027](https://github.com/CocoaPods/CocoaPods/pull/7027)

* Ensure a unique ID is generated for each resource bundle  
  [Justin Martin](https://github.com/justinseanmartin)
  [#7015](https://github.com/CocoaPods/CocoaPods/pull/7015)

* Do not include settings from file accessors of test specs into aggregate xcconfigs  
  [Dimitris Koutsogiorgas](https://github.com/dnkoutso)
  [#7019](https://github.com/CocoaPods/CocoaPods/pull/7019)

* Use the resolver to identify which pod targets are test only  
  [Dimitris Koutsogiorgas](https://github.com/dnkoutso)
  [Justin Martin](https://github.com/justinseanmartin)
  [#7014](https://github.com/CocoaPods/CocoaPods/pull/7014)

* Perform code signing on xctest bundles in the Pods project generated by a test spec  
  [Justin Martin](https://github.com/justinseanmartin)
  [#7013](https://github.com/CocoaPods/CocoaPods/pull/7013)

* Exclude test resource and framework paths from aggregate targets  
  [Dimitris Koutsogiorgas](https://github.com/dnkoutso)
  [#7000](https://github.com/CocoaPods/CocoaPods/pull/7000)

* Wrap platform warning message with quotes  
  [Dimitris Koutsogiorgas](https://github.com/dnkoutso)
  [#6968](https://github.com/CocoaPods/CocoaPods/pull/6968)

* Wire dependencies for pod targets not part of any aggregate target  
  [Dimitris Koutsogiorgas](https://github.com/dnkoutso)
  [#6948](https://github.com/CocoaPods/CocoaPods/pull/6948)

* Fix validation warnings when using --swift-version  
  [Danielle Tomlinson](https://github.com/dantoml)
  [#6971](https://github.com/CocoaPods/CocoaPods/pull/6971)

* Fix xcconfig boolean merging when substrings include yes or no  
  [Paul Beusterien](https://github.com/paulb777)
  [#6997](https://github.com/CocoaPods/CocoaPods/pull/6997)

* Filter out subset dependent targets from FRAMEWORK_SEARCH_PATHS  
  [Paul Beusterien](https://github.com/paulb777)
  [#7002](https://github.com/CocoaPods/CocoaPods/pull/7002)

* Propagate HEADER_SEARCH_PATHS settings from search paths  
  [Paul Beusterien](https://github.com/paulb777)
  [#7006](https://github.com/CocoaPods/CocoaPods/pull/7006)

## 1.3.1 (2017-08-02)

##### Enhancements

* None.

##### Bug Fixes

* Do not use `--delete` when copying resources to app target folder  
  [Dimitris Koutsogiorgas](https://github.com/dnkoutso)
  [#6927](https://github.com/CocoaPods/CocoaPods/issues/6927)

## 1.3.0 (2017-08-02)

##### Enhancements

* None.  

##### Bug Fixes

* Ensure transitive dependencies are linked to test targets  
  [Dimitris Koutsogiorgas](https://github.com/dnkoutso)
  [#6917](https://github.com/CocoaPods/CocoaPods/pull/6917)

* Properly install pod targets with test specs within subspecs  
  [Dimitris Koutsogiorgas](https://github.com/dnkoutso)
  [#6915](https://github.com/CocoaPods/CocoaPods/pull/6915)

* Add `--skip-tests` support `push` to push command  
  [Dimitris Koutsogiorgas](https://github.com/dnkoutso)
  [#6893](https://github.com/CocoaPods/CocoaPods/pull/6893)

## 1.3.0.rc.1 (2017-07-27)

##### Enhancements

* None.  

##### Bug Fixes

* Cache result of resource and framework paths  
  [Dimitris Koutsogiorgas](https://github.com/dnkoutso)
  [#6893](https://github.com/CocoaPods/CocoaPods/pull/6893)

* Ensure source urls are set when spec has subspecs with dependencies  
  [Dimitris Koutsogiorgas](https://github.com/dnkoutso)
  [#6888](https://github.com/CocoaPods/CocoaPods/pull/6888)

## 1.3.0.beta.3 (2017-07-19)

##### Enhancements

* Protect rsync tmp files from being deleted if two targets sync at the same time  
  [Justin Martin](https://github.com/justinseanmartin)
  [#6873](https://github.com/CocoaPods/CocoaPods/pull/6873)

* Include test schemes within library schemes  
  [Dimitris Koutsogiorgas](https://github.com/dnkoutso)
  [#6765](https://github.com/CocoaPods/CocoaPods/issues/6765)

* Truncate extra groups in Development Pods when they are parents of all files  
  [Eric Amorde](https://github.com/amorde)
  [#6814](https://github.com/CocoaPods/CocoaPods/pull/6814)

* Do not re-write generated files that have not changed  
  [Dimitris Koutsogiorgas](https://github.com/dnkoutso)
  [dingjingpisces2015](https://github.com/dingjingpisces2015)
  [#6825](https://github.com/CocoaPods/CocoaPods/pull/6825)

##### Bug Fixes

* Set the test xcconfig file to resource bundles used only by tests  
  [Dimitris Koutsogiorgas](https://github.com/dnkoutso)
  [#6886](https://github.com/CocoaPods/CocoaPods/pull/6886)

* Integrate test targets to embed frameworks and resources  
  [Dimitris Koutsogiorgas](https://github.com/dnkoutso)
  [#6828](https://github.com/CocoaPods/CocoaPods/pull/6828)

* Ensure resource bundle and test dependencies are set for test native targets  
  [Dimitris Koutsogiorgas](https://github.com/dnkoutso)
  [#6829](https://github.com/CocoaPods/CocoaPods/pull/6829)

* Provide a better error message when references are missing for non-source files
  [David Airapetyan](https://github.com/davidair)
  [#4887](https://github.com/CocoaPods/CocoaPods/issues/4887)

* Select unique module_name(s) across host target's and embedded targets' pod targets  
  [Anand Biligiri](https://github.com/abiligiri)
  [#6711](https://github.com/CocoaPods/CocoaPods/issues/6711)

## 1.3.0.beta.2 (2017-06-22)

##### Enhancements
* Add inputs and outputs for resources script phase  
  [Dimitris Koutsogiorgas](https://github.com/dnkoutso)
  [#6806](https://github.com/CocoaPods/CocoaPods/pull/6806)

* Simplify logic around framework input and output paths  
  [Dimitris Koutsogiorgas](https://github.com/dnkoutso)
  [#6803](https://github.com/CocoaPods/CocoaPods/pull/6803)

* Add inputs and outputs to check manifest lock and embed framework script phases  
  [Dimitris Koutsogiorgas](https://github.com/dnkoutso)
  [#6797](https://github.com/CocoaPods/CocoaPods/issues/6797)

##### Bug Fixes

* Remove 0.34 migration for a small boost in `pod install` time  
  [Dimitris Koutsogiorgas](https://github.com/dnkoutso)
  [#6783](hhttps://github.com/CocoaPods/CocoaPods/pull/6783)

* Use a cache when figuring out if a pod target is test only  
  [Dimitris Koutsogiorgas](https://github.com/dnkoutso)
  [#6787](https://github.com/CocoaPods/CocoaPods/pull/6787)

## 1.3.0.beta.1 (2017-06-06)

##### Enhancements

* Add validator support to run test specs during lint  
  [Dimitris Koutsogiorgas](https://github.com/dnkoutso)
  [#6753](https://github.com/CocoaPods/CocoaPods/pull/6753)

* Fix to include proper runtime search paths for test native targets  
  [Dimitris Koutsogiorgas](https://github.com/dnkoutso)
  [#6727](https://github.com/CocoaPods/CocoaPods/pull/6727)

* Aggregate targets should not include pod targets only used by tests  
  [Dimitris Koutsogiorgas](https://github.com/dnkoutso)
  [#6726](https://github.com/CocoaPods/CocoaPods/pull/6726)

* Add support for test target creation in the pods project generator  
  [Dimitris Koutsogiorgas](https://github.com/dnkoutso)
  [#6703](https://github.com/CocoaPods/CocoaPods/pull/6703) 

* Copy dSYM for vendored frameworks.  
  [Dimitris Koutsogiorgas](https://github.com/dnkoutso)
  [#1698](https://github.com/CocoaPods/CocoaPods/issues/1698) 

* Prevents need for .swift-version file in Objective-C pods  
  [Austin Emmons](https://github.com/atreat)
  [#6742](https://github.com/CocoaPods/CocoaPods/issues/6742) 

* Add a ipc command `podfile_json` converts a Podfile to JSON  
  [Dacaiguoguo](https://github.com/dacaiguoguogmail)
  [#6779](https://github.com/CocoaPods/CocoaPods/pull/6779)

##### Bug Fixes

* Link `swiftSwiftOnoneSupport` for test xcconfigs  
  [Dimitris Koutsogiorgas](https://github.com/dnkoutso)
  [#6769](https://github.com/CocoaPods/CocoaPods/pull/6769)

* Do not double add search paths to test xcconfig from parent  
  [Dimitris Koutsogiorgas](https://github.com/dnkoutso)
  [#6768](https://github.com/CocoaPods/CocoaPods/pull/6768)

* Ensure product name for tests is not overridden by custom build settings  
  [Dimitris Koutsogiorgas](https://github.com/dnkoutso)
  [#6766](https://github.com/CocoaPods/CocoaPods/pull/6766)

* Do not use the same product name for test targets  
  [Dimitris Koutsogiorgas](https://github.com/dnkoutso)
  [#6762](https://github.com/CocoaPods/CocoaPods/pull/6762)

* Use unique temp folder during lint for parallel execution  
  [Dimitris Koutsogiorgas](https://github.com/dnkoutso)
  [#5117](https://github.com/CocoaPods/CocoaPods/issues/5117)

* Stop adding `$(inherited)` for every static library linked  
  [Dimitris Koutsogiorgas](https://github.com/dnkoutso)
  [#6756](https://github.com/CocoaPods/CocoaPods/pull/6756)

* Settings for dependent targets should include the parent target for test xcconfigs  
  [Dimitris Koutsogiorgas](https://github.com/dnkoutso)
  [#6755](https://github.com/CocoaPods/CocoaPods/pull/6755)

* Only check for valid Swift version for pod targets that use Swift  
  [Dimitris Koutsogiorgas](https://github.com/dnkoutso)
  [#6733](https://github.com/CocoaPods/CocoaPods/pull/6733) 

* Fix pod install error from 1.2.1 when working with static lib-only projects.  
  [Ben Asher](https://github.com/benasher44)
  [#6673](https://github.com/CocoaPods/CocoaPods/issues/6673)

* Use `git!` when executing `push` command in order to raise informative and set exit code.  
  [Dimitris Koutsogiorgas](https://github.com/dnkoutso)
  [#6700](https://github.com/CocoaPods/CocoaPods/pull/6700) 

* Make copy resources echoes always return true to work around issue where Xcode stops handling build script output greater than \~440 characters (rdar://30607704).  
  [postmechanical](https://github.com/postmechanical)
  [#6595](https://github.com/CocoaPods/CocoaPods/issues/6595)

* Inherit pod defined values for `SWIFT_ACTIVE_COMPILATION_CONDITIONS`.  
  [Louis D'hauwe](https://github.com/louisdh)
  [#6629](https://github.com/CocoaPods/CocoaPods/pull/6629)
  
* Delete extraneous files in rsync destination.  
  [jgavris](https://github.com/jgavris)
  [#6694](https://github.com/CocoaPods/CocoaPods/pull/6694)
  
## 1.2.1 (2017-04-11)

##### Enhancements

* None.  

##### Bug Fixes

* No master specs cloning when not needed for `pod lib lint`.  
  [Alfredo Delli Bovi](https://github.com/adellibovi)
  [#6154](https://github.com/CocoaPods/CocoaPods/issues/6154)


## 1.2.1.rc.1 (2017-04-05)

##### Enhancements

* None.  

##### Bug Fixes

* Fix generating `LD_RUNPATH_SEARCH_PATHS` without `use_frameworks!` but consuming a vendored dynamic artifact.  
  [Dimitris Koutsogiorgas](https://github.com/dnkoutso)
  [#6596](https://github.com/CocoaPods/CocoaPods/issues/6596)

* Fix building with static lib subprojects (previously only supported framework subprojects).  
  [Ben Asher](https://github.com/benasher44)
  [#5830](https://github.com/CocoaPods/CocoaPods/issues/5830)
  [#6306](https://github.com/CocoaPods/CocoaPods/issues/6306)

* Fix regression from #6457 to ensure a correct error message is given when a spec is not found.  
  [Dimitris Koutsogiorgas](https://github.com/dnkoutso)
  [#6457](https://github.com/CocoaPods/CocoaPods/issues/6457)

* Provide a better error message if a podspec is found but cannot be parsed.  
  [Dimitris Koutsogiorgas](https://github.com/dnkoutso)
  [#6457](https://github.com/CocoaPods/CocoaPods/issues/6457)

* Only share pod target xcscheme if present during validation.  
  [Dimitris Koutsogiorgas](https://github.com/dnkoutso)
  [#6558](https://github.com/CocoaPods/CocoaPods/pull/6558)

* Properly compile storyboard for watch device family.  
  [Dimitris Koutsogiorgas](https://github.com/dnkoutso)
  [#6516](https://github.com/CocoaPods/CocoaPods/issues/6516)

* Support git progress for `pod repo update` and `pod install --repo-update`  
  [Alfredo Delli Bovi](https://github.com/adellibovi)
  [#6525](https://github.com/CocoaPods/CocoaPods/issues/6525)

* Return new exit code (31) when spec not found  
  [Alfredo Delli Bovi](https://github.com/adellibovi)
  [#6033](https://github.com/CocoaPods/CocoaPods/issues/6033)

* Provide better error message when spec not found  
  [Alfredo Delli Bovi](https://github.com/adellibovi)
  [#6033](https://github.com/CocoaPods/CocoaPods/issues/6033)


## 1.2.1.beta.1 (2017-03-08)

##### Enhancements

* Use red text when pod installation fails 
  [Dimitris Koutsogiorgas](https://github.com/dnkoutso)
  [#6534](https://github.com/CocoaPods/CocoaPods/issues/6534)
  
* Provide installation option to disable multiple pod sources warnings.  
  [Dimitris Koutsogiorgas](https://github.com/dnkoutso)
  [#6497](https://github.com/CocoaPods/CocoaPods/pull/6497)

* Use the colored2 gem instead of colored.  
  [Orta Therox](https://github.com/orta)
  [xcodeproj#463](https://github.com/CocoaPods/Xcodeproj/pull/463)

* Cache results of dynamic_binary?  
  [Ken Wigginton](https://github.com/hailstorm350)
  [#6434](https://github.com/CocoaPods/CocoaPods/pull/6434)

* Created `NOMENCLATURE.md` to keep a glossary of the most common terms used in cocoapods.
  [Rob Contreras](https://github.com/robcontreras)
  [#2379](https://github.com/CocoaPods/CocoaPods/pull/2379)

##### Bug Fixes

* Ensure Core Data models get added to the compile sources phase for header generation.  
  [Ben Asher](https://github.com/benasher44)
  [#6259](https://github.com/CocoaPods/CocoaPods/issues/6259)

* Do not crash when attempting to install pod with no supported targets.  
  [Dimitris Koutsogiorgas](https://github.com/dnkoutso)
  [#6465](https://github.com/CocoaPods/CocoaPods/issues/6465)

* Correctly handle `OTHER_LDFLAGS` for targets with inherit search paths and source pods.  
  [Justin Martin](https://github.com/justinseanmartin)
  [Dimitris Koutsogiorgas](https://github.com/dnkoutso)
  [#6481](https://github.com/CocoaPods/CocoaPods/pull/6481)

* Uses `${PODS_PODFILE_DIR_PATH}` for generated manifest lock script phase.  
  [Dimitris Koutsogiorgas](https://github.com/dnkoutso)
  [#5499](https://github.com/CocoaPods/CocoaPods/issues/5499)

* Do not generate `UIRequiredDeviceCapabilities` for `tvOS` Info.plists.  
  [Dimitris Koutsogiorgas](https://github.com/dnkoutso)
  [#6193](https://github.com/CocoaPods/CocoaPods/issues/6193)

* Fix integration with vendored static frameworks and libraries.  
  [Dimitris Koutsogiorgas](https://github.com/dnkoutso)
  [#6477](https://github.com/CocoaPods/CocoaPods/pull/6477)

* Use `${SRCROOT}` rather than `${PODS_ROOT}` in the generated manifest lock script phase.  
  [Dimitris Koutsogiorgas](https://github.com/dnkoutso)
  [#5499](https://github.com/CocoaPods/CocoaPods/issues/5499)
  
* Fix build phase resource references to point at PBXVariantGroups where relevant.  
  [Wes Campaigne](https://github.com/Westacular)
  [Dimitris Koutsogiorgas](https://github.com/dnkoutso)
  [#6373](https://github.com/CocoaPods/CocoaPods/issues/6373)

* Correctly set runtime search paths for OSX unit test bundles when using frameworks.  
  [Dimitris Koutsogiorgas](https://github.com/dnkoutso)
  [#6435](https://github.com/CocoaPods/CocoaPods/pull/6435)
  
* Add `--skip-import-validation` to skip linking a pod during lint.  
  [Samuel Giddins](https://github.com/segiddins)
  [Dimitris Koutsogiorgas](https://github.com/dnkoutso)
  [#5670](https://github.com/CocoaPods/CocoaPods/issues/5670)

* Updated the colored2 gem (previous version removed from rubygems.org).  
  [Ben Asher](https://github.com/benasher44)
  [#6533](https://github.com/CocoaPods/CocoaPods/pull/6533)

## 1.2.0 (2017-01-28)

##### Enhancements

* None.  

##### Bug Fixes

* Do not link static frameworks to targets that use `inherit! search_paths`.  
  [Dimitris Koutsogiorgas](https://github.com/dnkoutso)
  [#6065](https://github.com/CocoaPods/CocoaPods/issues/6065)


## 1.2.0.rc.1 (2017-01-13)

##### Enhancements

* Show git progress when downloading the CocoaPods Specs repo.  
  [Danielle Tomlinson](https://github.com/dantoml)
  [#5937](https://github.com/CocoaPods/CocoaPods/issues/5937)

* Move Installer target verification into the Xcode namespace 
  [Danielle Tomlinson](https://github.com/DanToml)
  [#5607](https://github.com/CocoaPods/CocoaPods/pull/5607)

##### Bug Fixes

* None.  


## 1.2.0.beta.3 (2016-12-28)

##### Enhancements

* `pod repo push` now accepts the `--swift-version` argument.  
  [Dimitris Koutsogiorgas](https://github.com/dnkoutso)
  [#6217](https://github.com/CocoaPods/CocoaPods/issues/6217)

* Output Swift targets when multiple versions of Swift are detected.  
  [Justin Martin](https://github.com/justinseanmartin) & [Dimitris Koutsogiorgas](https://github.com/dnkoutso)
  [#6191](https://github.com/CocoaPods/CocoaPods/issues/6191)

* [update] adding --sources to specify to only update pods from a repo  
  [Mark Schall](https://github.com/maschall)
  [#5809](https://github.com/CocoaPods/CocoaPods/pull/5809)

* Add aggregated search paths targets to vendored build settings  
  [Chris Ortman](https://github.com/chrisortman)
  [Johannes Plunien](https://github.com/plu)
  [#5512](https://github.com/CocoaPods/CocoaPods/issues/5512)

* Use fetch and reset rather than a pull when updating specs repos.  
  [Danielle Tomlinson](https://github.com/dantoml)
  [#6206](https://github.com/CocoaPods/CocoaPods/pull/6206)

##### Bug Fixes

* Fix default LD_RUNPATH_SEARCH_PATHS for host targets.  
  [Dimitris Koutsogiorgas](https://github.com/dnkoutso)
  [#6006](https://github.com/CocoaPods/CocoaPods/issues/6006)

* Fix codesigning issues when targets have spaces.   
  [Sam Gammon](https://github.com/sgammon)
  [#6153](https://github.com/CocoaPods/CocoaPods/issues/6153)

* Raise an exception if unable to find a reference for a path and handle symlink references.  
  [Dimitris Koutsogiorgas](https://github.com/dnkoutso)
  [#5427](https://github.com/CocoaPods/CocoaPods/issues/5427)

* Re-escaped backslashes in embed_frameworks generator  
  [Harlan Haskins](https://github.com/harlanhaskins)
  [#6121](https://github.com/CocoaPods/CocoaPods/issues/6121)

* Escape spaces in CONFIGURATION_BUILD_DIR when creating header folders symlink  
  [Dmitry Obukhov](https://github.com/stel)
  [#6146](https://github.com/CocoaPods/CocoaPods/pull/6146)

* Fail gracefully when downloading a podspec in `pod spec lint` fails.  
  [Samuel Giddins](https://github.com/segiddins)

* Remove the `const_missing` hack for `Pod::SourcesManager`.  
  [Samuel Giddins](https://github.com/segiddins)

* Fixed code signing issue causing lint failure on macOS.  
  [Paul Cantrell](https://github.com/pcantrell)
  [#5645](https://github.com/CocoaPods/CocoaPods/issues/5645)

* Raise an exception when using a git version prior to 1.8.5.  
  [Danielle Tomlinson](https://github.com/dantoml)
  [#6078](https://github.com/CocoaPods/CocoaPods/issues/6078)

* Fix framework support for frameworks in sub-projects.  
  [Ben Asher](https://github.com/benasher44)
  [#6123](https://github.com/CocoaPods/CocoaPods/issues/6123)

* Remove errors that prevent host/extension target mismatches, which Xcode will warn about.
  [Ben Asher](https://github.com/benasher44)
  [#6173](https://github.com/CocoaPods/CocoaPods/issues/6173)


## 1.2.0.beta.1 (2016-10-28)

##### Enhancements

* Generate `PODS_TARGET_SRCROOT` build setting for each pod target.  
  [Dimitris Koutsogiorgas](https://github.com/dnkoutso)
  [#5375](https://github.com/CocoaPods/CocoaPods/issues/5375)

* Add support for running CocoaPods on Linux.  
  [Samuel Giddins](https://github.com/segiddins)

* Use native Ruby ASCII plist parsing and serialization, removing dependencies
  on FFI, Xcode, and macOS.  
  [Samuel Giddins](https://github.com/segiddins)

* Run codesigning in parallel in the embed frameworks build phase when
 `COCOAPODS_PARALLEL_CODE_SIGN` is set to `true`.  
  [Ben Asher](https://github.com/benasher44)
  [#6088](https://github.com/CocoaPods/CocoaPods/pull/6088)

##### Bug Fixes

* Add target-device tvOS in copy_resources generator.  
  [Konrad Feiler](https://github.com/Bersaelor)
  [#6052](https://github.com/CocoaPods/CocoaPods/issues/6052)

* Read the correct `SWIFT_VERSION` when generating target XCConfigs.  
  [Ben Asher](https://github.com/benasher44)
  [#6067](https://github.com/CocoaPods/CocoaPods/issues/6067)

* Don't explicitly set `ALWAYS_EMBED_SWIFT_STANDARD_LIBRARIES` to NO.  
  [Ben Asher](https://github.com/benasher44)
  [#6064](https://github.com/CocoaPods/CocoaPods/issues/6064)

* Redefine FOUNDATION_EXPORT for C-only pods in umbrella header.  
  [Chris Ballinger](https://github.com/chrisballinger)
  [#6024](https://github.com/CocoaPods/CocoaPods/issues/6024)


## 1.1.1 (2016-10-20)

##### Enhancements

* None.  

##### Bug Fixes

* Strip newlines from .swift-version files.  
  [Danielle Tomlinson](https://github.com/dantoml)
  [#6059](https://github.com/CocoaPods/CocoaPods/pull/6059)


## 1.1.0 (2016-10-19)

##### Enhancements

* Use host target for frameworks of XPC services.  
  [Ingmar Stein](https://github.com/IngmarStein)
  [#6029](https://github.com/CocoaPods/CocoaPods/pull/6029)

* Use Swift 3.0 by default during validation.  
  [Danielle Tomlinson](https://github.com/dantoml)
  [#6042](https://github.com/CocoaPods/CocoaPods/pull/6042)

* Exit with non-zero exit status if pod repo update fails  
  [Uku Loskit](https://github.com/UkuLoskit)
  [#6037](https://github.com/CocoaPods/CocoaPods/issues/6037)

* The validator has an API for accessing which version of Swift was used.  
  [Orta Therox](https://github.com/orta)
  [#6049](https://github.com/CocoaPods/CocoaPods/pull/6049)

##### Bug Fixes

* None.  

* Redefine FOUNDATION_EXPORT for C-only pods in umbrella header.  
  [Chris Ballinger](https://github.com/chrisballinger)
  [#6024](https://github.com/CocoaPods/CocoaPods/issues/6024)

## 1.1.0.rc.3 (2016-10-11)

##### Enhancements

* Cache result of inhibit_warnings and include_in_build_config to speed up pod install.  
  [Dimitris Koutsogiorgas](https://github.com/dnkoutso)
  [#5934](https://github.com/CocoaPods/CocoaPods/pull/5934)

* Tell users about the .swift-version file on validation failures.  
  [Danielle Tomlinson](https://github.com/dantoml)
  [#5951](https://github.com/CocoaPods/CocoaPods/pull/5951)

* Improve performance of PathList.read_file_system  
  [Heath Borders](https://github.com/hborders)
  [#5890](https://github.com/CocoaPods/CocoaPods/issues/5890)

* Cache result of uses_swift and should_build to speed up pod install.  
  [Dimitris Koutsogiorgas](https://github.com/dnkoutso)
  [#5837](https://github.com/CocoaPods/CocoaPods/pull/5837)

* Remove uses of `cd` in generated scripts  
  [Ben Asher](https://github.com/benasher44)
  [#5959](https://github.com/CocoaPods/CocoaPods/pull/5959)

* Error with helpful message when integrating a pod into targets that have mismatched Swift versions.  
  [Ben Asher](https://github.com/benasher44)
  [#5984](https://github.com/CocoaPods/CocoaPods/pull/5984)

* Allow users to share pods between Objective-C and Swift targets.  
  [Danielle Tomlinson](https://github.com/dantoml)
  [#5984](https://github.com/CocoaPods/CocoaPods/pull/5984)

* Allow setting the linting Swift version via `--swift-version=VERSION`  
  [Danielle Tomlinson](https://github.com/dantoml)
  [#5989](https://github.com/CocoaPods/CocoaPods/pull/5989)

* Greenify pod install success message  
  [Stephen Hayes](https://github.com/schayes04)
  [#5713](https://github.com/CocoaPods/CocoaPods/issues/5713)

* Update EMBEDDED_CONTENT_CONTAINS_SWIFT flag behaviour based on xcode version.  
  [codymoorhouse](https://github.com/codymoorhouse)
  [#5732](https://github.com/CocoaPods/CocoaPods/issues/5732)

##### Bug Fixes

* Remove special handling for messages apps  
  [Ben Asher](https://github.com/benasher44)
  [#5860](https://github.com/CocoaPods/CocoaPods/issues/5860)

* Ensure messages apps have an embed frameworks build phase  
  [Ben Asher](https://github.com/benasher44)
  [#5860](https://github.com/CocoaPods/CocoaPods/issues/5860)

* Fix linting of private pods when using libraries.  
  [Stefan Pühringer](https://github.com/b-ray)
  [#5891](https://github.com/CocoaPods/CocoaPods/issues/5891)


## 1.1.0.rc.2 (2016-09-13)

##### Enhancements

* Use the SWIFT_VERSION when linting pods. To lint with Swift 3.0
  add a Swift Version file. `echo "3.0" >> .swift-version`.   
  [Danielle Tomlinson](https://github.com/dantoml)
  [#5841](https://github.com/CocoaPods/CocoaPods/pull/5841)

##### Bug Fixes

* Correctly pass Pod:VERSION in `pod lib create`.  
  [Danielle Tomlinson](https://github.com/dantoml)
  [#5840](https://github.com/CocoaPods/CocoaPods/issues/5840)


## 1.1.0.rc.1 (2016-09-10)

##### Enhancements

*  

##### Bug Fixes

* Wrap generated import headers with __OBJC__ to fix C only pods.   
  [Dimitris Koutsogiorgas](https://github.com/dnkoutso)
  [#5291](https://github.com/CocoaPods/CocoaPods/issues/5291)

* Prevent crash when generating acknowledgements when license type is not specified.  
  [Marcelo Fabri](https://github.com/marcelofabri)
  [#5826](https://github.com/CocoaPods/CocoaPods/issues/5826)

* Pass full path to App.xcworkspace for spec validation, and use `git -C` for `pod repo push` git ops.  
  [Ben Asher](https://github.com/benasher44)
  [#5805](https://github.com/CocoaPods/CocoaPods/issues/5805)


## 1.1.0.beta.2 (2016-09-03)

##### Enhancements

* Remove references to the pre-1.0 Migrator.  
  [Danielle Tomlinson](https://github.com/dantoml)
  [#5635](https://github.com/CocoaPods/CocoaPods/pull/5635)  

* Improve performance of dependency resolution.
  [yanzhiwei147](https://github.com/yanzhiwei147)
  [#5510](https://github.com/CocoaPods/CocoaPods/pull/5510)

* Add support for building Messages applications.  
  [Ben Asher](https://github.com/benasher44)
  [#5726](https://github.com/CocoaPods/CocoaPods/pull/5726)

* Improved messaging when missing host targets for embedded targets.
  Improved support for framework-only projects.  
  [Ben Asher](https://github.com/benasher44)
  [#5733](https://github.com/CocoaPods/CocoaPods/pull/5733)

* Set ALWAYS_EMBED_SWIFT_STANDARD_LIBRARIES when appropriate.  
  [Ben Asher](https://github.com/benasher44)
  [#5732](https://github.com/CocoaPods/CocoaPods/pull/5732)

* Verify that embedded target platform and swift version matches the host.  
  [Ben Asher](https://github.com/benasher44)
  [#5747](https://github.com/CocoaPods/CocoaPods/pull/5747)

* Pass the version of CocoaPods to `pod lib create`'s configure script.  
  [orta](https://github.com/orta)
  [#5787](https://github.com/CocoaPods/CocoaPods/pull/5787)

* Improve host target detection for embedded targets
  in sub-projects.  
  [Ben Asher](https://github.com/benasher44)
  [#5622](https://github.com/CocoaPods/CocoaPods/issues/5622)

##### Bug Fixes

* Hash scope suffixes if they are over 50 characters to prevent file paths from being too long.  
  [Danielle Tomlinson](https://github.com/dantoml)
  [#5491](https://github.com/CocoaPods/CocoaPods/issues/5491)

* Fix codesigning identity on watchOS and tvOS targets.  
  [Danielle Tomlinson](https://github.com/dantoml)
  [#5686](https://github.com/CocoaPods/CocoaPods/issues/5686)

* Fix SWIFT_VERSION not being read when only defined at the project level.  
  [Ben Asher](https://github.com/benasher44)
  [#5700](https://github.com/CocoaPods/CocoaPods/issues/5700) and [#5737](https://github.com/CocoaPods/CocoaPods/issues/5737)

* Fix analyzer checking the compatibility of an embedded target with a host that has not been added the Podfile.  
  [Ben Asher](https://github.com/benasher44)
  [#5783](https://github.com/CocoaPods/CocoaPods/issues/5783)

## 1.1.0.beta.1 (2016-07-11)

##### Enhancements

* Move Pods Project generation to an `Xcode` Namespace.  
  [Daniel Tomlinson](https://github.com/dantoml)
  [#5480](https://github.com/CocoaPods/CocoaPods/pull/5480)

* Add the ability to inhibit swift warnings.  
  [Peter Ryszkiewicz](https://github.com/pRizz)
  [#5414](https://github.com/CocoaPods/CocoaPods/pull/5414)

* Use `git ls-remote` to skip full clones for branch dependencies.  
  [Juan Civile](https://github.com/champo)
  [#5376](https://github.com/CocoaPods/CocoaPods/issues/5376)

* [repo/push] --use-json to convert podspecs to JSON format when pushing.  
  [Mark Schall](https://github.com/maschall)
  [#5568](https://github.com/CocoaPods/CocoaPods/pull/5568)

* Set 'Allow app extension API only' for Messages extensions.  
  [Boris Bügling](https://github.com/neonichu)
  [#5558](https://github.com/CocoaPods/CocoaPods/issues/5558)

* Accept `pod repo push` with URL instead of only repo name.  
  [Mark Schall](https://github.com/maschall)
  [#5572](https://github.com/CocoaPods/CocoaPods/pull/5572)

* [Installer] Set the SWIFT_VERSION for CocoaPods generated targets.  
  [Danielle Tomlinson](https://github.com/DanToml)
  [#5540](https://github.com/CocoaPods/CocoaPods/pull/5540)

* Print message when skipping user project integration.  
  [Danielle Tomlinson](https://github.com/dantoml)
  [#5517](https://github.com/CocoaPods/CocoaPods/issues/5517)

* Show GitHub Issues that could be related to exceptions.  
  [Orta Therox](https://github.com/orta)
  [#4817](https://github.com/CocoaPods/CocoaPods/issues/4817)

* Improve handling of app extensions, watch os 1 extensions
  and framework targets.  
  [Ben Asher](https://github.com/benasher44)
  [#4203](https://github.com/CocoaPods/CocoaPods/issues/4203)

* Add a license type to generated acknowledgements file in plist.  
  [Naoto Kaneko](https://github.com/naoty)
  [#5436](https://github.com/CocoaPods/CocoaPods/pull/5436)

##### Bug Fixes

* Fix local pod platform conflict error message.  
  [Muhammed Yavuz Nuzumlalı](https://github.com/manuyavuz)
  [#5052](https://github.com/CocoaPods/CocoaPods/issues/5052)

* Avoid use of `activesupport` version 5 to stay compatible with macOS system
  Ruby.  
  [Boris Bügling](https://github.com/neonichu)
  [#5602](https://github.com/CocoaPods/CocoaPods/issues/5602)

* Fix installing pods with `use_frameworks` when deduplication is disabled.  
  [Samuel Giddins](https://github.com/segiddins)
  [#5481](https://github.com/CocoaPods/CocoaPods/issues/5481)

* Running `pod setup --silent` will now properly silence git output while
  updating the repository.  
  [Samuel Giddins](https://github.com/segiddins)

* Fix linting pods that depend upon `XCTest`.  
  [Samuel Giddins](https://github.com/segiddins)
  [#5321](https://github.com/CocoaPods/CocoaPods/issues/5321)

* Use `require` instead of `autoload` to solve an issue with loading
  `fourflusher`.  
  [Boris Bügling](https://github.com/neonichu)
  [#5445](https://github.com/CocoaPods/CocoaPods/issues/5445)

* Resolve cyclic dependencies when creating pod targets.  
  [Juan Civile](https://github.com/champo)
  [#5362](https://github.com/CocoaPods/CocoaPods/issues/5362)

* Fix embedding frameworks in UI Testing bundles.  
  [Daniel Tomlinson](https://github.com/dantoml)
  [#5250](https://github.com/CocoaPods/CocoaPods/issues/5250)

* Ensure attempting to print a path in the error report doesn't itself error.  
  [Samuel Giddins](https://github.com/)
  [#5541](https://github.com/CocoaPods/CocoaPods/issues/5541)

* Fix linting with Xcode 8.  
  [Boris Bügling](https://github.com/neonichu)
  [#5529](https://github.com/CocoaPods/CocoaPods/issues/5529)

* Fix linting with Xcode 8 by disabling it entirely.  
  [Boris Bügling](https://github.com/neonichu)
  [#5528](https://github.com/CocoaPods/CocoaPods/issues/5528)

* Error during install when there are duplicate library names.  
  [Daniel Tomlinson](https://github.com/dantoml)
  [#4014](https://github.com/CocoaPods/CocoaPods/issues/4014)

* Make the `Check Pods Manifest.lock` script write errors to STDERR and improve
  POSIX shell compatibility.  
  [Simon Warta](https://github.com/webmaster128)
  [#5595](https://github.com/CocoaPods/CocoaPods/pull/5595)


## 1.0.1 (2016-06-02)

##### Enhancements

* None.

##### Bug Fixes

* Symlink the header folders in the framework bundle's root directory
  by a new shell script build phase if `header_mappings_dir` is used
  with frameworks.  
  [Marius Rackwitz](https://github.com/mrackwitz)
  [#5313](https://github.com/CocoaPods/CocoaPods/issues/5313)

* Removed emojis in Build Phases names — as it seems that some third party tools have trouble with them.  
  [Olivier Halligon](https://github.com/AliSoftware)
  [#5382](https://github.com/CocoaPods/CocoaPods/pull/5382)

* Ensure `Set` is defined before using it.  
  [Samuel Giddins](https://github.com/segiddins)
  [#5287](https://github.com/CocoaPods/CocoaPods/issues/5287)

* Add --target-device to ibtool invocation for XIBs
  [Juan Civile](https://github.com/champo)
  [#5282](https://github.com/CocoaPods/CocoaPods/issues/5282)

* Fix error when executables cannot be found.
  [Jan Berkel](https://github.com/jberkel)
  [#5319](https://github.com/CocoaPods/CocoaPods/pull/5319)

* Avoid removing all files when root directory contains unicode characters.  
  [Marc Boquet](https://github.com/marcboquet)
  [#5294](https://github.com/CocoaPods/CocoaPods/issues/5294)

* Guarding from crash if pod lib create has a + character in the name.  
  [William Entriken](https://github.com/fulldecent)
  [CocoaPods/pod-template#69](https://github.com/CocoaPods/pod-template/issues/69)

* Use target product types to determine whether a target is a test target when
  running `pod init`.  
  [Samuel Giddins](https://github.com/segiddins)
  [#5378](https://github.com/CocoaPods/CocoaPods/issues/5378)


## 1.0.0 (2016-05-10)

##### Enhancements

* Validate that resource bundles declared in the podspec contain resources.  
  [Samuel Giddins](https://github.com/segiddins)
  [#5218](https://github.com/CocoaPods/CocoaPods/issues/5218)

* Improvements to the error messaging around missing dependencies.  
  [Orta Therox](https://github.com/orta)
  [#5260](https://github.com/CocoaPods/CocoaPods/issues/5260)

* Make sharing schemes for development pods an installation option
  (`share_schemes_for_development_pods`) and disable sharing schemes
  by default.  
  [Samuel Giddins](https://github.com/segiddins)

##### Bug Fixes

* Fix search paths inheritance when there are transitive dependencies.  
  [Samuel Giddins](https://github.com/segiddins)
  [#5264](https://github.com/CocoaPods/CocoaPods/issues/5264)


## 1.0.0.rc.2 (2016-05-04)

##### Enhancements

* None.  

##### Bug Fixes

* Handle when an abstract target has no declared platform without crashing.  
  [Samuel Giddins](https://github.com/segiddins)
  [#5236](https://github.com/CocoaPods/CocoaPods/issues/5236)

* Don't recurse into child directories to find podspecs when running
  `pod spec lint`.  
  [Samuel Giddins](https://github.com/segiddins)
  [#5244](https://github.com/CocoaPods/CocoaPods/issues/5244)


## 1.0.0.rc.1 (2016-04-30)

##### Enhancements

* The `pod init` command now uses target inheritance for test targets
  in the generated Podfile.  
  [Orta Therox](https://github.com/orta)
  [#4714](https://github.com/CocoaPods/CocoaPods/issues/4714)

* Support customized build directories by letting user xcconfig definitions
  rely on the new overridable alias build variable `PODS_BUILD_DIR`.  
  [Marius Rackwitz](https://github.com/mrackwitz)
  [#5217](https://github.com/CocoaPods/CocoaPods/issues/5217)

##### Bug Fixes

* Fix for `pod repo push --help` throwing an error.  
  [Boris Bügling](https://github.com/neonichu)
  [#5214](https://github.com/CocoaPods/CocoaPods/pull/5214)

* The warning for not having utf-8 set as the default encoding for a
  terminal now properly respects the `--no-ansi` argument.  
  [Joshua Kalpin](https://github.com/Kapin)
  [#5199](https://github.com/CocoaPods/CocoaPods/pull/5199)


## 1.0.0.beta.8 (2016-04-15)

##### Enhancements

* None.  

##### Bug Fixes

* Headers from vendored frameworks no longer end up in the `HEADER_SEARCH_PATH`
  when using frameworks. They are now assumed to be already present as modular
  headers in the framework itself.  
  [Mark Spanbroek](https://github.com/markspanbroek)
  [#5146](https://github.com/CocoaPods/CocoaPods/pull/5146)

* Access to the `Pod::SourcesManager` constant has been restored, though its use
  is considered deprecated and subject to removal at any time. Migrate to use
  `Pod::Config.instance.sources_manager` in some manner as soon as possible.  
  [Samuel Giddins](https://github.com/segiddins)

* Running `pod repo update --silent` will now properly silence git output while
  updating the repository.  
  [Samuel Giddins](https://github.com/segiddins)


## 1.0.0.beta.7 (2016-04-15)

##### Enhancements

* When an unknown build configuration is mentioned in the Podfile, CocoaPods
  will suggest the build configurations found in the user project.  
  [Samuel Giddins](https://github.com/segiddins)
  [#5113](https://github.com/CocoaPods/CocoaPods/issues/5113)

* Improved the error message when a matching spec cannot be found,
  mentioning that now `pod repo update` is not implicit when running `pod
  install`.  
  [Orta Therox](https://github.com/orta)
  [#5135](https://github.com/CocoaPods/CocoaPods/issues/5135)

* Add support for sharded specs directories.  
  [Samuel Giddins](https://github.com/segiddins)
  [#5002](https://github.com/CocoaPods/CocoaPods/issues/5002)

* Pass the build setting `OTHER_CODE_SIGN_FLAGS` to codesign for the generated
  embed frameworks build phase's script, as Xcode does when signing natively.  
  [Václav Slavík](https://github.com/vslavik)
  [#5087](https://github.com/CocoaPods/CocoaPods/pull/5087)

##### Bug Fixes

* Sort files from `Dir.glob` explicitly to produce same result on case sensitive
  file system as result on case insensitive file system.  
  [Soutaro Matsumoto](https://github.com/soutaro)

* Fix build path for resource bundles.  
  [Marius Rackwitz](https://github.com/mrackwitz)
  [#5034](https://github.com/CocoaPods/CocoaPods/issues/5034)

* Rely on `TARGET_BUILD_DIR` instead of `CONFIGURATION_BUILD_DIR` in the
  generated embed resources build phase's script, so that UI test targets can
  be run.  
  [seaders](https://github.com/seaders)
  [#5133](https://github.com/CocoaPods/CocoaPods/issues/5133)

* Ensure that a `CFBundleVersion` is set for resource bundles' Info.plist
  files.  
  [Samuel Giddins](https://github.com/segiddins)
  [#4897](https://github.com/CocoaPods/CocoaPods/issues/4897)


## 1.0.0.beta.6 (2016-03-15)

##### Breaking

* Running `pod install` doesn't imply an automatic spec repo update.  
  The old behavior can be achieved by passing in the option `--repo-update`
  or running `pod repo update`.  
  [Marius Rackwitz](https://github.com/mrackwitz)
  [#5004](https://github.com/CocoaPods/CocoaPods/issues/5004)

* Remove the configuration variable `skip_repo_update` as the default behavior
  varies now between `pod install` and `pod (update|outdated)`.  
  [Marius Rackwitz](https://github.com/mrackwitz)
  [#5017](https://github.com/CocoaPods/CocoaPods/issues/5017)

##### Enhancements

* The master specs repo will no longer perform 'no-op' git fetches. This should
  help to reduce the load on GitHub's servers.  
  [Daniel Tomlinson](https://github.com/DanielTomlinson)
  [#5005](https://github.com/CocoaPods/CocoaPods/issues/5005)
  [#4989](https://github.com/CocoaPods/CocoaPods/issues/4989)

* The specs repos will no longer support shallow clones to reduce CPU load
  on git servers. Pre-existing shallow clones of the `master` repo will
  automatically be upgraded to deep clones when the repo is updated.  
  [Samuel Giddins](https://github.com/segiddins)
  [#5016](https://github.com/CocoaPods/CocoaPods/issues/5016)

* The validator will check that all `public_header_files` and
  `private_header_files` are also present in `source_files`.  
  [Samuel Giddins](https://github.com/segiddins)
  [#4936](https://github.com/CocoaPods/CocoaPods/issues/4936)

##### Bug Fixes

* The master specs repository can no longer be added via `pod repo add`, but
  instead must be done via `pod setup`.  
  [Samuel Giddins](https://github.com/segiddins)

* Print a friendly error message when the platform for a target cannot be
  inferred.  
  [Samuel Giddins](https://github.com/segiddins)
  [#4790](https://github.com/CocoaPods/CocoaPods/issues/4790)

* Rely on `TARGET_BUILD_DIR` instead of `CONFIGURATION_BUILD_DIR` in the
  generated embed frameworks build phase's script, so that UI test targets can
  be run.  
  [Marius Rackwitz](https://github.com/mrackwitz)
  [#5022](https://github.com/CocoaPods/CocoaPods/issues/5022)

* Fix build paths for resources bundles.  
  [Marius Rackwitz](https://github.com/mrackwitz)
  [#5028](https://github.com/CocoaPods/CocoaPods/pull/5028)

* Validate that a Podfile does not declare the same target twice.  
  [Samuel Giddins](https://github.com/segiddins)
  [#5029](https://github.com/CocoaPods/CocoaPods/issues/5029)


## 1.0.0.beta.5 (2016-03-08)

##### Breaking

* Development pods will no longer be implicitly unlocked. This makes CocoaPods respect
  constraints related to dependencies of development pods in the lockfile.

  If you change the constraints of a dependency of your development pod and want to
  override the locked version, you will have to use
  `pod update ${DEPENDENCY_NAME}` manually.  
  [Muhammed Yavuz Nuzumlalı](https://github.com/manuyavuz)
  [#4211](https://github.com/CocoaPods/CocoaPods/issues/4211)
  [#4577](https://github.com/CocoaPods/CocoaPods/issues/4577)
  [#4580](https://github.com/CocoaPods/CocoaPods/issues/4580)

##### Enhancements

* Add the :package: emoji in front of CocoaPods Script Build Phases
  to quickly and visually differentiate them from other phases.  
  [Olivier Halligon](https://github.com/AliSoftware)
  [#4985](https://github.com/CocoaPods/CocoaPods/issues/4985)

* Enable syntax highlighting on the Podfile in the generated
  `Pods.xcodeproj`.  
  [Samuel Giddins](https://github.com/segiddins)
  [#4962](https://github.com/CocoaPods/CocoaPods/issues/4962)

##### Bug Fixes

* Fixes paths passed for resources bundles in the copy resources script.  
  [Marius Rackwitz](https://github.com/mrackwitz)
  [#4954](https://github.com/CocoaPods/CocoaPods/pull/4954)

* Fix saying the `master` specs repo exists when it has not been set up.  
  [Samuel Giddins](https://github.com/segiddins)
  [#4955](https://github.com/CocoaPods/CocoaPods/issues/4955)

* Move `${TARGET_DEVICE_ARGS}` out of the quotations for `--sdk` in the
  `Copy Pods Resources` build phase.  
  [seaders](https://github.com/seaders) [#4940](https://github.com/CocoaPods/CocoaPods/issues/4940)

* Handle when `$PATH` isn't set.  
  [Samuel Giddins](https://github.com/segiddins)

* Module maps that are set per-platform will be installed for the correct
  platform.  
  [Samuel Giddins](https://github.com/segiddins)
  [#4968](https://github.com/CocoaPods/CocoaPods/issues/4968)


## 1.0.0.beta.4 (2016-02-24)

##### Enhancements

* Allow deduplication to take effect even when the same pod is used with
  different sets of subspecs across different platforms.
  This changes the general naming scheme scoped pod targets. They are
  suffixed now on base of what makes them different among others for the
  same root spec instead of being prefixed by the dependent target.  
  [Marius Rackwitz](https://github.com/mrackwitz)
  [#4146](https://github.com/CocoaPods/CocoaPods/pull/4146)

* Pass `COCOAPODS_VERSION` as environment variable when invoking the
  `prepare_command`.  
  [Marius Rackwitz](https://github.com/mrackwitz)
  [#4933](https://github.com/CocoaPods/CocoaPods/pull/4933)

##### Bug Fixes

* Pods are built by default in another scoping level of the build products
  directory identified by their name to prevent name clashes among
  dependencies.  
  [Marius Rackwitz](https://github.com/mrackwitz)
  [#4146](https://github.com/CocoaPods/CocoaPods/pull/4146)

* Fix mixed integrations where static libraries are used along frameworks
  from different target definitions in one Podfile.  
  [Marius Rackwitz](https://github.com/mrackwitz)
  [#4146](https://github.com/CocoaPods/CocoaPods/pull/4146)

* Pass target device arguments to `ibtool` in the copy resources script, fixing
  compilation of storyboards when targeting versions of iOS prior to iOS 8.  
  [seaders](https://github.com/seaders)
  [#4913](https://github.com/CocoaPods/CocoaPods/issues/4913)

* Fix `pod repo lint` when passed a path argument.  
  [Boris Bügling](https://github.com/neonichu)
  [#4883](https://github.com/CocoaPods/CocoaPods/issues/4883)


## 1.0.0.beta.3 (2016-02-03)

##### Breaking

* Rename the `xcodeproj` Podfile directive to `project`.  
  [Marius Rackwitz](https://github.com/mrackwitz)
  [Core#298](https://github.com/CocoaPods/Core/issues/298)

##### Enhancements

* None.  

##### Bug Fixes

* Don't try to embed project headers into frameworks.  
  [Marius Rackwitz](https://github.com/mrackwitz)
  [#4819](https://github.com/CocoaPods/CocoaPods/issues/4819)

* Fix a crash in the analyzer when target deduplication is deactivated.  
  [Marius Rackwitz](https://github.com/mrackwitz)
  [#4751](https://github.com/CocoaPods/CocoaPods/issues/4751)

* Handle CoreData mapping models with recursive resource globs.  
  [Eric Firestone](https://github.com/efirestone)
  [#4809](https://github.com/CocoaPods/CocoaPods/pull/4809)

* Generate valid xcconfig when target name includes spaces.  
  [Dimitris Koutsogiorgas](https://github.com/dnkoutso)
  [#4783](https://github.com/CocoaPods/CocoaPods/issues/4783)

* Properly add resource files to resources build phase.  
  [Eric Firestone](https://github.com/efirestone)
  [#4762](https://github.com/CocoaPods/CocoaPods/issues/4762)

* Fix suggestion of sudo when it actually isn't needed.  
  [Marcel Jackwerth](https://github.com/sirlantis)

* Set the `TARGET_DEVICE_FAMILY` to support both iPhone and iPad for iOS
  resource bundle targets.  
  [Andy Rifken](https://github.com/arifken)

* Share user schemes of `Pods.xcodeproj` after generating deterministic UUIDS.  
  [Samuel Giddins](https://github.com/segiddins)

* Only attempt to `import` a framework during linting if the pod has source
  files, and is thus being built by CocoaPods.  
  [Samuel Giddins](https://github.com/segiddins)
  [#4823](https://github.com/CocoaPods/CocoaPods/issues/4823)

* Determine whether an external source needs to be fetched when updating a
  dependency regardless of subspec names.  
  [Samuel Giddins](https://github.com/segiddins)
  [#4821](https://github.com/CocoaPods/CocoaPods/issues/4821)


## 1.0.0.beta.2 (2016-01-05)

##### Enhancements

* Present a friendly error suggesting running `pod install` when there are
  missing local podspecs when running `pod outdated`.  
  [Samuel Giddins](https://github.com/segiddins)
  [#4716](https://github.com/CocoaPods/CocoaPods/issues/4716)

* Don't warn about setting base config when identical to current config.  
  [Jed Lewison](https://github.com/jedlewison)
  [#4722](https://github.com/CocoaPods/CocoaPods/issues/4722)

* Add `user_targets` method to the `UmbrellaTargetDescription` in the
  post-install hooks context.  
  [Samuel Giddins](https://github.com/segiddins)

##### Bug Fixes

* Always fetch a `:podspec` dependency's podspec when it is missing in the
  `Pods` directory.  
  [Samuel Giddins](https://github.com/segiddins)
  [#4717](https://github.com/CocoaPods/CocoaPods/issues/4717)

* The `Info.plist` file will now be generated properly for resource bundles,
  setting the proper `CFBundlePackageType` and omitting the `CFBundleExecutable`
  key.  
  [Samuel Giddins](https://github.com/segiddins)
  [Xcodeproj#259](https://github.com/CocoaPods/Xcodeproj/issues/259)

* Fix crash when deintegrating due to major version change and there are
  multiple root-level Xcode projects.  
  [Samuel Giddins](https://github.com/segiddins)

* Ensure the `sandbox_root` attribute is set on the pre-install hooks context.  
  [Samuel Giddins](https://github.com/segiddins)


## 1.0.0.beta.1 (2015-12-30)

##### Breaking

* The `link_with` Podfile DSL method has been removed in favor of target
  inheritance.  
  [Samuel Giddins](https://github.com/segiddins)

* The `:exclusive => true` Podfile DSL target option has been removed in favor
  of the `inherit! :search_paths` directive.  
  [Samuel Giddins](https://github.com/segiddins)

* The specification of `:head` dependencies has been removed.  
  [Samuel Giddins](https://github.com/segiddins)
  [#4673](https://github.com/CocoaPods/CocoaPods/issues/4673)

* The deprecated `:local` dependency option has been removed in favor of the
  equivalent `:path` option.  
  [Samuel Giddins](https://github.com/segiddins)

* The deprecated `dependency` method in the Podfile DSL has been removed in
  favor of the equivalent `pod` method.  
  [Samuel Giddins](https://github.com/segiddins)

* The deprecated `preferred_dependency` method in the Specification DSL has been
  removed in favor of the equivalent `default_subspecs` method.  
  [Samuel Giddins](https://github.com/segiddins)

* The `docset_url` Specification attribute has been removed.  
  [Samuel Giddins](https://github.com/segiddins)
  [Core#284](https://github.com/CocoaPods/Core/issues/284)

* Build configuration names are no longer set as pre-processor defines, but
  rather `POD_CONFIGURATION_$CONFIGURATION_NAME` is defined in order to lessen
  conflicts with pod code.  
  [#4143](https://github.com/CocoaPods/CocoaPods/issues/4143)

##### Highlighted Enhancements That Need Testing

* The Podfile DSL has been cleaned up, with the removal of confusing options and
  the introduction of abstract targets, search paths-only inheritance, the
  specification of installation options, and the removal of head dependencies.  
  [Samuel Giddins](https://github.com/segiddins)
  [#840](https://github.com/CocoaPods/CocoaPods/issues/840)

##### Enhancements

* Add the ability to add a custom commit message when pushing a spec.
  [Bart Jacobs](https://github.com/bartjacobs)
  [#4583](https://github.com/CocoaPods/CocoaPods/issues/4583)

* Added support for `pod env` to print the pod environment without having to crash.  
  [Hemal Shah](https://github.com/hemal)
  [#3660](https://github.com/CocoaPods/CocoaPods/issues/3660)

* Add support for specifying :source with a pod dependency.  
  [Eric Firestone](https://github.com/efirestone)
  [#4486](https://github.com/CocoaPods/CocoaPods/pull/4486)

* Ask user to run `pod install` when a resource not found during in copy resources script.  
  [Muhammed Yavuz Nuzumlalı](https://github.com/manuyavuz)

* Add support to track `.def` sources.
* Add support to track `.def` files as headers.
  [Dimitris Koutsogiorgas](https://github.com/dnkoutso)
  [#338](https://github.com/CocoaPods/Xcodeproj/pull/338)

* `Pod::Installer::PostInstallHooksContext` now offers access to the `sandbox`
  object.  
  [Marcelo Fabri](https://github.com/marcelofabri)
  [#4487](https://github.com/CocoaPods/CocoaPods/pull/4487)

* Improve sorting algorithm for `pod search`.  
  [Muhammed Yavuz Nuzumlalı](https://github.com/manuyavuz)
  [cocoapods-search#12](https://github.com/CocoaPods/cocoapods-search/issues/12)

* Improve `pod search` performance while using _`--full`_ flag.  
  [Muhammed Yavuz Nuzumlalı](https://github.com/manuyavuz)
  [cocoapods-search#8](https://github.com/CocoaPods/cocoapods-search/issues/8)

* Improve message when there is no spec in repos for dependency set in Podfile.  
  [Muhammed Yavuz Nuzumlalı](https://github.com/manuyavuz)
  [#4430](https://github.com/CocoaPods/CocoaPods/issues/4430)

* Reduce the number of times the user's Xcode project is opened, speeding up
  installation.  
  [Samuel Giddins](https://github.com/segiddins)
  [#4374](https://github.com/CocoaPods/CocoaPods/issues/4374)

* Improving the performance of Pod::Installer::Analyzer#generate_pod_targets  
  [Daniel Ribeiro](https://github.com/danielribeiro)
  [#4399](https://github.com/CocoaPods/CocoaPods/pull/4399)

* Framework pods that have a `header_mappings_dirs` set will now produce
  frameworks with headers that respect the nesting.  
  [Samuel Giddins](https://github.com/segiddins)

* The validator will now ensure that pods with a `header_mappings_dirs` have all
  of their headers inside that directory.  
  [Samuel Giddins](https://github.com/segiddins)

* Pods will be validated with the `-Wincomplete-umbrella` compiler flag to
  ensure module maps are valid.  
  [Samuel Giddins](https://github.com/segiddins)
  [#3428](https://github.com/CocoaPods/CocoaPods/issues/3428)

* The validator will now attempt to build an app that imports the pod.  
  [Samuel Giddins](https://github.com/segiddins)
  [#2095](https://github.com/CocoaPods/CocoaPods/issues/2095)
  [#2134](https://github.com/CocoaPods/CocoaPods/issues/2134)

* The `Info.plist` file's `CFBundleIdentifier` is now set via the
  `PRODUCT_BUNDLE_IDENTIFIER` build setting, consistent with Xcode 7.  
  [Samuel Giddins](https://github.com/segiddins)
  [#4426](https://github.com/CocoaPods/CocoaPods/issues/4426)

* Externally-sourced pods will now have their specifications quickly linted.  
  [Samuel Giddins](https://github.com/segiddins)

* Set the deployment target on pods to be that which is defined in the
  podspec.  
  [Samuel Giddins](https://github.com/segiddins)
  [#4354](https://github.com/CocoaPods/CocoaPods/issues/3454)

* Set a deployment target for resource bundle targets.  
  [Samuel Giddins](https://github.com/segiddins)
  [#3347](https://github.com/CocoaPods/CocoaPods/issues/3347)

* Targets that are no longer integrated with CocoaPods will be properly
  de-integrated when installation occurs.  
  [Samuel Giddins](https://github.com/segiddins)

* Targets that are integrated will be ensured that they have all
  CocoaPods-related settings and phases properly installed.  
  [Samuel Giddins](https://github.com/segiddins)

* Total de-integration will happen whenever the major version of CocoaPods
  changes, ensuring backwards-incompatible changes are properly applied.  
  [Samuel Giddins](https://github.com/segiddins)

* The Podfile now allows specifying installation options via the `install!`
  directive.  
  [Samuel Giddins](https://github.com/segiddins)
  [Core#151](https://github.com/CocoaPods/Core/issues/151)

* The Podfile now allows marking targets as `abstract` and specifying the pod
  inheritance mode via the `inherit!` directive.  
  [Samuel Giddins](https://github.com/segiddins)
  [#1249](https://github.com/CocoaPods/CocoaPods/issues/1249)
  [#1626](https://github.com/CocoaPods/CocoaPods/issues/1626)
  [#4001](https://github.com/CocoaPods/CocoaPods/issues/4001)

##### Bug Fixes

* Fix compiling of localized resources.
  [Eric Firestone](https://github.com/efirestone)
  [#1653](https://github.com/CocoaPods/CocoaPods/issues/1653)

* Fix compiling of asset catalog files inside resource bundles.  
  [Muhammed Yavuz Nuzumlalı](https://github.com/manuyavuz)
  [#4501](https://github.com/CocoaPods/CocoaPods/issues/4501)

* Prevent installer to be run from inside sandbox directory.  
  [Muhammed Yavuz Nuzumlalı](https://github.com/manuyavuz)

* Improve repo lint error message when no repo found with given name.  
  [Muhammed Yavuz Nuzumlalı](https://github.com/manuyavuz)
  [#4142](https://github.com/CocoaPods/CocoaPods/issues/4142)

* Fix a crash in dependency resolution when running Ruby 2.3.  
  [Samuel Giddins](https://github.com/segiddins)
  [#4345](https://github.com/CocoaPods/CocoaPods/issues/4345)

* Fix handling of localized files in Pods installed as frameworks.  
  [Tim Bodeit](https://github.com/timbodeit)
  [#2597](https://github.com/CocoaPods/CocoaPods/issues/2597)

* Only include native targets when generating the Podfile in `pod init`.  
  [Samuel Giddins](https://github.com/segiddins)
  [#2169](https://github.com/CocoaPods/CocoaPods/issues/2169)

* Ensure that generated `Info.plist` files have a `CFBundleShortVersionString`
  that is precisely three dot-separated numbers.  
  [Samuel Giddins](https://github.com/segiddins)
  [#4421](https://github.com/CocoaPods/CocoaPods/issues/4421)

* Set the `APPLICATION_EXTENSION_API_ONLY` build setting if integrating with a
  tvOS extension target, or a target that has the setting set to `YES`.  
  [Samuel Giddins](https://github.com/segiddins)
  [#3644](https://github.com/CocoaPods/CocoaPods/issues/3644)
  [#4393](https://github.com/CocoaPods/CocoaPods/issues/4393)

* Only the root directory of externally-sourced pods will be searched for
  podspecs.  
  [Samuel Giddins](https://github.com/segiddins)
  [#3683](https://github.com/CocoaPods/CocoaPods/issues/3683)

* Remove the library name's extension when adding it in the "linker flags" build
  setting to support dynamic libraries.  
  [Andrea Cremaschi](https://github.com/andreacremaschi)
  [#4468](https://github.com/CocoaPods/CocoaPods/issues/4468)

* Specifying relative subspec names to the linter is now supported.  
  [Samuel Giddins](https://github.com/segiddins)
  [#1917](https://github.com/CocoaPods/CocoaPods/issues/1917)

* Headers used to build a pod will no longer be duplicated for frameworks.  
  [Samuel Giddins](https://github.com/segiddins)
  [#4420](https://github.com/CocoaPods/CocoaPods/issues/4420)

* The `UIRequiredDeviceCapabilities` key is now specified in the `Info.plist`
  file for tvOS pods built as frameworks.  
  [Samuel Giddins](https://github.com/segiddins)
  [#4514](https://github.com/CocoaPods/CocoaPods/issues/4514)

* Fix Swift code completion for Development Pods by using `realpath` for
  symlinked source files.  
  [Boris Bügling](https://github.com/neonichu)
  [#3777](https://github.com/CocoaPods/CocoaPods/issues/3777)

* Avoid the duplicate UUID warning when a Pod is installed for multiple
  platforms.  
  [Samuel Giddins](https://github.com/segiddins)
  [#4521](https://github.com/CocoaPods/CocoaPods/issues/4521)

* Changing the name of a target in a Podfile will no longer cause warnings about
  being unable to set the base configuration XCConfig.  
  [Samuel Giddins](https://github.com/segiddins)

* Ensure that linking multiple times against the same framework does not trigger
  the duplicate module name check for frameworks.  
  [Boris Bügling](https://github.com/neonichu)
  [Samuel Giddins](https://github.com/segiddins)
  [#4550](https://github.com/CocoaPods/CocoaPods/issues/4550)

* Fix lint in Xcode 7.2, it requires `-destination`.  
  [Boris Bügling](https://github.com/neonichu)
  [#4652](https://github.com/CocoaPods/CocoaPods/pull/4652)

* Empty podfiles / target blocks no longer break the user's Xcode project.  
  [Samuel Giddins](https://github.com/segiddins)
  [#3617](https://github.com/CocoaPods/CocoaPods/issues/3617)

* The pre-processor define for `DEBUG` will be set for all debug-based build
  configurations when building pods.  
  [Samuel Giddins](https://github.com/segiddins)
  [#4148](https://github.com/CocoaPods/CocoaPods/issues/4148)


## 0.39.0 (2015-10-09)

##### Enhancements

* Podfile-specified options are passed to plugins as hashes that treat string
  and symbol keys identically.  
  [Samuel Giddins](https://github.com/segiddins)
  [#3354](https://github.com/CocoaPods/CocoaPods/issues/3354)

##### Bug Fixes

* Only link dynamic vendored frameworks and libraries of pod dependencies.  
  [Kevin Coleman](https://github.com/kcoleman731)
  [#4336](https://github.com/CocoaPods/CocoaPods/issues/4336)


## 0.39.0.rc.1 (2015-10-05)

##### Enhancements

* Support for adding dependency target vendored libraries and frameworks to build settings.  
  [Kevin Coleman](https://github.com/kcoleman731)
  [#4278](https://github.com/CocoaPods/CocoaPods/pull/4278)

* Always link the aggregate target as static to the user project.  
  [Marius Rackwitz](https://github.com/mrackwitz)
  [#4137](https://github.com/CocoaPods/CocoaPods/pull/4137)


## 0.39.0.beta.5 (2015-10-01)

##### Breaking

* Activesupport 4 is now required, breaking compatibility with applications
  locked to `3.x.y`.  

##### Enhancements

* The `EMBEDDED_CONTENT_CONTAINS_SWIFT` build setting will now be set when
  appropriate.  
  [Samuel Giddins](https://github.com/segiddins)

* The embed frameworks script will no longer manually copy over the Swift
  runtime libraries on Xcode 7 and later.  
  [Samuel Giddins](https://github.com/segiddins)
  [earltedly](https://github.com/segiddins)
  [DJ Tarazona](https://github.com/djtarazona)
  [#4188](https://github.com/CocoaPods/CocoaPods/issues/4188)

* A post-install summary of the pods installed is now printed.  
  [Samuel Giddins](https://github.com/segiddins)
  [#4124](https://github.com/CocoaPods/CocoaPods/issues/4124)

##### Bug Fixes

* Give a meaningful message for the case where there is no available stable
  version for a pod, and there is no explicit version requirement.  
  [Muhammed Yavuz Nuzumlalı](https://github.com/manuyavuz)
  [#4197](https://github.com/CocoaPods/CocoaPods/issues/4197)

* Use `watchsimulator` when validating pods with the watchOS platform.  
  [Thomas Kollbach](https://github.com/toto)
  [#4130](https://github.com/CocoaPods/CocoaPods/issues/4130)

* C or C++ preprocessor output files with `.i` extension now have their compiler
  flags set correctly.  
  [Andrea Aresu](https://github.com/aaresu/)

* Remove SDKROOT relative search path as it isn't needed anymore since XCTest.  
  [Boris Bügling](https://github.com/neonichu)
  [#4219](https://github.com/CocoaPods/CocoaPods/issues/4219)

* Podfile generated by `pod init` now specifies iOS 8.0 as the default platform
  and includes `use_frameworks!` for Swift projects.  
  [Jamie Evans](https://github.com/JamieREvans)

* Support for the new `tvos` platform.  
  [Boris Bügling](https://github.com/neonichu)
  [#4152](https://github.com/CocoaPods/CocoaPods/pull/4152)

* Either generate just one pod target or generate it once for each target
  definition.  
  [Marius Rackwitz](https://github.com/mrackwitz)
  [#4034](https://github.com/CocoaPods/CocoaPods/issues/4034)

* Stop setting `DYLIB_CURRENT_VERSION`, `CURRENT_PROJECT_VERSION`, and
  `DYLIB_COMPATIBILITY_VERSION` for pods integrated as dynamic frameworks.  
  [Samuel Giddins](https://github.com/segiddins)
  [#4083](https://github.com/CocoaPods/CocoaPods/issues/4083)

* The headers folders paths for static library pods will be unset, fixing
  validation when archives are uploaded to iTunes Connect.  
  [Boris Bügling](https://github.com/neonichu)
  [Samuel Giddins](https://github.com/segiddins)
  [#4119](https://github.com/CocoaPods/CocoaPods/issues/4119)

* Don't require the `platform` attribute for targets without any declared pods
  when running `pod install --no-integrate`.  
  [Sylvain Guillopé](https://github.com/sguillope)
  [#3151](https://github.com/CocoaPods/CocoaPods/issues/3151)

* Gracefully handle exception if creating the repos directory fails due to a
  system error like a permission issue.  
  [Sylvain Guillopé](https://github.com/sguillope)
  [#4177](https://github.com/CocoaPods/CocoaPods/issues/4177)

## 0.39.0.beta.4 (2015-09-02)

##### Bug Fixes

* Using vendored frameworks without a `Headers` directory will no longer cause a
  crash.  
  [Samuel Giddins](https://github.com/segiddins)
  [#3967](https://github.com/CocoaPods/CocoaPods/issues/3967)

* Computing the set of transitive dependencies for a pod target,
  even if the target is scoped, will no longer smash the stack.  
  [Samuel Giddins](https://github.com/segiddins)
  [#4092](https://github.com/CocoaPods/CocoaPods/issues/4092)

* Take into account a specification's `exclude_files` when constructing resource
  bundles.  
  [Samuel Giddins](https://github.com/segiddins)
  [#4065](https://github.com/CocoaPods/CocoaPods/issues/4065)

* Fix resolving to platform-compatible versions of transitive dependencies.  
  [Samuel Giddins](https://github.com/segiddins)
  [#4084](https://github.com/CocoaPods/CocoaPods/issues/4084)


## 0.39.0.beta.3 (2015-08-28)

##### Bug Fixes

* This release fixes a file permissions error when using the RubyGem.  
  [Samuel Giddins](https://github.com/segiddins)


## 0.39.0.beta.2 (2015-08-27)

##### Bug Fixes

* Ensure all gem files are readable.  
  [Samuel Giddins](https://github.com/segiddins)
  [#4085](https://github.com/CocoaPods/CocoaPods/issues/4085)


## 0.39.0.beta.1 (2015-08-26)

##### Breaking

* The `HEADER_SEARCH_PATHS` will no longer be constructed recursively.  
  [Samuel Giddins](https://github.com/segiddins)
  [twoboxen](https://github.com/twoboxen)
  [#1437](https://github.com/CocoaPods/CocoaPods/issues/1437)
  [#3760](https://github.com/CocoaPods/CocoaPods/issues/3760)

##### Enhancements

* Collapse the namespaced public and private pod xcconfig into one single
  xcconfig file.  
  [Marius Rackwitz](https://github.com/mrackwitz)
  [#3916](https://github.com/CocoaPods/CocoaPods/pull/3916)

* Add `--sources` option to `push` command.  
  [Dimitris Koutsogiorgas](https://github.com/dnkoutso)
  [#3912](https://github.com/CocoaPods/CocoaPods/issues/3912)

* Implicitly unlock all local dependencies when installing.  
  [Samuel Giddins](https://github.com/segiddins)
  [#3764](https://github.com/CocoaPods/CocoaPods/issues/3764)

* The resolver error message when a conflict occurred due to platform deployment
  target mismatches will now explain that.  
  [Samuel Giddins](https://github.com/segiddins)
  [#3926](https://github.com/CocoaPods/CocoaPods/issues/3926)

* Add `:source_provider` hook to allow plugins to provide sources.  
  [Eric Amorde](https://github.com/amorde)
  [#3190](https://github.com/CocoaPods/CocoaPods/issues/3190)
  [#3792](https://github.com/CocoaPods/CocoaPods/pull/3792)

* Remove embed frameworks build phase from target types, where it is not required.  
  [Marius Rackwitz](https://github.com/mrackwitz)
  [#3905](https://github.com/CocoaPods/CocoaPods/issues/3905)
  [#4028](https://github.com/CocoaPods/CocoaPods/pull/4028)

* Add a `--private` option to `pod spec lint`, `pod lib lint`, and
  `pod repo push` that will ignore warnings that only apply to public
  specifications and sources.  
  [Samuel Giddins](https://github.com/segiddins)
  [Core#190](https://github.com/CocoaPods/Core/issues/190)
  [#2682](https://github.com/CocoaPods/CocoaPods/issues/2682)

* Add support for dynamic `vendored_frameworks` and `vendored_libraries`.  
  [Samuel Giddins](https://github.com/segiddins)
  [#1993](https://github.com/CocoaPods/CocoaPods/issues/1993)

##### Bug Fixes

* Build settings specified in `pod_target_xcconfig` of a spec are also for
  library targets only applied to the pod target.  
  [Marius Rackwitz](https://github.com/mrackwitz)
  [#3906](https://github.com/CocoaPods/CocoaPods/issues/3906)

* Use APPLICATION_EXTENSION_API_ONLY for watchOS 2 extensions.  
  [Boris Bügling](https://github.com/neonichu)
  [#3920](https://github.com/CocoaPods/CocoaPods/pull/3920)

* Prevent copying resources to installation directory when `SKIP_INSTALL` is enabled.  
  [Dominique d'Argent](https://github.com/nubbel)
  [#3971](https://github.com/CocoaPods/CocoaPods/pull/3971)

* Embed frameworks into app and watch extensions.  
  [Boris Bügling](https://github.com/neonichu)
  [#4004](https://github.com/CocoaPods/CocoaPods/pull/4004)

* Fix missing `$(inherited)` for generated xcconfig `LIBRARY_SEARCH_PATHS`
  and `HEADER_SEARCH_PATHS` build settings.  
  [Tyler Fox](https://github.com/smileyborg)
  [#3908](https://github.com/CocoaPods/CocoaPods/issues/3908)

* Fix source locking/unlocking.  
  [Samuel Giddins](https://github.com/segiddins)
  [#4059](https://github.com/CocoaPods/CocoaPods/issues/4059)

* Include the `-ObjC` linker flag when static `vendored_frameworks` are present.  
  [Samuel Giddins](https://github.com/segiddins)
  [#3870](https://github.com/CocoaPods/CocoaPods/issues/3870)
  [#3992](https://github.com/CocoaPods/CocoaPods/issues/3992)


## 0.38.2 (2015-07-25)

##### Bug Fixes

* Fix generation of xcconfig files that specify both `-iquote` and `-isystem`
  headers.  
  [Russ Bishop](https://github.com/russbishop)
  [#3893](https://github.com/CocoaPods/CocoaPods/issues/3893)

* Pods integrated as static libraries can no longer be imported as
  modules, as that change had unexpected side-effects.  
  [Boris Bügling](https://github.com/neonichu)
  [#3898](https://github.com/CocoaPods/CocoaPods/pull/3898)
  [#3879](https://github.com/CocoaPods/CocoaPods/issues/3879)
  [#3888](https://github.com/CocoaPods/CocoaPods/issues/3888)
  [#3886](https://github.com/CocoaPods/CocoaPods/issues/3886)
  [#3889](https://github.com/CocoaPods/CocoaPods/issues/3889)
  [#3884](https://github.com/CocoaPods/CocoaPods/issues/3884)

* Source file locking now happens after plugin and podfile post-install hooks
  have run.  
  [Samuel Giddins](https://github.com/segiddins)
  [#3529](https://github.com/CocoaPods/CocoaPods/issues/3529)

* Only set project, dylib, and compatibility versions to valid, three integer
  values.  
  [Samuel Giddins](https://github.com/segiddins)
  [#3887](https://github.com/CocoaPods/CocoaPods/issues/3887)


## 0.38.1 (2015-07-23)

##### Enhancements

* Set project, dylib, and compatibility versions when building pods as
  frameworks.  
  [Marius Rackwitz](https://github.com/mrackwitz)

* Pods integrated as static libraries can now be imported as modules.  
  [Tomas Linhart](https://github.com/TomasLinhart)
  [#3874](https://github.com/CocoaPods/CocoaPods/issues/3874)

##### Bug Fixes

* Ensure the aggregate `.xcconfig` file only has the settings for the
  appropriate build configuration.  
  [Samuel Giddins](https://github.com/segiddins)
  [#3842](https://github.com/CocoaPods/CocoaPods/issues/3842)

* Show the correct error when `pod spec lint` finds multiple podspecs, and at
  least one of them fails linting.  
  [Samuel Giddins](https://github.com/segiddins)
  [#3869](https://github.com/CocoaPods/CocoaPods/issues/3869)

* Set header search paths properly on the user target when `vendored_libraries`
  Pods are used while integrating Pods as frameworks.  
  [Jonathan MacMillan](https://github.com/perotinus)
  [#3857](https://github.com/CocoaPods/CocoaPods/issues/3857)

* Only link public headers in the sandbox for Pods that are not being built
  into dynamic frameworks, when integrating Pods as frameworks.  
  [Jonathan MacMillan](https://github.com/perotinus)
  [#3867](https://github.com/CocoaPods/CocoaPods/issues/3867)

* Don't lock resource files, only source files.  
  [Mason Glidden](https://github.com/mglidden)
  [#3557](https://github.com/CocoaPods/CocoaPods/issues/3557)

* Fix copying frameworks when integrating with today extensions.  
  [Samuel Giddins](https://github.com/segiddins)
  [#3819](https://github.com/CocoaPods/CocoaPods/issues/3819)


## 0.38.0 (2015-07-18)

##### Enhancements

* Improve the message shown when trying to use Swift Pods without frameworks.
  Now it includes the offending Pods so that the user can take action to remove
  the Pods, if they don’t want to move to frameworks yet.  
  [Eloy Durán](https://github.com/alloy)
  [#3830](https://github.com/CocoaPods/CocoaPods/pull/3830)

##### Bug Fixes

* Properly merge the `user_target_xcconfig`s of multiple subspecs.  
  [Samuel Giddins](https://github.com/segiddins)
  [#3813](https://github.com/CocoaPods/CocoaPods/issues/3813)


## 0.38.0.beta.2 (2015-07-05)

##### Enhancements

* The resolver will now take supported platform deployment targets into account
  when resolving dependencies.  
  [Samuel Giddins](https://github.com/segiddins)
  [#2443](https://github.com/CocoaPods/CocoaPods/issues/2443)

* `Pods.xcodeproj` will now be written with deterministic UUIDs, vastly reducing
  project churn and merge conflicts.  This behavior can be disabled via the new
  `COCOAPODS_DISABLE_DETERMINISTIC_UUIDS` environment variable.  
  [Samuel Giddins](https://github.com/segiddins)

* [`cocoapods-stats`](https://github.com/CocoaPods/cocoapods-stats)
  is now a default plugin.  
  [Samuel Giddins](https://github.com/segiddins)

##### Bug Fixes

* Ensure that the `prepare_command` is run even when skipping the download
  cache.  
  [Samuel Giddins](https://github.com/segiddins)
  [#3674](https://github.com/CocoaPods/CocoaPods/issues/3674)

* Public headers inside a directory named `framework` should be linked in the
  sandbox.  
  [Vincent Isambart](https://github.com/vincentisambart)
  [#3751](https://github.com/CocoaPods/CocoaPods/issues/3751)

* Properly support targets with spaces in their name in the embed frameworks
  script.  
  [Samuel Giddins](https://github.com/segiddins)
  [#3754](https://github.com/CocoaPods/CocoaPods/issues/3754)

* Don't add the `-ObjC` linker flag if it's unnecessary.  
  [Samuel Giddins](https://github.com/segiddins)
  [#3537](https://github.com/CocoaPods/CocoaPods/issues/3537)

* Ensure that no duplicate framework or target dependencies are created.  
  [Samuel Giddins](https://github.com/segiddins)
  [#3763](https://github.com/CocoaPods/CocoaPods/issues/3763)


## 0.38.0.beta.1 (2015-06-26)

##### Highlighted Enhancement That Needs Testing

* De-duplicate Pod Targets: CocoaPods now recognizes when a dependency is used
  multiple times across different user targets, but needs to be built only once.
  The targets in `Pods.xcodeproj` need to be duplicated when one of the following
  applies:
  * They are used on different platforms.
  * They are used with differents sets of subspecs.
  * They have any dependency which needs to be duplicated.

  You can opt-out of this behavior installation-wise, by setting the following
  option in your `~/.cocoapods/config.yaml`:
  ```yaml
  deduplicate_targets: false
  ```

  [Marius Rackwitz](https://github.com/mrackwitz)
  [#3550](https://github.com/CocoaPods/CocoaPods/issues/3550)

##### Breaking

* The CocoaPods environment header has been removed.  
  [Samuel Giddins](https://github.com/segiddins)
  [#2390](https://github.com/CocoaPods/CocoaPods/issues/2390)

* The `Installer` is passed directly to the `pre_install` and `post_install`
  hooks defined in the Podfile, instead of the previously used
  `Hooks::InstallerRepresentation`.  
  [Marius Rackwitz](https://github.com/mrackwitz)
  [#3648](https://github.com/CocoaPods/CocoaPods/issues/3648)

* Deprecate the `xcconfig` attribute in the Podspec DSL, which is replaced by
  the new attributes `pod_target_xcconfig` and `user_target_xcconfig`.  
  [Marius Rackwitz](https://github.com/mrackwitz)
  [CocoaPods#3465](https://github.com/CocoaPods/CocoaPods/issues/3465)

##### Enhancements

* The notice about a new version being available will now include our
  recommendation of using the latest stable version.  
  [Hugo Tunius](https://github.com/k0nserv)
  [#3667](https://github.com/CocoaPods/CocoaPods/pull/3667)

* New commands `pod cache list` and `pod cache clean` allows you to see the
  contents of the cache and clean it.  
  [Olivier Halligon](https://github.com/AliSoftware)
  [#3508](https://github.com/CocoaPods/CocoaPods/issues/3508)

* The download cache will automatically be reset when changing CocoaPods
  versions.  
  [Samuel Giddins](https://github.com/segiddins)
  [#3542](https://github.com/CocoaPods/CocoaPods/issues/3542)

* Supports running pre-install hooks in plugins. This happens before the resolver
  does its work, and offers easy access to the sandbox, podfile and lockfile via a
  `PreInstallHooksContext` object. This also renames the post-install hooks from `HooksContext`
  to `PostInstallHooksContext`.  
  [Orta Therox](https://github.com/orta)
  [#3540](https://github.com/CocoaPods/cocoapods/issues/3409)

* Allow passing additional arguments to `pod lib create`, which then get passed
  as-is to the `configure` scripts.  
  [Samuel Giddins](https://github.com/segiddins)
  [#2160](https://github.com/CocoaPods/CocoaPods/issues/2160)

* Use `-analyzer-disable-all-checks` to disable static analyzer for
  pods with `inhibit_warnings` enabled (requires Xcode >= 6.1).  
  [Dieter Komendera](https://github.com/kommen)
  [#2402](https://github.com/CocoaPods/CocoaPods/issues/2402)

* Cache globbing in `PathList` to speed up `pod install`.  
  [Vincent Isambart](https://github.com/vincentisambart)
  [#3699](https://github.com/CocoaPods/CocoaPods/pull/3699)

* CocoaPods will validate your podfile and try to identify problems
  and conflicts in how you've specified the dependencies.  
  [Hugo Tunius](https://github.com/k0nserv)
  [#995](https://github.com/CocoaPods/CocoaPods/issues/995)

* `pod update` will now accept root pod names, even when only subspecs are
  installed.  
  [Samuel Giddins](https://github.com/segiddins)
  [#3689](https://github.com/CocoaPods/CocoaPods/issues/3689)

* Support for the new `watchos` platform.  
  [Boris Bügling](https://github.com/neonichu)
  [#3681](https://github.com/CocoaPods/CocoaPods/pull/3681)

##### Bug Fixes

* Added recursive support to the public headers of vendored frameworks
  that are automatically linked in the sandbox. This fixes and issue
  for framework header directories that contain sub-directories.  
  [Todd Casey](https://github.com/vhariable)
  [#3161](https://github.com/CocoaPods/CocoaPods/issues/3161)

* Public headers of vendored frameworks are now automatically linked in
  the sandbox. That allows transitive inclusion of headers from other pods.  
  [Vincent Isambart](https://github.com/vincentisambart)
  [#3161](https://github.com/CocoaPods/CocoaPods/issues/3161)

* Fixes an issue that prevented static libraries from building. `OTHER_LIBTOOLFLAGS`
  is no longer set to the value of `OTHER_LDFLAGS`. If you want to create a static
  library that includes all dependencies for (internal/external) distribution then
  you should use a tool like `cocoapods-packager`.  
  [Michael Moscardini](https://github.com/themackworth)
  [#2747](https://github.com/CocoaPods/CocoaPods/issues/2747)
  [#2704](https://github.com/CocoaPods/CocoaPods/issues/2704)

* The embed frameworks script will now properly filter out symlinks to the
  directories that are filtered, which fixes an issue when submitting to the
  Mac App Store.  
  [Samuel Giddins](https://github.com/segiddins)

* The error report template is now more robust against missing executables.  
  [Samuel Giddins](https://github.com/segiddins)
  [#3719](https://github.com/CocoaPods/CocoaPods/issues/3719)

* Attempting to specify a `git` source where a Podspec for the requested pod is
  not found will have a more helpful error message.  
  [Samuel Giddins](https://github.com/segiddins)

* `pod outdated` will now accept the `--no-repo-update` and `--no-integrate`
  options.  
  [Samuel Giddins](https://github.com/segiddins)

* Fixes an issue which prevented using a custom `CONFIGURATION_BUILD_DIR` when
  integrating CocoaPods via dynamic frameworks.  
  [Tim Rosenblatt](https://github.com/timrosenblatt)
  [#3675](https://github.com/CocoaPods/CocoaPods/pull/3675)

* Pods frameworks in codesigned Mac apps are now signed.  
  [Nikolaj Schumacher](https://github.com/nschum)
  [#3646](https://github.com/CocoaPods/CocoaPods/issues/3646)


## 0.37.2 (2015-05-27)

##### Enhancements

* Schemes of development pods will now be shared.  
  [Boris Bügling](https://github.com/neonichu)
  [#3600](https://github.com/CocoaPods/CocoaPods/issues/3600)

* Recognizes incomplete cache when the original download of a pod was
  interrupted.  
  [Marius Rackwitz](https://github.com/mrackwitz)
  [#3561](https://github.com/CocoaPods/CocoaPods/issues/3561)

* Allow opting out of pod source locking, meaning `pod try` yields editable
  projects.  
  [Samuel Giddins](https://github.com/segiddins)
  [cocoapods-try#31](https://github.com/CocoaPods/cocoapods-try/issues/31)

##### Bug Fixes

* `pod repo push` will now find and push JSON podspecs.  
  [#3494](https://github.com/CocoaPods/CocoaPods/issues/3494)
  [Kyle Fuller](https://github.com/kylef)

* Flush stdin/stderr and wait a bit in `executable`.  
  [Boris Bügling](https://github.com/neonichu)
  [#3500](https://github.com/CocoaPods/CocoaPods/issues/3500)

## 0.37.1 (2015-05-06)

##### Bug Fixes

* [Cache] Fixes a bug that caused that a pod, which was cached once is not updated
  correctly when needed e.g. for `pod spec lint`.  
  [Marius Rackwitz](https://github.com/mrackwitz)
  [#3498](https://github.com/CocoaPods/CocoaPods/issues/3498)

* Only add the "Embed Pods Frameworks" script for application and unit test targets.  
  [Marius Rackwitz](https://github.com/mrackwitz)
  [#3440](https://github.com/CocoaPods/CocoaPods/issues/3440)

* C++ source files with `.cc`, `.cxx` and `.c++` extensions now have their
  compiler flags set correctly.  
  [Chongyu Zhu](https://github.com/lembacon)
  [Kyle Fuller](https://github.com/kylef)

* Handle broken symlinks when installing a Pod.  
  [Daniel Barden](https://github.com/dbarden)
  [#3515](https://github.com/cocoapods/cocoapods/issues/3515)

* Just remove write permissions from files, so executables are unaffected.  
  [Mason Glidden](https://github.com/mglidden)
  [#3501](https://github.com/CocoaPods/CocoaPods/issues/3501)

* Always copy the generated `Podfile.lock` to `Pods/Manifest.lock` so they are
  guaranteed to match, character-by-character, after installation.  
  [Samuel Giddins](https://github.com/segiddins)
  [#3502](https://github.com/CocoaPods/CocoaPods/issues/3502)

* Don't generate an umbrella header when a custom module map is specified. This
  avoids an incomplete module map warning.  
  [Samuel Giddins](https://github.com/segiddins)

* Actually allow skipping the download cache by downloading directly to the
  download target when requested.  
  [Samuel Giddins](https://github.com/segiddins)


## 0.37.0 (2015-05-03)

For more details, see 📝 [CocoaPods 0.37](https://blog.cocoapods.org/CocoaPods-0.37/) on our blog.

##### Bug Fixes

* Print the UTF-8 warning to STDERR.  
  [Matt Holgate](https://github.com/mjholgate)


## 0.37.0.rc.2 (2015-04-30)

##### Bug Fixes

* Handle caching specs that have subspecs with higher minimum deployment targets
  without deleting needed source files.  
  [Samuel Giddins](https://github.com/segiddins)
  [#3471](https://github.com/CocoaPods/CocoaPods/issues/3471)

* Automatically detect JSON podspecs in `pod lib lint`.  
  [Samuel Giddins](https://github.com/segiddins)
  [#3477](https://github.com/CocoaPods/CocoaPods/issues/3477)


## 0.37.0.rc.1 (2015-04-27)

[Core](https://github.com/CocoaPods/Core/compare/0.37.0.beta.1...0.37.0.rc.1)
[Xcodeproj](https://github.com/CocoaPods/Xcodeproj/compare/0.24.0...0.24.1)

##### Enhancements

* Add environment variable `COCOAPODS_SKIP_UPDATE_MESSAGE` to disable new
  version message.  
  [Andrea Mazzini](https://github.com/andreamazz)
  [#3364](https://github.com/CocoaPods/CocoaPods/issues/3364)

* Use user project's object version for pods project.  
  [Boris Bügling](https://github.com/neonichu)
  [#253](https://github.com/CocoaPods/Xcodeproj/issues/253)

##### Bug Fixes

* Adding `$(inherited)` to `FRAMEWORK_SEARCH_PATHS` build setting in xcconfig for aggregate.  
  [Tomohiro Kumagai](https://github.com/EZ-NET)
  [#3429](https://github.com/CocoaPods/CocoaPods/pull/3429)

* Don't crash when the downloader can't find an appropriate podspec in a `git`
  pod.  
  [Samuel Giddins](https://github.com/segiddins)
  [#3433](https://github.com/CocoaPods/CocoaPods/issues/3433)

* Automatically lock Pod source files after installing.  
  [Mason Glidden](https://github.com/mglidden)
  [#1154](https://github.com/CocoaPods/CocoaPods/issues/1154)

* Handle subprocesses leaking STDOUT/STDERR pipes by more strictly managing
  process lifetime and not allowing I/O to block completion of the task.  
  [Samuel Giddins](https://github.com/segiddins)
  [#3101](https://github.com/CocoaPods/CocoaPods/issues/3101)

* Do not create pod target if `source_files` only contains headers.  
  [Boris Bügling](https://github.com/neonichu)
  [#3106](https://github.com/CocoaPods/CocoaPods/issues/3106)

* Run a pod's `prepare_command` (if it has one) before it is cleaned in the
  download cache.  
  [Marius Rackwitz](https://github.com/mrackwitz)
  [Samuel Giddins](https://github.com/segiddins)
  [#3436](https://github.com/CocoaPods/CocoaPods/issues/3436)

* Don't set the `-fno-objc-arc` compiler flags for files for which the flag
  makes no sense.  
  [Samuel Giddins](https://github.com/segiddins)
  [#2559](https://github.com/CocoaPods/CocoaPods/issues/2559)

* Also apply a pod's configuration to any resource targets defined by the pod.  
  [Tom Adriaenssen](https://github.com/inferis)
  [#3463](https://github.com/CocoaPods/CocoaPods/issues/3463)


## 0.37.0.beta.1 (2015-04-18)

##### Enhancements

* Allow the specification of custom module map files.  
  [Samuel Giddins](https://github.com/segiddins)
  [Marius Rackwitz](https://github.com/mrackwitz)
  [#3145](https://github.com/CocoaPods/CocoaPods/issues/3145)

* Show the source URI for local Pod specification repositories in
  `pod repo list`.  
  [Kyle Fuller](https://github.com/kylef)

* Only show a warning when there is a minimum deployment target mismatch
  between target and spec, instead of throwing a hard error.  
  [Samuel Giddins](https://github.com/segiddins)
  [#1241](https://github.com/CocoaPods/CocoaPods/issues/1241)

* Add download caching for pods, which speeds up `pod install` and linting,
  potentially by several orders of magnitude.  
  [Samuel Giddins](https://github.com/segiddins)
  [#2863](https://github.com/CocoaPods/CocoaPods/issues/2863)
  [#3172](https://github.com/CocoaPods/CocoaPods/issues/3172)

* Add a `--fail-fast` option to both `pod spec lint` and `pod lib lint` that
  causes the linter to exit as soon as a single subspec or platform fails
  linting.  
  [Marius Rackwitz](https://github.com/mrackwitz)

* Naïvely prevent base xcconfig warnings for targets that have custom
  config files set.  
  [Chris Brauchli](https://github.com/cbrauchli)
  [#2633](https://github.com/CocoaPods/CocoaPods/issues/2633)

* Ensure private headers are declared as such in a framework's generated module
  map.  
  [Samuel Giddins](https://github.com/segiddins)
  [#2974](https://github.com/CocoaPods/CocoaPods/issues/2974)

##### Bug Fixes

* Do not pass code-sign arguments to xcodebuild when linting OS X targets.  
  [Boris Bügling](https://github.com/neonichu)
  [#3310](https://github.com/CocoaPods/CocoaPods/issues/3310)

* Fixes an issue showing the URL to remote resources in `pod repo list`.  
  [Kyle Fuller](https://github.com/kylef)

* Fixes a problem with code signing when integrating CocoaPods
  into a Today Widget extension.  
  [Christian Sampaio](https://github.com/chrisfsampaio)
  [#3390](https://github.com/CocoaPods/CocoaPods/pull/3390)


## 0.36.4 (2015-04-16)

##### Bug Fixes

* Fixes various problems with Pods that use xcasset bundles. Pods that
  use xcassets can now be used with the `pod :path` option.  
  [Kyle Fuller](https://github.com/kylef)
  [#1549](https://github.com/CocoaPods/CocoaPods/issues/1549)
  [#3384](https://github.com/CocoaPods/CocoaPods/pull/3383)
  [#3358](https://github.com/CocoaPods/CocoaPods/pull/3358)


## 0.36.3 (2015-03-31)

##### Bug Fixes

* Fix using the downloader.  
  [Samuel Giddins](https://github.com/segiddins)
  [#3344](https://github.com/CocoaPods/CocoaPods/issues/3344)
  [#3345](https://github.com/CocoaPods/CocoaPods/issues/3345)


## 0.36.2 (2015-03-31)

[Core](https://github.com/CocoaPods/Core/compare/0.36.1...0.36.2)

##### Bug Fixes

* Unique resources passed to the script generator.  
  [Diego Torres](https://github.com/dtorres)
  [#3315](https://github.com/CocoaPods/CocoaPods/issues/3315)
  [#3327](https://github.com/CocoaPods/CocoaPods/issues/3327)

* Update the `Manifest.lock` when migrating local podspecs to JSON. This fixes
  running `pod install` after upgrading to `0.36`.  
  [Samuel Giddins](https://github.com/segiddins)
  [#3292](https://github.com/CocoaPods/CocoaPods/issues/3292)
  [#3299](https://github.com/CocoaPods/CocoaPods/issues/3299)


## 0.36.1 (2015-03-27)

[Xcodeproj](https://github.com/CocoaPods/Xcodeproj/compare/0.23.0...0.23.1)

##### Bug Fixes

* Workarounds(✻) for the resource script's handling of `.xcasset` files.  
  [sodas](https://github.com/sodastsai)
  [Tony Li](https://github.com/crazytonyli)
  [Chongyu Zhu](https://github.com/lembacon)
  [#3247](https://github.com/CocoaPods/CocoaPods/issues/3247)
  [#3303](https://github.com/CocoaPods/CocoaPods/issues/3303)

* Fix the sanitization of configuration names in the generated target
  environment header.  
  [Samuel Giddins](https://github.com/segiddins)
  [#3301](https://github.com/CocoaPods/CocoaPods/issues/3301)

> _(✻) Note: these fixes are only temporary to avoid overriding the user project's `xcassets`.
  We are aware that these workarounds are "too greedy" and thus user projects having different
  `xcassets` for different targets will still have issues; we ([@AliSoftware](https://github.com/AliSoftware))
  are working on a deeper fix ([#3263](https://github.com/CocoaPods/CocoaPods/issues/3263)) for the next release._

## 0.36.0 (2015-03-11)

[Xcodeproj](https://github.com/CocoaPods/Xcodeproj/compare/0.22.0...0.23.0)

For more details, see 📝 [CocoaPods 0.36](https://blog.cocoapods.org/CocoaPods-0.36/) on our blog.

##### Enhancements

* Allows Swift pods to have a deployment target under iOS 8.0 if they use
  XCTest.  
  [Samuel Giddins](https://github.com/segiddins)
  [#3225](https://github.com/CocoaPods/CocoaPods/issues/3225)

##### Bug Fixes

* Include Swift-specific build settings on target creation, i.e. disable optimizations
  for debug configuration.
  [Marius Rackwitz](https://github.com/mrackwitz)
  [#3238](https://github.com/CocoaPods/CocoaPods/issues/3238)

* Only copy explicitly specified xcasset files into the bundle of the integrated target.  
  [Marius Rackwitz](https://github.com/mrackwitz)
  [#3219](https://github.com/CocoaPods/CocoaPods/issues/3219)

* Correctly filter Xcode warnings about the use of dynamic frameworks.  
  [Boris Bügling](https://github.com/neonichu)

* Fixes warnings, when the aggregate target doesn't contain any pod target, which is build,
  because `PODS_FRAMEWORK_BUILD_PATH` was added to `FRAMEWORK_SEARCH_PATHS`, but never created.  
  [Marius Rackwitz](https://github.com/mrackwitz)
  [#3217](https://github.com/CocoaPods/CocoaPods/issues/3217)

* Allows the usage of `:head` dependencies even when the most recent published
  version was a pre-release.  
  [Samuel Giddins](https://github.com/segiddins)
  [#3212](https://github.com/CocoaPods/CocoaPods/issues/3212)

* Limit the check for transitive static binaries to those which are directly linked to the user target.  
  [Boris Bügling](https://github.com/neonichu)
  [#3194](https://github.com/CocoaPods/CocoaPods/issues/3194)

* Lint to prevent dynamic libraries and frameworks from passing with iOS 7.  
  [Boris Bügling](https://github.com/neonichu)
  [#3193](https://github.com/CocoaPods/CocoaPods/issues/3193)

* Shows an informative error message when there is no base specification found
  for a `:head` dependency.  
  [Samuel Giddins](https://github.com/segiddins)
  [#3230](https://github.com/CocoaPods/CocoaPods/issues/3230)

* Fix the `OTHER_SWIFT_FLAGS` generated, so it inherits previous definitions.  
  [Daniel Thorpe](https://github.com/danthorpe)
  [#2983](https://github.com/CocoaPods/CocoaPods/issues/2983)


## 0.36.0.rc.1 (2015-02-24)

##### Enhancements

* Set the `APPLICATION_EXTENSION_API_ONLY` build setting if integrating with a watch extension target.  
  [Boris Bügling](https://github.com/neonichu)
  [#3153](https://github.com/CocoaPods/CocoaPods/issues/3153)

* Build for iOS simulator only during validation. This allows validation without having
  provisioning profiles set up.  
  [Boris Bügling](https://github.com/neonichu)
  [#3083](https://github.com/CocoaPods/CocoaPods/issues/3083)
  [Swift#13](https://github.com/CocoaPods/swift/issues/13)

* Explicitly inform the user to close existing project when switching to
  a workspace for the first time.  
  [Kyle Fuller](https://github.com/kylef)
  [#2996](https://github.com/CocoaPods/CocoaPods/issues/2996)

* Automatically detect conflicts between framework names.  
  [Samuel Giddins](https://github.com/segiddins)
  [#2943](https://github.com/CocoaPods/CocoaPods/issues/2943)

* Use the proper `TMPDIR` for the CocoaPods process, instead of blindly using
  `/tmp`.  
  [Samuel Giddins](https://github.com/segiddins)

* Let lint fail for Swift pods supporting deployment targets below iOS 8.0.  
  [Boris Bügling](https://github.com/neonichu)
  [#2963](https://github.com/CocoaPods/CocoaPods/issues/2963)

* Reject installation if a static library is used as a transitive dependency
  while integrating Pods as frameworks.  
  [Samuel Giddins](https://github.com/segiddins)
  [#2926](https://github.com/CocoaPods/CocoaPods/issues/2926)

* Do not copy Swift standard libraries multiple times.  
  [Boris Bügling](https://github.com/neonichu)
  [#3131](https://github.com/CocoaPods/CocoaPods/issues/3131)

* Check for Xcode License Agreement before running commands.  
  [Xavi Matos](https://github.com/CalQL8ed-K-OS)
  [#3002](https://github.com/CocoaPods/CocoaPods/issues/3002)

* `pod update PODNAME` will update pods in a case-insensitive manner.  
  [Samuel Giddins](https://github.com/segiddins)
  [#2992](https://github.com/CocoaPods/CocoaPods/issues/2992)

* Allow specifying repo names to `pod {spec,lib} lint --sources`.  
  [Samuel Giddins](https://github.com/segiddins)
  [#2685](https://github.com/CocoaPods/CocoaPods/issues/2685)

* Require explicit use of `use_frameworks!` for Pods written in Swift.  
  [Boris Bügling](https://github.com/neonichu)
  [#3029](https://github.com/CocoaPods/CocoaPods/issues/3029)

* Lint as framework automatically. If needed, `--use-libraries` option
  allows linting as a static library.  
  [Boris Bügling](https://github.com/neonichu)
  [#2912](https://github.com/CocoaPods/CocoaPods/issues/2912)

* Adding Xcode Legacy build location support for default Pods.xcodeproj.
  It defaults to `${SRCROOT}/../build` but can be changed in a `post_install`
  hook by using the `Project#symroot=` writer.  
  [Sam Marshall](https://github.com/samdmarshall)

##### Bug Fixes

* Set `SKIP_INSTALL=YES` for all generated targets to avoid producing
  *Generic Xcode Archives* on Archive.  
  [Marius Rackwitz](https://github.com/mrackwitz)
  [#3188](https://github.com/CocoaPods/CocoaPods/issues/3188)

* Added support for .tpp C++ header files in specs (previously were getting
  filtered out and symlinks wouldn't get created in the Pods/Headers folder.)  
  [Honza Dvorsky](https://github.com/czechboy0)
  [#3129](https://github.com/CocoaPods/CocoaPods/pull/3129)

* Fixed installation for app-extension targets which had no dependencies
  configured in the Podfile.  
  [Boris Bügling](https://github.com/neonichu)
  [#3102](https://github.com/CocoaPods/CocoaPods/issues/3102)

* Correct escaping of resource bundles in 'Copy Pods Resources' script.  
  [Seán Labastille](https://github.com/flufff42)
  [#3082](https://github.com/CocoaPods/CocoaPods/issues/3082)

* Correctly update sources when calling `pod outdated`, and also respect the
  `--[no-]repo-update` flag.  
  [Samuel Giddins](https://github.com/segiddins)
  [#3137](https://github.com/CocoaPods/CocoaPods/issues/3137)

* Fix the `OTHER_SWIFT_FLAGS` generated, so `#if COCOAPODS` works in Swift.  
  [Samuel Giddins](https://github.com/segiddins)
  [#2983](https://github.com/CocoaPods/CocoaPods/issues/2983)

* Output a properly-formed `Podfile` when running `pod init` with a target that
  contains a `'` in its name.  
  [Samuel Giddins](https://github.com/segiddins)
  [#3136](https://github.com/CocoaPods/CocoaPods/issues/3136)

* Remove the stored lockfile checkout source when switching to a development
  pod.  
  [Samuel Giddins](https://github.com/segiddins)
  [#3141](https://github.com/CocoaPods/CocoaPods/issues/3141)

* Migrate local Ruby podspecs to JSON, allowing updating those pods to work.  
  [Samuel Giddins](https://github.com/segiddins)
  [#3038](https://github.com/CocoaPods/CocoaPods/issues/3038)

* Removing grep color markup in the embed frameworks script.  
  [Adriano Bonat](https://github.com/tanob)
  [#3117](https://github.com/CocoaPods/CocoaPods/issues/3117)

* Fixes an issue where `pod ipc list` and `pod ipc podfile` was returning an
  error.  
  [Kyle Fuller](https://github.com/kylef)
  [#3134](https://github.com/CocoaPods/CocoaPods/issues/3134)

* Fixes an issue with spaces in the path to the user's developer tools.  
  [Boris Bügling](https://github.com/neonichu)
  [#3181](https://github.com/CocoaPods/CocoaPods/issues/3181)


## 0.36.0.beta.2 (2015-01-28)

[Xcodeproj](https://github.com/CocoaPods/Xcodeproj/compare/0.21.0...0.21.2)

##### Breaking

* Changes the default spec repositories used from all configured spec
  repositories, to the master spec repository when no spec repositories
  are explicitly configured in a Podfile.  
  [Kyle Fuller](https://github.com/kylef)
  [#2946](https://github.com/CocoaPods/CocoaPods/issues/2946)

##### Enhancements

* Set the APPLICATION_EXTENSION_API_ONLY build setting if integrating with an app extension target.  
  [Boris Bügling](https://github.com/neonichu)
  [#2980](https://github.com/CocoaPods/CocoaPods/issues/2980)

* Xcodebuild warnings will now be reported as `warning` during linting
  instead of `note`.  
  [Hugo Tunius](https://github.com/K0nserv)

* Copy only the resources required for the current build configuration.  
  [Samuel Giddins](https://github.com/segiddins)
  [#2391](https://github.com/CocoaPods/CocoaPods/issues/2391)

##### Bug Fixes

* Ensure that linting fails if xcodebuild doesn't successfully build your Pod.  
  [Kyle Fuller](https://github.com/kylef)
  [#2981](https://github.com/CocoaPods/CocoaPods/issues/2981)
  [cocoapods-trunk#33](https://github.com/CocoaPods/cocoapods-trunk/issues/33)

* Clone the master spec repository when no spec repositories are explicitly
  defined in the Podfile. This fixes problems using CocoaPods for the first
  time without any explicit spec repositories.  
  [Kyle Fuller](https://github.com/kylef)
  [#2946](https://github.com/CocoaPods/CocoaPods/issues/2946)

* Xcodebuild warnings with the string `error` in them will no longer be
  linted as errors if they are in fact warnings.  
  [Hugo Tunius](https://github.com/K0nserv)
  [#2579](https://github.com/CocoaPods/CocoaPods/issues/2579)

* Any errors which occur during fetching of external podspecs over HTTP
  will now be gracefully handled.  
  [Hugo Tunius](https://github.com/K0nserv)
  [#2823](https://github.com/CocoaPods/CocoaPods/issues/2823)

* When updating spec repositories only update the git sourced repos.  
  [Dustin Clark](https://github.com/clarkda)
  [#2558](https://github.com/CocoaPods/CocoaPods/issues/2558)

* Pods referenced via the `:podspec` option will have their podspecs properly
  parsed in the local directory if the path points to a local file.  
  [Samuel Giddins](https://github.com/segiddins)

* Fix an issue where using Swift frameworks in an Objective-C host application
  causes an error because the Swift frameworks we're not code signed.  
  [Joseph Ross](https://github.com/jrosssavant)
  [#3008](https://github.com/CocoaPods/CocoaPods/issues/3008)


## 0.36.0.beta.1 (2014-12-25)

[CocoaPods](https://github.com/CocoaPods/CocoaPods/compare/0.35.0...0.36.0.beta.1)
• [CocoaPods-Core](https://github.com/CocoaPods/Core/compare/0.35.0...0.36.0.beta.1)
• [Xcodeproj](https://github.com/CocoaPods/Xcodeproj/compare/0.20.2...0.21.0)
• [CLAide](https://github.com/CocoaPods/CLAide/compare/v0.7.0...0.8.0)
• [Molinillo](https://github.com/CocoaPods/Molinillo/compare/0.1.2...0.2.0)
• [cocoapods-downloader](https://github.com/CocoaPods/cocoapods-downloader/compare/0.8.0...0.8.1)
• [cocoapods-try](https://github.com/CocoaPods/cocoapods-try/compare/0.4.2...0.4.3)
• [cocoapods-trunk](https://github.com/CocoaPods/cocoapods-trunk/compare/0.4.1...0.5.0)
• [cocoapods-plugins](https://github.com/CocoaPods/cocoapods-plugins/compare/0.3.2...0.4.0)

##### Highlighted Enhancement That Needs Testing

* Support Frameworks & Swift: CocoaPods now recognizes Swift source files and
  builds dynamic frameworks when necessary. A project can explicitly
  opt-in via `use_frameworks!` in the Podfile, or if any dependency contains
  Swift code, all pods for that target will be integrated as frameworks.

  As a pod author, you can change the module name of the built framework by
  specifying a `module_name` in the podspec. The built frameworks are embedded into
  the host application with a new shell script build phase in the user's
  project allowing configuration-dependent pods.

  [Marius Rackwitz](https://github.com/mrackwitz)
  [#2835](https://github.com/CocoaPods/CocoaPods/issues/2835)

##### Breaking

* Bundle Resources into Frameworks: Previously all resources were compiled and
  copied into the `mainBundle`. Now Pods have to use
  `[NSBundle bundleForClass:<#Class from Pod#>]` to access provided resources
  relative to the bundle.

  [Boris Bügling](https://github.com/neonichu)
  [#2835](https://github.com/CocoaPods/CocoaPods/issues/2730)

* Only the hooks specified by usage of the `plugin` directive of the `Podfile`
  will be run. Additionally, plugins that depend on hooks will have to update to
  specify their 'plugin name' when registering the hooks in order to make it
  possible for those hooks to be run.  
  [Samuel Giddins](https://github.com/segiddins)
  [#2640](https://github.com/CocoaPods/CocoaPods/issues/2640)

##### Enhancements

* Do not generate targets for Pods without sources.  
  [Boris Bügling](https://github.com/neonichu)
  [#2918](https://github.com/CocoaPods/CocoaPods/issues/2918)

* Show the name of the source for each hook that is run in verbose mode.  
  [Samuel Giddins](https://github.com/segiddins)
  [#2639](https://github.com/CocoaPods/CocoaPods/issues/2639)

* Move pods' private headers to `Headers/Private` from `Headers/Build`.
  Since some SCM ignore templates include `build` by default, this makes it
  easier to check in the `Pods/` directory.  
  [Samuel Giddins](https://github.com/segiddins)
  [#2623](https://github.com/CocoaPods/CocoaPods/issues/2623)

* Validate that a specification's `public_header_files` and
  `private_header_files` file patterns only match header files.
  Also, validate that all file patterns, if given, match at least one file.  
  [Samuel Giddins](https://github.com/segiddins)
  [#2914](https://github.com/CocoaPods/CocoaPods/issues/2914)

* Installer changed to organize a development pod's source and resource files
  into subgroups reflecting their organization in the filesystem.  
  [Imre mihaly](https://github.com/imihaly)

##### Bug Fixes

* Fix updating a pod that has subspec dependencies.  
  [Samuel Giddins](https://github.com/segiddins)
  [#2879](https://github.com/CocoaPods/CocoaPods/issues/2879)

* Restore the `#define`s in the environment header when the `--no-integrate`
  installation option is used.  
  [Samuel Giddins](https://github.com/segiddins)
  [#2876](https://github.com/CocoaPods/CocoaPods/issues/2876)

* Fix issues when trying to discover the xcodeproj automatically
  but the current path contains special characters (`[`,`]`,`{`,`}`,`*`,`?`).  
  [Olivier Halligon](https://github.com/AliSoftware)
  [#2852](https://github.com/CocoaPods/CocoaPods/issues/2852)

* Fix linting subspecs that have a higher deployment target than the root
  spec.  
  [Samuel Giddins](https://github.com/segiddins)
  [#1919](https://github.com/CocoaPods/CocoaPods/issues/1919)

* Fix the reading of podspecs that come from the `:git`, `:svn`, `:http`, or
  `:hg` options in your `Podfile` that used context-dependent ruby code, such as
  reading a file to determine the specification version.  
  [Samuel Giddins](https://github.com/segiddins)
  [#2875](https://github.com/CocoaPods/CocoaPods/issues/2875)

* Fix the updating of `:git`, `:svn`, and `:hg` dependencies when updating all
  pods.  
  [Samuel Giddins](https://github.com/CocoaPods/CocoaPods/issues/2859)
  [#2859](https://github.com/CocoaPods/CocoaPods/issues/2859)

* Fix an issue when a user doesn't yet have any spec repositories configured.  
  [Boris Bügling](https://github.com/neonichu)

* Fix an issue updating repositories when another spec repository doesn't
  have a remote.  
  [Kyle Fuller](https://github.com/kylef)
  [#2965](https://github.com/CocoaPods/CocoaPods/issues/2965)


## 0.35.0 (2014-11-19)

[CocoaPods](https://github.com/CocoaPods/CocoaPods/compare/0.34.4...0.35.0)
• [CocoaPods-Core](https://github.com/CocoaPods/Core/compare/0.34.4...0.35.0)
• [Xcodeproj](https://github.com/CocoaPods/Xcodeproj/compare/0.19.4...0.20.2)
• [cocoapods-downloader](https://github.com/CocoaPods/cocoapods-downloader/compare/0.7.2...0.8.0)

For more details, see 📝 [CocoaPods 0.35](https://blog.cocoapods.org/CocoaPods-0.35/) on our blog.

##### Enhancements

* Allow the specification of file patterns for the Podspec's `requires_arc`
  attribute.  
  [Kyle Fuller](https://github.com/kylef)
  [Samuel Giddins](https://github.com/segiddins)
  [#532](https://github.com/CocoaPods/CocoaPods/issues/532)

* From now on, pods installed directly from their repositories will be recorded
  in the `Podfile.lock` file and will be guaranteed to be checked-out using the
  same revision on subsequent installations. Examples of this are when using
  the `:git`, `:svn`, or `:hg` options in your `Podfile`.  
  [Samuel Giddins](https://github.com/segiddins)
  [#1058](https://github.com/CocoaPods/CocoaPods/issues/1058)

##### Bug Fixes

* Fix an output formatting issue with various commands like `pod search`
  and `pod trunk`.
  [Olivier Halligon](https://github.com/AliSoftware)
  [#2603](https://github.com/CocoaPods/CocoaPods/issues/2603)

* Show a helpful error message if the old resolver incorrectly activated a
  pre-release version that now leads to a version conflict.  
  [Samuel Giddins](https://github.com/segiddins)

* Provides a user friendly message when using `pod spec create` with a
  repository that doesn't yet have any commits.  
  [Kyle Fuller](https://github.com/kylef)
  [#2803](https://github.com/CocoaPods/CocoaPods/issues/2803)

* Fixes an issue with integrating into projects where there is a slash in the
  build configuration name.  
  [Kyle Fuller](https://github.com/kylef)
  [#2767](https://github.com/CocoaPods/CocoaPods/issues/2767)

* Pods will use `CLANG_ENABLE_OBJC_ARC = 'YES'` instead of
  `CLANG_ENABLE_OBJC_ARC = 'NO'`. For pods with `requires_arc = false` the
  `-fno-objc-arc` flag will be specified for the all source files.  
  [Hugo Tunius](https://github.com/K0nserv)
  [#2262](https://github.com/CocoaPods/CocoaPods/issues/2262)

* Fixed an issue that Core Data mapping models where not compiled when
  copying resources to main application bundle.  
  [Yan Rabovik](https://github.com/rabovik)

* Fix uninitialized constant Class::YAML crash in some cases.
  [Tim Shadel](https://github.com/timshadel)

##### Enhancements

* `pod search`, `pod spec which`, `pod spec cat` and `pod spec edit`
  now use plain text search by default instead of a regex. Especially
  `pod search UIView+UI` now searches for pods containing exactly `UIView+UI`
  in their name, not trying to interpret the `+` as a regular expression.
  _Note: You can still use a regular expression with the new `--regex` flag that has
  been added to these commands, e.g. `pod search --regex "(NS|UI)Color"`._
  [Olivier Halligon](https://github.com/AliSoftware)
  [Core#188](https://github.com/CocoaPods/Core/issues/188)

* Use `--allow-warnings` rather than `--error-only` for pod spec validation
  [Daniel Tomlinson](https://github.com/DanielTomlinson)
  [#2820](https://github.com/CocoaPods/CocoaPods/issues/2820)

## 0.35.0.rc2 (2014-11-06)

##### Enhancements

* Allow the resolver to fail faster when there are unresolvable conflicts
  involving the Lockfile.  
  [Samuel Giddins](https://github.com/segiddins)

##### Bug Fixes

* Allows pre-release spec versions when a requirement has an external source
  specified.  
  [Samuel Giddins](https://github.com/segiddins)
  [#2768](https://github.com/CocoaPods/CocoaPods/issues/2768)

* We no longer require git version 1.7.5 or greater.  
  [Kyle Fuller](https://github.com/kylef)

* Fix the usage of `:head` pods.  
  [Samuel Giddins](https://github.com/segiddins)
  [#2789](https://github.com/CocoaPods/CocoaPods/issues/2789)

* Show a more informative message when attempting to lint a spec whose
  source could not be downloaded.  
  [Samuel Giddins](https://github.com/segiddins)
  [#2667](https://github.com/CocoaPods/CocoaPods/issues/2667)
  [#2759](https://github.com/CocoaPods/CocoaPods/issues/2759)

## 0.35.0.rc1 (2014-11-02)

##### Highlighted Enhancements That Need Testing

* The `Resolver` has been completely rewritten to use
  [Molinillo](https://github.com/CocoaPods/Molinillo), an iterative dependency
  resolution algorithm that automatically resolves version conflicts.
  The order in which dependencies are declared in the `Podfile` no longer has
  any effect on the resolution process.

  You should ensure that `pod install`, `pod update` and `pod update [NAME]`
  work as expected and install the correct versions of your pods during
  this RC1 release.
  [Samuel Giddins](https://github.com/segiddins)
  [#978](https://github.com/CocoaPods/CocoaPods/issues/978)
  [#2002](https://github.com/CocoaPods/CocoaPods/issues/2002)

##### Breaking

* Support for older versions of Ruby has been dropped and CocoaPods now depends
  on Ruby 2.0.0 or greater. This is due to the release of Xcode 6.0 which has
  dropped support for OS X 10.8, which results in the minimum version of
  Ruby pre-installed on OS X now being 2.0.0.

  If you are using a custom installation of Ruby  older than 2.0.0, you
  will need to update. Or even better, migrate to system Ruby.  
  [Kyle Fuller](https://github.com/kylef)

* Attempts to resolve circular dependencies will now raise an exception.  
  [Samuel Giddins](https://github.com/segiddins)
  [Molinillo#6](https://github.com/CocoaPods/Molinillo/issues/6)

##### Enhancements

* The use of implicit sources has been un-deprecated. By default, all available
  spec-repos will be used. There should only be a need to specify explicit
  sources if you want to specifically _exclude_ certain spec-repos, such as the
  `master` spec-repo, if you want to declare the order of spec look-up
  precedence, or if you want other users of a Podfile to automatically have a
  spec-repo cloned on `pod install`.  
  [Eloy Durán](https://github.com/alloy)

* The `pod push` command has been removed as it has been deprecated in favour of
  `pod repo push` in CocoaPods 0.33.  
  [Fabio Pelosin](https://github.com/fabiopelosin)

* Refactorings in preparation to framework support, which could break usage
  of the Hooks API.  
  [Marius Rackwitz](https://github.com/mrackwitz)
  [#2461](https://github.com/CocoaPods/CocoaPods/issues/2461)

* Implicit dependencies are now locked, so simply running `pod install` will not
  cause them to be updated when they shouldn't be.  
  [Samuel Giddins](https://github.com/segiddins)
  [#2318](https://github.com/CocoaPods/CocoaPods/issues/2318)
  [#2506](https://github.com/CocoaPods/CocoaPods/issues/2506)

* Pre-release versions are only considered in the resolution process when there
  are dependencies that explicitly reference pre-release requirements.  
  [Samuel Giddins](https://github.com/segiddins)
  [#1489](https://github.com/CocoaPods/CocoaPods/issues/1489)

* Only setup the master specs repo if required.  
  [Daniel Tomlinson](https://github.com/DanielTomlinson)
  [#2562](https://github.com/CocoaPods/CocoaPods/issues/2562)

* `Sandbox::FileAccessor` now optionally includes expanded paths of headers of
  vendored frameworks in `public_headers`.  
  [Eloy Durán](https://github.com/alloy)
  [#2722](https://github.com/CocoaPods/CocoaPods/pull/2722)

* Analysis is now halted and the user informed when there are multiple different
  external sources for dependencies with the same root name.
  The user is also now warned when there are duplicate dependencies in the
  Podfile.  
  [Samuel Giddins](https://github.com/segiddins)
  [#2738](https://github.com/CocoaPods/CocoaPods/issues/2738)

* Multiple subspecs that point to the same external dependency will now only
  cause that external source to be fetched once.  
  [Samuel Giddins](https://github.com/segiddins)
  [#2743](https://github.com/CocoaPods/CocoaPods/issues/2743)

##### Bug Fixes

* Fixes an issue in the `XCConfigIntegrator` where not all targets that need
  integration were being integrated, but were getting incorrect warnings about
  the user having specified a custom base configuration.  
  [Eloy Durán](https://github.com/alloy)
  [2752](https://github.com/CocoaPods/CocoaPods/issues/2752)

* Do not try to clone spec-repos in `/`.  
  [Eloy Durán](https://github.com/alloy)
  [#2723](https://github.com/CocoaPods/CocoaPods/issues/2723)

* Improved sanitizing of configuration names which have a numeric prefix.  
  [Steffen Matthischke](https://github.com/HeEAaD)
  [#2700](https://github.com/CocoaPods/CocoaPods/pull/2700)

* Fixes an issues where headers from a podspec with one platform are exposed to
  targets with a different platform. The headers are now only exposed to the
  targets with the same platform.  
  [Michael Melanson](https://github.com/michaelmelanson)
  [Kyle Fuller](https://github.com/kylef)
  [#1249](https://github.com/CocoaPods/CocoaPods/issues/1249)


## 0.34.4 (2014-10-18)

##### Bug Fixes

* Fixes a crash when running `pod outdated`.  
  [Samuel Giddins](https://github.com/segiddins)
  [#2624](https://github.com/CocoaPods/CocoaPods/issues/2624)

* Ensure that external sources (as specified in the `Podfile`) are downloaded
  when their source is missing, even if their specification is present.  
  [Samuel Giddins](https://github.com/segiddins)
  [#2494](https://github.com/CocoaPods/CocoaPods/issues/2494)

* Fixes an issue where running `pod install/update` while the Xcode project
  is open can cause the open project to have build failures until Xcode
  is restarted.  
  [Kyle Fuller](https://github.com/kylef)
  [#2627](https://github.com/CocoaPods/CocoaPods/issues/2627)
  [#2665](https://github.com/CocoaPods/CocoaPods/issues/2665)

* Fixes a crash when using file URLs as a source.  
  [Kurry Tran](https://github.com/kurry)
  [#2683](https://github.com/CocoaPods/CocoaPods/issues/2683)

* Fixes an issue when using pods in static library targets and building with
  Xcode 6 which requires `OTHER_LIBTOOLFLAGS` instead of `OTHER_LDFLAGS`, thus
  basically reverting to the previous Xcode behaviour, for now at least.  
  [Kyle Fuller](https://github.com/kylef)
  [Eloy Durán](https://github.com/alloy)
  [#2666](https://github.com/CocoaPods/CocoaPods/issues/2666)

* Fixes an issue running the resources script when Xcode is installed to a
  directory with a space when compiling xcassets.  
  [Kyle Fuller](https://github.com/kylef)
  [#2684](https://github.com/CocoaPods/CocoaPods/issues/2684)

* Fixes an issue when installing Pods with resources to a target which
  doesn't have any resources.  
  [Kyle Fuller](https://github.com/kylef)
  [#2083](https://github.com/CocoaPods/CocoaPods/issues/2083)

* Ensure that git 1.7.5 or newer is installed when running pod.  
  [Kyle Fuller](https://github.com/kylef)
  [#2651](https://github.com/CocoaPods/CocoaPods/issues/2651)


## 0.34.2 (2014-10-08)

##### Enhancements

* Make the output of `pod outdated` show what running `pod update` will do.
  Takes into account the sources specified in the `Podfile`.  
  [Samuel Giddins](https://github.com/segiddins)
  [#2470](https://github.com/CocoaPods/CocoaPods/issues/2470)

* Allows the use of the `GCC_PREPROCESSOR_DEFINITION` flag `${inherited}`
  without emitting a warning.  
  [Samuel Giddins](https://github.com/segiddins)
  [#2577](https://github.com/CocoaPods/CocoaPods/issues/2577)

* Integration with user project will no longer replace an existing
  base build configuration.  
  [Robert Jones](https://github.com/redshirtrob)
  [#1736](https://github.com/CocoaPods/CocoaPods/issues/1736)

##### Bug Fixes

* Improved sanitizing of configuration names to avoid generating invalid
  preprocessor definitions.  
  [Boris Bügling](https://github.com/neonichu)
  [#2542](https://github.com/CocoaPods/CocoaPods/issues/2542)

* More robust generation of source names from URLs.  
  [Samuel Giddins](https://github.com/segiddins)
  [#2534](https://github.com/CocoaPods/CocoaPods/issues/2534)

* Allow the `Validator` to only use specific sources.
  Allows customizable source for `pod spec lint` and `pod lib lint`,
  with both defaulting to `master`.
  [Samuel Giddins](https://github.com/segiddins)
  [#2543](https://github.com/CocoaPods/CocoaPods/issues/2543)
  [cocoapods-trunk#28](https://github.com/CocoaPods/cocoapods-trunk/issues/28)

* Takes into account the sources specified in `Podfile` running
  `pod outdated`.  
  [Samuel Giddins](https://github.com/segiddins)
  [#2553](https://github.com/CocoaPods/CocoaPods/issues/2553)

* Ensures that the master repo is shallow cloned when added via a Podfile
  `source` directive.  
  [Samuel Giddins](https://github.com/segiddins)
  [#3586](https://github.com/CocoaPods/CocoaPods/issues/2586)

* Ensures that the user project is not saved when there are no
  user targets integrated.  
  [Samuel Giddins](https://github.com/segiddins)
  [#2561](https://github.com/CocoaPods/CocoaPods/issues/2561)
  [#2593](https://github.com/CocoaPods/CocoaPods/issues/2593)

* Fix a crash when running `pod install` with an empty target that inherits a
  pod from a parent target.  
  [Kyle Fuller](https://github.com/kylef)
  [#2591](https://github.com/CocoaPods/CocoaPods/issues/2591)

* Take into account versions of a Pod from all specified sources when
  resolving dependencies.  
  [Thomas Visser](https://github.com/Thomvis)
  [#2556](https://github.com/CocoaPods/CocoaPods/issues/2556)

* Sanitize build configuration names in target environment header macros.  
  [Kra Larivain](https://github.com/olarivain)
  [#2532](https://github.com/CocoaPods/CocoaPods/pull/2532)


## 0.34.1 (2014-09-26)

##### Bug Fixes

* Doesn't take into account the trailing `.git` in repository URLs when
  trying to find a matching specs repo.  
  [Samuel Giddins](https://github.com/segiddins)
  [#2526](https://github.com/CocoaPods/CocoaPods/issues/2526)


## 0.34.0 (2014-09-26)

For more details, see 📝 [CocoaPods 0.34](https://blog.cocoapods.org/CocoaPods-0.34/) on our blog.

##### Breaking

* Add support for loading podspecs from *only* specific spec-repos via
  `sources`. By default, when there are no sources specified in a Podfile all
  source repos will be used. This has always been the case. However, this
  implicit use of sources is now deprecated. Once you specify specific sources,
  **no** repos will be included by default. For example:

        source 'https://github.com/artsy/Specs.git'
        source 'https://github.com/CocoaPods/Specs.git'

  Any source URLs specified that have not yet been added will be cloned before
  resolution begins.  
  [François Benaiteau](https://github.com/netbe)
  [Fabio Pelosin](https://github.com/fabiopelosin)
  [Samuel Giddins](https://github.com/segiddins)
  [#1143](https://github.com/CocoaPods/CocoaPods/pull/1143)
  [Core#19](https://github.com/CocoaPods/Core/pull/19)
  [Core#170](https://github.com/CocoaPods/Core/issues/170)
  [#2515](https://github.com/CocoaPods/CocoaPods/issues/2515)

##### Enhancements

* Added the `pod repo list` command which lists all the repositories.  
  [Luis Ascorbe](https://github.com/lascorbe)
  [#1455](https://github.com/CocoaPods/CocoaPods/issues/1455)

##### Bug Fixes

* Works around an Xcode issue where linting would fail even though `xcodebuild`
  actually succeeds. Xcode.app also doesn't fail when this issue occurs, so it's
  safe for us to do the same.  
  [Kra Larivain](https://github.com/olarivain)
  [Boris Bügling](https://github.com/neonichu)
  [Eloy Durán](https://github.com/alloy)
  [Samuel E. Giddins](https://github.com/segiddins)
  [#2394](https://github.com/CocoaPods/CocoaPods/issues/2394)
  [#2395](https://github.com/CocoaPods/CocoaPods/pull/2395)

* Fixes the detection of JSON podspecs included via `:path`.  
  [laiso](https://github.com/laiso)
  [#2489](https://github.com/CocoaPods/CocoaPods/pull/2489)

* Fixes an issue where `pod install` would crash during Plist building if any
  pod has invalid UTF-8 characters in their title or description.  
  [Ladislav Martincik](https://github.com/martincik)
  [#2482](https://github.com/CocoaPods/CocoaPods/issues/2482)

* Fix crash when the URL of a private GitHub repo is passed to `pod spec
  create` as an argument.  
  [Fabio Pelosin](https://github.com/fabiopelosin)
  [#1543](https://github.com/CocoaPods/CocoaPods/issues/1543)


## 0.34.0.rc2 (2014-09-16)

##### Bug Fixes

* Fixes an issue where `pod lib lint` would crash if a podspec couldn't be
  loaded.  
  [Kyle Fuller](https://github.com/kylef)
  [#2147](https://github.com/CocoaPods/CocoaPods/issues/2147)

* Fixes an issue where `pod init` would not add `source 'master'` to newly
  created Podfiles.  
  [Ash Furrow](https://github.com/AshFurrow)
  [#2473](https://github.com/CocoaPods/CocoaPods/issues/2473)


## 0.34.0.rc1 (2014-09-13)

##### Breaking

* The use of the `$PODS_ROOT` environment variable has been deprecated and
  should not be used. It will be removed in future versions of CocoaPods.  
  [#2449](https://github.com/CocoaPods/CocoaPods/issues/2449)

* Add support for loading podspecs from specific spec-repos _only_, a.k.a. ‘sources’.
  By default, when not specifying any specific sources in your Podfile, the ‘master’
  spec-repo will be used, as was always the case. However, once you specify specific
  sources the ‘master’ spec-repo will **not** be included by default. For example:

        source 'private-spec-repo'
        source 'master'

  [François Benaiteau](https://github.com/netbe)
  [Fabio Pelosin](https://github.com/fabiopelosin)
  [#1143](https://github.com/CocoaPods/CocoaPods/pull/1143)
  [Core#19](https://github.com/CocoaPods/Core/pull/19)

* The `Pods` directory has been reorganized. This might require manual
  intervention in projects where files generated by CocoaPods have manually been
  imported into the user's project (common with the acknowledgements files).  
  [#1055](https://github.com/CocoaPods/CocoaPods/pull/1055)
  [Fabio Pelosin](https://github.com/fabiopelosin)
  [Michele Titolo](https://github.com/mtitolo)

* Plugins are now expected to include the `cocoapods-plugin.rb` file in
  `./lib`.  
  [Fabio Pelosin](https://github.com/fabiopelosin)
  [CLAide#28](https://github.com/CocoaPods/CLAide/pull/28)

* The specification `requires_arc` attribute now defaults to true.  
  [Fabio Pelosin](https://github.com/fabiopelosin)
  [CocoaPods#267](https://github.com/CocoaPods/CocoaPods/issues/267)

##### Enhancements

* Add support to specify dependencies per build configuration:

        pod 'Lookback', :configurations => ['Debug']

  Currently configurations can only be specified per single Pod.  
  [Joachim Bengtsson](https://github.com/nevyn)
  [Eloy Durán](https://github.com/alloy)
  [Fabio Pelosin](https://github.com/fabiopelosin)
  [#1791](https://github.com/CocoaPods/CocoaPods/pull/1791)
  [#1668](https://github.com/CocoaPods/CocoaPods/pull/1668)
  [#731](https://github.com/CocoaPods/CocoaPods/pull/731)

* Improved performance of git downloads using shallow clone.  
  [Marin Usalj](https://github.com/supermarin)
  [Fabio Pelosin](https://github.com/fabiopelosin)
  [cocoapods-downloader#29](https://github.com/CocoaPods/cocoapods-downloader/pull/29)

* Simplify installation: CocoaPods no longer requires the
  compilation of the troublesome native extensions.  
  [Fabio Pelosin](https://github.com/fabiopelosin)
  [Xcodeproj#168](https://github.com/CocoaPods/Xcodeproj/pull/168)
  [Xcodeproj#167](https://github.com/CocoaPods/Xcodeproj/issues/167)

* Add hooks for plugins. Currently only the installer hook is supported.
  A plugin can register itself to be activated after the installation with the
  following syntax:

      Pod::HooksManager.register(:post_install) do |installer_context|
        # implementation
      end

  The `installer_context` is an instance of the `Pod::Installer:HooksContext`
  class which provides the information about the installation.  
  [Fabio Pelosin](https://github.com/fabiopelosin)
  [Core#132](https://github.com/CocoaPods/Core/pull/1755)

* Add a support for migrating the sandbox to new versions of CocoaPods.  
  [Fabio Pelosin](https://github.com/fabiopelosin)

* Display an indication for deprecated Pods in the command line search.  
  [Hugo Tunius](https://github.com/k0nserv)
  [#2180](https://github.com/CocoaPods/CocoaPods/issues/2180)

* Use the CLIntegracon gem for the integration tests.  
  [Marius Rackwitz](https://github.com/mrackwitz)
  [#2371](https://github.com/CocoaPods/CocoaPods/issues/2371)

* Include configurations that a user explicitly specifies, in their Podfile,
  when the `--no-integrate` option is specified.  
  [Eloy Durán](https://github.com/alloy)

* Properly quote the `-isystem` values in the xcconfig files.  
  [Eloy Durán](https://github.com/alloy)

* Remove the installation post install message which presents the CHANGELOG.  
  [Fabio Pelosin](https://github.com/fabiopelosin)
  [Eloy Durán](https://github.com/alloy)

* Add support for user-specified project directories with the
  `--project-directory` option.  
  [Samuel E. Giddins](https://github.com/segiddins)
  [#2183](https://github.com/CocoaPods/CocoaPods/issues/2183)

* Now the `plutil` tool is used when available to produce
  output consistent with Xcode.  
  [Fabio Pelosin](https://github.com/fabiopelosin)

* Indicate the name of the pod whose requirements cannot be satisfied.  
  [Seivan Heidari](https://github.com/seivan)
  [Fabio Pelosin](https://github.com/fabiopelosin)
  [#1938](https://github.com/CocoaPods/CocoaPods/issues/1938)

* Add support for JSON specs to external sources (`:path`, `:git`, etc)
  options.  
  [Kyle Fuller](https://github.com/kylef)
  [#2320](https://github.com/CocoaPods/CocoaPods/issues/2320)

* Generate the workspaces using the same output of Xcode.  
  [Fabio Pelosin](https://github.com/fabiopelosin)


##### Bug Fixes

* Fix `pod repo push` to first check if a Specs directory exists and if so
  push there.  
  [Edward Valentini](edwardvalentini)
  [#2060](https://github.com/CocoaPods/CocoaPods/issues/2060)

* Fix `pod outdated` to not include subspecs.  
  [Ash Furrow](ashfurrow)
  [#2136](https://github.com/CocoaPods/CocoaPods/issues/2136)

* Always evaluate podspecs from the original podspec directory. This fixes
  an issue when depending on a pod via `:path` and that pod's podspec uses
  relative paths.  
  [Kyle Fuller](kylef)
  [pod-template#50](https://github.com/CocoaPods/pod-template/issues/50)

* Fix spec linting to not warn for missing license file in subspecs.  
  [Fabio Pelosin](https://github.com/fabiopelosin)
  [Core#132](https://github.com/CocoaPods/Core/issues/132)

* Fix `pod init` so that it doesn't recurse when checking for Podfiles.  
  [Paddy O'Brien](https://github.com/tapi)
  [#2181](https://github.com/CocoaPods/CocoaPods/issues/2181)

* Fix missing XCTest framework in Xcode 6.  
  [Paul Williamson](squarefrog)
  [#2296](https://github.com/CocoaPods/CocoaPods/issues/2296)

* Support multiple values in `ARCHS`.  
  [Robert Zuber](https://github.com/z00b)
  [#1904](https://github.com/CocoaPods/CocoaPods/issues/1904)

* Fix static analysis in Xcode 6.  
  [Samuel E. Giddins](https://github.com/segiddins)
  [#2402](https://github.com/CocoaPods/CocoaPods/issues/2402)

* Fix an issue where a version of a spec will not be locked when using
  multiple subspecs of a podspec.  
  [Kyle Fuller](https://github.com/kylef)
  [Fabio Pelosin](https://github.com/fabiopelosin)
  [#2135](https://github.com/CocoaPods/CocoaPods/issues/2135)

* Fix an issue using JSON podspecs installed directly from a lib's
  repository.  
  [Kyle Fuller](https://github.com/kylef)
  [#2320](https://github.com/CocoaPods/CocoaPods/issues/2320)

* Support and use quotes in the `OTHER_LDFLAGS` of xcconfigs to avoid
  issues with targets containing a space character in their name.  
  [Fabio Pelosin](https://github.com/fabiopelosin)


## 0.33.1 (2014-05-20)

##### Bug Fixes

* Fix `pod spec lint` for `json` podspecs.  
  [Fabio Pelosin](https://github.com/fabiopelosin)
  [#2157](https://github.com/CocoaPods/CocoaPods/issues/2157)

* Fixed downloader issues related to `json` podspecs.  
  [Fabio Pelosin](https://github.com/fabiopelosin)
  [#2158](https://github.com/CocoaPods/CocoaPods/issues/2158)

* Fixed `--no-ansi` flag in help banners.  
  [Fabio Pelosin](https://github.com/fabiopelosin)
  [#34](https://github.com/CocoaPods/CLAide/issues/34)


## 0.33.0 (2014-05-20)

For more details, see 📝 [CocoaPods 0.33](https://blog.cocoapods.org/CocoaPods-0.33/) on our blog.

##### Breaking

* The deprecated `pre_install` and the `pod_install` hooks of the specification
  class have been removed.  
  [Fabio Pelosin](https://github.com/fabiopelosin)
  [#2151](https://github.com/CocoaPods/CocoaPods/issues/2151)
  [#2153](https://github.com/CocoaPods/CocoaPods/pull/2153)

##### Enhancements

* Added the `cocoapods-trunk` plugin which introduces the `trunk` subcommand.  
  [Fabio Pelosin](https://github.com/fabiopelosin)
  [#2151](https://github.com/CocoaPods/CocoaPods/issues/2151)
  [#2153](https://github.com/CocoaPods/CocoaPods/pull/2153)

* The `pod push` sub-command has been moved to the `pod repo push` sub-command.
  Moreover pushing to the master repo from it has been disabled.  
  [Fabio Pelosin](https://github.com/fabiopelosin)
  [#2151](https://github.com/CocoaPods/CocoaPods/issues/2151)
  [#2153](https://github.com/CocoaPods/CocoaPods/pull/2153)

* Overhauled command line interface. Add support for auto-completion script
  (d). If auto-completion is enabled for your shell you can configure it for
  CocoaPods with the following command:

      rm -f /usr/local/share/zsh/site-functions/\_pod
      dpod --completion-script > /usr/local/share/zsh/site-functions/\_pod
      exec zsh

  Currently only the Z shell is supported.  
  [Fabio Pelosin](https://github.com/fabiopelosin)
  [CLAide#25](https://github.com/CocoaPods/CLAide/issues/25)
  [CLAide#20](https://github.com/CocoaPods/CLAide/issues/20)
  [CLAide#19](https://github.com/CocoaPods/CLAide/issues/19)
  [CLAide#17](https://github.com/CocoaPods/CLAide/issues/17)
  [CLAide#12](https://github.com/CocoaPods/CLAide/issues/12)

* The `--version` flag is now only supported for the root `pod` command. If
  used in conjunction with the `--verbose` flag the version of the detected
  plugins will be printed as well.  
  [Fabio Pelosin](https://github.com/fabiopelosin)
  [CLAide#13](https://github.com/CocoaPods/CLAide/issues/13)
  [CLAide#14](https://github.com/CocoaPods/CLAide/issues/14)

* The extremely meta `cocoaPods-plugins` is now installed by default providing
  information about the available and the installed plug-ins.  
  [David Grandinetti](https://github.com/dbgrandi)
  [Olivier Halligon](https://github.com/AliSoftware)
  [Fabio Pelosin](https://github.com/fabiopelosin)
  [#2092](https://github.com/CocoaPods/CocoaPods/issues/2092)

* Validate the reachability of `social_media_url`, `documentation_url` and
  `docset_url` in podspecs we while linting a specification.  
  [Kyle Fuller](https://github.com/kylef)
  [#2025](https://github.com/CocoaPods/CocoaPods/issues/2025)

* Print the current version when the repo/lockfile requires a higher version.  
  [Samuel E. Giddins](https://github.com/segiddins)
  [#2049](https://github.com/CocoaPods/CocoaPods/issues/2049)

* Show `help` when running the `pod` command instead of defaulting to `pod
  install`.  
  [Kyle Fuller](https://github.com/kylef)
  [#1771](https://github.com/CocoaPods/CocoaPods/issues/1771)

##### Bug Fixes

* Show the actual executable when external commands fail.  
  [Boris Bügling](https://github.com/neonichu)
  [#2102](https://github.com/CocoaPods/CocoaPods/issues/2102)

* Fixed support for file references in the workspace generated by CocoaPods.  
  [Kyle Fuller](https://github.com/kylef)
  [Fabio Pelosin](https://github.com/fabiopelosin)
  [Xcodeproj#105](https://github.com/CocoaPods/Xcodeproj/pull/150)

* Show a helpful error message when reading version information with merge
  conflict.  
  [Samuel E. Giddins](https://github.com/segiddins)
  [#1853](https://github.com/CocoaPods/CocoaPods/issues/1853)

* Show deprecated specs when invoking `pod outdated`.  
  [Samuel E. Giddins](https://github.com/segiddins)
  [#2003](https://github.com/CocoaPods/CocoaPods/issues/2003)

* Fixes an issue where `pod repo update` may start an un-committed merge.  
  [Kyle Fuller](https://github.com/kylef)
  [#2024](https://github.com/CocoaPods/CocoaPods/issues/2024)

## 0.32.1 (2014-04-15)

##### Bug Fixes

* Fixed the Podfile `default_subspec` attribute in nested subspecs.  
  [Fabio Pelosin](https://github.com/fabiopelosin)
  [#2050](https://github.com/CocoaPods/CocoaPods/issues/2050)

## 0.32.0 (2014-04-15)

[CocoaPods](https://github.com/CocoaPods/CocoaPods/compare/0.31.1...0.32.0)
• [CocoaPods-Core](https://github.com/CocoaPods/Core/compare/0.31.1...0.32.0)

For more details, see 📝 [CocoaPods 0.32](https://blog.cocoapods.org/CocoaPods-0.32/) on our blog.

##### Enhancements

* Allow to update only a list of given pods with `pod update [POD_NAMES...]`.  
  [Marius Rackwitz](https://github.com/mrackwitz)
  [CocoaPods#760](https://github.com/CocoaPods/CocoaPods/issues/760)

* `pod update` prints the previous version of the updated pods.  
  [Andrea Mazzini](https://github.com/andreamazz)
  [#2008](https://github.com/CocoaPods/CocoaPods/issues/2008)

* `pod update` falls back to `pod install` if no Lockfile is present.  
  [Marius Rackwitz](https://github.com/mrackwitz)

* File references in the Pods project for development Pods now are absolute if
  the dependency is specified with an absolute paths.  
  [Samuel Ford](https://github.com/samuelwford)
  [#1042](https://github.com/CocoaPods/CocoaPods/issues/1042)

* Added `deprecated` and `deprecated_in_favor_of` attributes to Specification
  DSL.  
  [Paul Young](https://github.com/paulyoung)
  [Core#87](https://github.com/CocoaPods/Core/pull/87)

* Numerous improvements to the validator and to the linter.
  * Validate the reachability of screenshot URLs in podspecs while linting a
    specification.  
    [Kyle Fuller](https://github.com/kylef)
    [#2010](https://github.com/CocoaPods/CocoaPods/issues/2010)
  * Support HTTP redirects when linting homepage and screenshots.  
    [Boris Bügling](https://github.com/neonichu)
    [#2027](https://github.com/CocoaPods/CocoaPods/pull/2027)
  * The linter now checks `framework` and `library` attributes for invalid
    strings.  
    [Paul Williamson](https://github.com/squarefrog)
    [Fabio Pelosin](fabiopelosin)
    [Core#66](https://github.com/CocoaPods/Core/issues/66)
    [Core#96](https://github.com/CocoaPods/Core/pull/96)
    [Core#105](https://github.com/CocoaPods/Core/issues/105)
  * The Linter will not check for comments anymore.  
    [Fabio Pelosin](https://github.com/fabiopelosin)
    [Core#108](https://github.com/CocoaPods/Core/issues/108)
  * Removed legacy checks from the linter.  
    [Fabio Pelosin](https://github.com/fabiopelosin)
    [Core#108](https://github.com/CocoaPods/Core/issues/108)
  * Added logic to handle subspecs and platform scopes to linter check of
    the `requries_arc` attribute.  
    [Fabio Pelosin](https://github.com/fabiopelosin)
    [CocoaPods#2005](https://github.com/CocoaPods/CocoaPods/issues/2005)
  * The linter no longer considers empty a Specification if it only specifies the
    `resource_bundle` attribute.  
    [Joshua Kalpin](https://github.com/Kapin)
    [#63](https://github.com/CocoaPods/Core/issues/63)
    [#95](https://github.com/CocoaPods/Core/pull/95)

* `pod lib create` is now using the `configure` file instead of the
  `_CONFIGURE.rb` file.  
  [Piet Brauer](https://github.com/pietbrauer)
  [Orta Therox](https://github.com/orta)

* `pod lib create` now disallows any pod name that begins with a `.`  
  [Dustin Clark](https://github.com/clarkda)
  [#2026](https://github.com/CocoaPods/CocoaPods/pull/2026)
  [Core#97](https://github.com/CocoaPods/Core/pull/97)
  [Core#98](https://github.com/CocoaPods/Core/issues/98)

* Prevent the user from using `pod` commands as root.  
  [Kyle Fuller](https://github.com/kylef)
  [#1815](https://github.com/CocoaPods/CocoaPods/issues/1815)

* Dependencies declared with external sources now support HTTP downloads and
  have improved support for all the options supported by the downloader.  
  [Fabio Pelosin](https://github.com/fabiopelosin)

* An informative error message is presented when merge conflict is detected in
  a YAML file.  
  [Luis de la Rosa](https://github.com/luisdelarosa)
  [#69](https://github.com/CocoaPods/Core/issues/69)
  [#100](https://github.com/CocoaPods/Core/pull/100)

##### Bug Fixes

* Fixed the Podfile `default_subspec` attribute in nested subspecs.  
  [Fabio Pelosin](https://github.com/fabiopelosin)
  [#1021](https://github.com/CocoaPods/CocoaPods/issues/1021)

* Warn when including deprecated pods
  [Samuel E. Giddins](https://github.com/segiddins)
  [#2003](https://github.com/CocoaPods/CocoaPods/issues/2003)


## 0.31.1 (2014-04-01)

[CocoaPods](https://github.com/CocoaPods/CocoaPods/compare/0.31.0...0.31.1)
• [CocoaPods-Core](https://github.com/CocoaPods/Core/compare/0.31.0...0.31.1)

##### Minor Enhancements

* The specification now strips the indentation of the `prefix_header` and
  `prepare_command` to aide their declaration as a here document (similarly to
  what it already does with the description).  
  [Fabio Pelosin](https://github.com/fabiopelosin)
  [Core#51](https://github.com/CocoaPods/Core/issues/51)

##### Bug Fixes

* Fix linting for Pods which declare a private repo as the source.  
  [Boris Bügling](https://github.com/neonichu)
  [Core#82](https://github.com/CocoaPods/Core/issues/82)


## 0.31.0 (2014-03-31)

[CocoaPods](https://github.com/CocoaPods/CocoaPods/compare/0.30.0...0.31.0)
• [CocoaPods-Core](https://github.com/CocoaPods/Core/compare/0.30.0...0.31.0)

For more details, see 📝 [CocoaPods 0.31](https://blog.cocoapods.org/CocoaPods-0.31/) on our blog.

##### Enhancements

* Warnings are not promoted to errors anymore to maximise compatibility with
  existing libraries.  
  [Fabio Pelosin](https://github.com/fabiopelosin)
  [#1629](https://github.com/CocoaPods/CocoaPods/issues/1629)

* Include the versions of the Pods to the output of `pod list`.  
  [Stefan Damm](https://github.com/StefanDamm)
  [Robert Zuber](https://github.com/z00b)
  [#1617](https://github.com/CocoaPods/CocoaPods/issues/1617)

* Generated prefix header file will now have unique prefix_header_contents for
  Pods with subspecs.  
  [Luis de la Rosa](https://github.com/luisdelarosa)
  [#1449](https://github.com/CocoaPods/CocoaPods/issues/1449)

* The linter will now check the reachability of the homepage of Podspecs during
  a full lint.  
  [Richard Lee](https://github.com/dlackty)
  [Fabio Pelosin](https://github.com/fabiopelosin)
  [#1704](https://github.com/CocoaPods/CocoaPods/issues/1704)
  [Core#70](https://github.com/CocoaPods/Core/pull/70)

* Improved detection of the last version of a specification in `pod spec`
  subcommands.  
  [Laurent Sansonetti](https://github.com/lrz)
  [#1953](https://github.com/CocoaPods/CocoaPods/pull/1953)

* Display advised settings for Travis CI in the warning related presented when
  the terminal encoding is not set to UTF-8.  
  [Richard Lee](https://github.com/dlackty)
  [#1933](https://github.com/CocoaPods/CocoaPods/issues/1933)
  [#1941](https://github.com/CocoaPods/CocoaPods/pull/1941)

* Unset the `CDPATH` env variable before shelling-out to `prepare_command`.  
  [Marc Boquet](https://github.com/apalancat)
  [#1943](https://github.com/CocoaPods/CocoaPods/pull/1943)

##### Bug Fixes

* Resolve crash related to the I18n deprecation warning.  
  [Eloy Durán](https://github.com/alloy)
  [#1950](https://github.com/CocoaPods/CocoaPods/issues/1950)

* Fix compilation issues related to the native Extension of Xcodeproj.  
  [Eloy Durán](https://github.com/alloy)

* Robustness against user Git configuration and against merge commits in `pod
  repo` subcommands.  
  [Boris Bügling](https://github.com/neonichu)
  [#1949](https://github.com/CocoaPods/CocoaPods/issues/1949)
  [#1978](https://github.com/CocoaPods/CocoaPods/pull/1978)

* Gracefully inform the user if the `:head` option is not supported for a given
  download strategy.  
  [Boris Bügling](https://github.com/neonichu)
  [#1947](https://github.com/CocoaPods/CocoaPods/issues/1947)
  [#1958](https://github.com/CocoaPods/CocoaPods/pull/1958)

* Cleanup a pod directory if error occurs while downloading.  
  [Alex Rothenberg](https://github.com/alexrothenberg)
  [#1842](https://github.com/CocoaPods/CocoaPods/issues/1842)
  [#1960](https://github.com/CocoaPods/CocoaPods/pull/1960)

* No longer warn for Github repositories with OAuth authentication.  
  [Boris Bügling](https://github.com/neonichu)
  [#1928](https://github.com/CocoaPods/CocoaPods/issues/1928)
  [Core#77](https://github.com/CocoaPods/Core/pull/77)

* Fix for when using `s.version` as the `:tag` for a git repository in a
  Podspec.  
  [Joel Parsons](https://github.com/joelparsons)
  [#1721](https://github.com/CocoaPods/CocoaPods/issues/1721)
  [Core#72](https://github.com/CocoaPods/Core/pull/72)

* Improved escaping of paths in Git downloader.  
  [Vladimir Burdukov](https://github.com/chipp)
  [cocoapods-downloader#14](https://github.com/CocoaPods/cocoapods-downloader/pull/14)

* Podspec without explicitly set `requires_arc` attribute no longer passes the
  lint.  
  [Richard Lee](https://github.com/dlackty)
  [#1840](https://github.com/CocoaPods/CocoaPods/issues/1840)
  [Core#71](https://github.com/CocoaPods/Core/pull/71)

* Properly quote headers in the `-isystem` compiler flag of the aggregate
  targets.  
  [Eloy Durán](https://github.com/alloy)
  [#1862](https://github.com/CocoaPods/CocoaPods/issues/1862)
  [#1894](https://github.com/CocoaPods/CocoaPods/pull/1894)

## 0.30.0 (2014-03-29)

[CocoaPods](https://github.com/CocoaPods/CocoaPods/compare/0.29.0...0.30.0)

For more details, see 📝 [CocoaPods 0.30](https://blog.cocoapods.org/CocoaPods-0.30/) on our blog.

###### Enhancements

* Radically reduce first run pod setup bandwidth by creating a shallow clone of
  the ‘master’ repo by default. Use the `--no-shallow` option to perform a full
  clone instead.  
  [Jeff Verkoeyen](https://github.com/jverkoey)
  [#1803](https://github.com/CocoaPods/CocoaPods/pull/1803)

* Improves the error message when searching with an invalid regular expression.  
  [Kyle Fuller](https://github.com/kylef)

* Improves `pod init` to save Xcode project file in Podfile when one was supplied.  
  [Kyle Fuller](https://github.com/kylef)

* Adds functionality to specify a template URL for the `pod lib create` command.  
  [Piet Brauer](https://github.com/pietbrauer)

###### Bug Fixes

* Fixes a bug with `pod repo remove` silently handling permission errors.  
  [Kyle Fuller](https://github.com/kylef)
  [#1778](https://github.com/CocoaPods/CocoaPods/issues/1778)

* `pod push` now properly checks that the repo has changed before attempting
  to commit. This only affected pods with special characters (such as `+`) in
  their names.  
  [Gordon Fontenot](https://github.com/gfontenot)
  [#1739](https://github.com/CocoaPods/CocoaPods/pull/1739)


## 0.29.0 (2013-12-25)

[CocoaPods](https://github.com/CocoaPods/CocoaPods/compare/0.28.0...0.29.0)
• [CocoaPods-core](https://github.com/CocoaPods/Core/compare/0.28.0...0.29.0)
• [cocoapods-downloader](https://github.com/CocoaPods/cocoapods-downloader/compare/0.2.0...0.3.0)

For more details, see 📝 [CocoaPods 0.29](https://blog.cocoapods.org/CocoaPods-0.29/) on our blog.

###### Breaking

* The command `podfile_info` is now a plugin offered by CocoaPods.
  As a result, the command has been removed from CocoaPods.  
  [Joshua Kalpin](https://github.com/Kapin)
  [#1589](https://github.com/CocoaPods/CocoaPods/issues/1589)

* JSON has been adopted as the format to store specifications. As a result
  the `pod ipc spec` command returns a JSON representation and the YAML
  specifications are not supported anymore. JSON specifications adopt the
  `.podspec.json` extension.
  [Fabio Pelosin](https://github.com/fabiopelosin)
  [#1568](https://github.com/CocoaPods/CocoaPods/pull/1568)

###### Enhancements

* Introduced `pod try` the easiest way to test the example project of a pod.  
  [Fabio Pelosin](https://github.com/fabiopelosin)
  [#1568](https://github.com/CocoaPods/CocoaPods/pull/1568)

* Pod headers are now provided to the user target as a system
  header. This means that any warnings in a Pod's code will show
  under its target in Xcode's build navigator, and never under the
  user target.  
  [Swizzlr](https://github.com/swizzlr)
  [#1596](https://github.com/CocoaPods/CocoaPods/pull/1596)

* Support LZMA2 compressed tarballs in the downloader.  
  [Kyle Fuller](https://github.com/kylef)
  [cocoapods-downloader#5](https://github.com/CocoaPods/cocoapods-downloader/pull/5)

* Add Bazaar support for installing directly from a repo.  
  [Fred McCann](https://github.com/fmccann)
  [#1632](https://github.com/CocoaPods/CocoaPods/pull/1632)

* The `pod search <query>` command now supports regular expressions
  for the query parameter when searching using the option `--full`.  
  [Florian Hanke](https://github.com/floere)
  [#1643](https://github.com/CocoaPods/CocoaPods/pull/1643)

* Pod lib lint now accepts multiple podspecs in the same folder.  
  [kra Larivain/OpenTable](https://github.com/opentable)
  [#1635](https://github.com/CocoaPods/CocoaPods/pull/1635)

* The `pod push` command will now silently test the upcoming CocoaPods trunk
  service. The service is only tested when pushing to the master repo and the
  test doesn't affect the normal workflow.  
  [Fabio Pelosin](https://github.com/fabiopelosin)

* The `pod search <query>` command now supports searching on cocoapods.org
  when searching using the option `--web`. Options `--ios` and `--osx` are
  fully supported.
  [Florian Hanke](https://github.com/floere)
  [#1643](https://github.com/CocoaPods/CocoaPods/pull/1682)

* The `pod search <query>` command now supports multiword queries when using
  the `--web` option.
  [Florian Hanke](https://github.com/floere)
  [#1643](https://github.com/CocoaPods/CocoaPods/pull/1682)

###### Bug Fixes

* Fixed a bug which resulted in `pod lib lint` not being able to find the
  headers.  
  [Fabio Pelosin](https://github.com/fabiopelosin)
  [#1566](https://github.com/CocoaPods/CocoaPods/issues/1566)

* Fixed the developer frameworks search paths so that
  `$(SDKROOT)/Developer/Library/Frameworks` is used for iOS and
  `$(DEVELOPER_LIBRARY_DIR)/Frameworks` is used for OS X.  
  [Kevin Wales](https://github.com/kwales)
  [#1562](https://github.com/CocoaPods/CocoaPods/pull/1562)

* When updating the pod repos, repositories with unreachable remotes
  are now ignored. This fixes an issue with certain private repositories.  
  [Joshua Kalpin](https://github.com/Kapin)
  [#1595](https://github.com/CocoaPods/CocoaPods/pull/1595)
  [#1571](https://github.com/CocoaPods/CocoaPods/issues/1571)

* The linter will now display an error if a Pod's name contains whitespace.  
  [Joshua Kalpin](https://github.com/Kapin)
  [Core#39](https://github.com/CocoaPods/Core/pull/39)
  [#1610](https://github.com/CocoaPods/CocoaPods/issues/1610)

* Having the silent flag enabled in the config will no longer cause issues
  with `pod search`. In addition, the flag `--silent` is no longer supported
  for the command.  
  [Joshua Kalpin](https://github.com/Kapin)
  [#1627](https://github.com/CocoaPods/CocoaPods/pull/1627)

* The linter will now display an error if a framework ends with `.framework`
  (i.e. `QuartzCore.framework`).  
  [Joshua Kalpin](https://github.com/Kapin)
  [#1331](https://github.com/CocoaPods/CocoaPods/issues/1336)
  [Core#45](https://github.com/CocoaPods/Core/pull/45)

* The linter will now display an error if a library ends with `.a` or `.dylib`
  (i.e. `z.dylib`). It will also display an error if it begins with `lib`
  (i.e. `libxml`).  
  [Joshua Kalpin](https://github.com/Kapin)
  [Core#44](https://github.com/CocoaPods/Core/issues/44)

* The ARCHS build setting can come back as an array when more than one
  architecture is specified.  
  [Carson McDonald](https://github.com/carsonmcdonald)
  [#1628](https://github.com/CocoaPods/CocoaPods/issues/1628)

* Fixed all issues caused by `/tmp` being a symlink to `/private/tmp`.
  This affected mostly `pod lib lint`, causing it to fail when the
  Pod used `prefix_header_*` or when the pod headers imported headers
  using the namespaced syntax (e.g. `#import <MyPod/Header.h>`).  
  [kra Larivain/OpenTable](https://github.com/opentable)
  [#1514](https://github.com/CocoaPods/CocoaPods/pull/1514)

* Fixed an incorrect path being used in the example app Podfile generated by
  `pod lib create`.
  [Eloy Durán](https://github.com/alloy)
  [cocoapods-try#5](https://github.com/CocoaPods/cocoapods-try/issues/5)


## 0.28.0 (2013-11-14)

[CocoaPods](https://github.com/CocoaPods/CocoaPods/compare/0.27.1...0.28.0)
• [CocoaPods-core](https://github.com/CocoaPods/Core/compare/0.27.1...0.28.0)
• [CLAide](https://github.com/CocoaPods/CLAide/compare/0.3.2...0.4.0)

For more details, see 📝 [CocoaPods 0.28](https://blog.cocoapods.org/CocoaPods-0.28/) on our blog.

###### Enhancements

* CLAide now supports gem plugins. An example CocoaPods plugin can be found at
  [open\_pod\_bay](https://github.com/leshill/open_pod_bay).

  As of yet there are no promises made yet on the APIs, so try to fail as
  gracefully as possible in case a CocoaPods update breaks your usage. In these
  cases, also please let us know what you would need, so we can take this into
  account when we do finalize APIs.

  [Les Hill](https://github.com/leshill)
  [CLAide#1](https://github.com/CocoaPods/CLAide/pull/1)
  [#959](https://github.com/CocoaPods/CocoaPods/issues/959)

###### Bug Fixes

* Compiling `xcassets` with `actool` now uses `UNLOCALIZED_RESOURCES_FOLDER_PATH`
  instead of `PRODUCT_NAME.WRAPPER_EXTENSION` as output directory as it is more
  accurate and allows the project to overwrite `WRAPPER_NAME`.  
  [Marc Knaup](https://github.com/fluidsonic)
  [#1556](https://github.com/CocoaPods/CocoaPods/pull/1556)

* Added a condition to avoid compiling xcassets when `WRAPPER_EXTENSION`
  is undefined, as it would be in the case of static libraries. This prevents
  trying to copy the compiled files to a directory that does not exist.  
  [Noah McCann](https://github.com/nmccann)
  [#1521](https://github.com/CocoaPods/CocoaPods/pull/1521)

* Added additional condition to check if `actool` is available when compiling
  `xcassets`. This prevents build failures of Xcode 5 projects on Travis CI (or
  lower Xcode versions).  
  [Michal Konturek](https://github.com/michalkonturek)
  [#1511](https://github.com/CocoaPods/CocoaPods/pull/1511)

* Added a condition to properly handle universal or mac apps when compiling
  xcassets. This prevents build errors in the xcassets compilation stage
  particularly when using xctool to build.  
  [Ryan Marsh](https://github.com/ryanwmarsh)
  [#1594](https://github.com/CocoaPods/CocoaPods/pull/1594)

* Vendored Libraries now correctly affect whether a podspec is considered empty.  
  [Joshua Kalpin](https://github.com/Kapin)
  [Core#38](https://github.com/CocoaPods/Core/pull/38)

* Vendored Libraries and Vendored Frameworks now have their paths validated correctly.  
  [Joshua Kalpin](https://github.com/Kapin)
  [#1567](https://github.com/CocoaPods/CocoaPods/pull/1567)

* Gists are now correctly accepted with https.  
  [Joshua Kalpin](https://github.com/Kapin)
  [Core#38](https://github.com/CocoaPods/Core/pull/38)

* The `pod push` command is now more specific about the branch it pushes to.  
  [orta](http://orta.github.io)
  [#1561](https://github.com/CocoaPods/CocoaPods/pull/1561)

* Dtrace files are now properly left unflagged when installing, regardless of configuration.  
  [Swizzlr](https://github.com/swizzlr)
  [#1560](https://github.com/CocoaPods/CocoaPods/pull/1560)

* Users are now warned if their terminal encoding is not UTF-8. This fixes an issue
  with a small percentage of pod names that are incompatible with ASCII.  
  [Joshua Kalpin](https://github.com/Kapin)
  [#1570](https://github.com/CocoaPods/CocoaPods/pull/1570)


## 0.27.1 (2013-10-24)

[CocoaPods](https://github.com/CocoaPods/CocoaPods/compare/0.26.2...0.27.1)
• [cocoapods-core](https://github.com/CocoaPods/Core/compare/0.26.2...0.27.1)
• [Xcodeproj](https://github.com/CocoaPods/Xcodeproj/compare/0.13.0...0.14.0)

For more details, see 📝 [CocoaPods 0.27 and improved installation UX](https://blog.cocoapods.org/CocoaPods-0.27-and-improved-installation-UX/) on our blog.

###### Enhancements

* The xcodeproj gem now comes bundled with prebuilt binaries for the Ruby
  versions that come with OS X 10.8 and 10.9. Users now no longer need to
  install the Xcode Command Line Tools or deal with the Ruby C header location.  
  [Eloy Durán](https://github.com/alloy)
  [Xcodeproj#88](https://github.com/CocoaPods/Xcodeproj/issues/88)

* Targets passed to the `link_with` method of the Podfile DSL no longer need
  to be explicitly passed as an array. `link_with ['target1', 'target2']` can
  now be written as `link_with 'target1', 'target2'`.  
  [Adam Sharp](https://github.com/sharplet)
  [Core#30](https://github.com/CocoaPods/Core/pull/30)

* The copy resources script now compiles xcassets resources.  
  [Ulrik Damm](https://github.com/ulrikdamm)
  [#1427](https://github.com/CocoaPods/CocoaPods/pull/1427)

* `pod repo` now support a `remove ['repo_name']` command.  
  [Joshua Kalpin](https://github.com/Kapin)
  [#1493](https://github.com/CocoaPods/CocoaPods/issues/1493)
  [#1484](https://github.com/CocoaPods/CocoaPods/issues/1484)

###### Bug Fixes

* The architecture is now set in the build settings of the user build
  configurations.  
  [Fabio Pelosin](https://github.com/fabiopelosin)
  [#1450](https://github.com/CocoaPods/CocoaPods/issues/1462)
  [#1462](https://github.com/CocoaPods/CocoaPods/issues/1462)

* Fixed a crash related to CocoaPods being unable to resolve an unique build
  setting of an user target with custom build configurations.  
  [Fabio Pelosin](https://github.com/fabiopelosin)
  [#1462](https://github.com/CocoaPods/CocoaPods/issues/1462)
  [#1463](https://github.com/CocoaPods/CocoaPods/issues/1463)
  [#1457](https://github.com/CocoaPods/CocoaPods/issues/1457)

* Fixed a defect which prevented subspecs from being dependant on a pod with a
  name closely matching the name of one of the subspec's parents.  
  [Noah McCann](https://github.com/nmccann)
  [#29](https://github.com/CocoaPods/Core/pull/29)

* The developer dir relative to the SDK is not added anymore if testing
  frameworks are detected in OS X targets, as it doesn't exists, avoiding the
  presentation of the relative warning in Xcode.  
  [Fabio Pelosin](https://github.com/fabiopelosin)


## 0.26.2 (2013-10-09)

[CocoaPods](https://github.com/CocoaPods/CocoaPods/compare/0.26.1...0.26.2)
• [cocoapods-core](https://github.com/CocoaPods/Core/compare/0.26.1...0.26.2)
• [Xcodeproj](https://github.com/CocoaPods/Xcodeproj/compare/0.11.1...0.13.0)

###### Bug Fixes

* Fixed a crash which was causing a failure in `pod lib create` if the name of
  the Pod included spaces. As spaces are not supported now this is gracefully
  handled with an informative message.  
  [Kyle Fuller](https://github.com/kylef)
  [#1456](https://github.com/CocoaPods/CocoaPods/issues/1456)

* If an user target doesn't specify an architecture the value specified for the
  project is used in CocoaPods targets.  
  [Fabio Pelosin](https://github.com/fabiopelosin)
  [#1450](https://github.com/CocoaPods/CocoaPods/issues/1450)

* The Pods project now properly configures ARC on all build configurations.  
  [Fabio Pelosin](https://github.com/fabiopelosin)
  [#1454](https://github.com/CocoaPods/CocoaPods/issues/1454)


## 0.26.1 (2013-10-08)

[CocoaPods](https://github.com/CocoaPods/CocoaPods/compare/0.25.0...0.26.1)
• [cocoapods-core](https://github.com/CocoaPods/Core/compare/0.25.0...0.26.1)
• [Xcodeproj](https://github.com/CocoaPods/Xcodeproj/compare/0.11.1...0.12.0)

For more details, see 📝 [CocoaPods 0.26](https://blog.cocoapods.org/CocoaPods-0.26/) on our blog.

###### Enhancements

* CocoaPods now creates and hides the schemes of its targets after every
  installation. The schemes are not shared because the flag which keeps track
  whether they should be visible is a user only flag. The schemes are still
  present and to debug a single Pod it is possible to make its scheme visible
  in the Schemes manager of Xcode. This is rarely needed though because the
  user targets trigger the compilation of the Pod targets.  
  [Fabio Pelosin](https://github.com/fabiopelosin)
  [#1185](https://github.com/CocoaPods/CocoaPods/pull/1185)

* Installations which don't integrate a user target (lint subcommands and
  `--no-integrate` option) now set the architecture of OS X Pod targets to
  `$(ARCHS_STANDARD_64_BIT)` (Xcode 4 default value for new targets). This
  fixes lint issues with Xcode 4.  
  [Fabio Pelosin](https://github.com/fabiopelosin)
  [#1185](https://github.com/CocoaPods/CocoaPods/pull/1185)

* Further improvements to the organization of the Pods project  

  - The project is now is sorted by name with groups at the bottom.
  - Source files are now stored in the root group of the spec, subspecs are not
    stored in a `Subspec` group anymore and the products of the Pods all are
    stored in the products group of the project.
  - The frameworks are referenced relative to the Developer directory and
    namespaced per platform.

  [Fabio Pelosin](https://github.com/fabiopelosin)
  [#1389](https://github.com/CocoaPods/CocoaPods/pull/1389)
  [#1420](https://github.com/CocoaPods/CocoaPods/pull/1420)

* Added the `documentation_url` DSL attribute to the specifications.  
  [Fabio Pelosin](https://github.com/fabiopelosin)
  [#1273](https://github.com/CocoaPods/CocoaPods/pull/1273)

###### Bug Fixes

* The search paths of vendored frameworks and libraries now are always
  specified relatively.  
  [Fabio Pelosin](https://github.com/fabiopelosin)
  [#1405](https://github.com/CocoaPods/CocoaPods/pull/1405)

* Fix an issue where CocoaPods would fail to work when used with an older
  version of the Active Support gem. This fix raises the dependency version to
  the earliest compatible version of Active Support.  
  [Kyle Fuller](https://github.com/kylef)
  [#1407](https://github.com/CocoaPods/CocoaPods/issues/1407)

* CocoaPods will not attempt to load anymore all the version of a specification
  preventing crashes if those are incompatible.  
  [Fabio Pelosin](https://github.com/fabiopelosin)
  [#1272](https://github.com/CocoaPods/CocoaPods/pull/1272)


## 0.25.0 (2013-09-20)

[CocoaPods](https://github.com/CocoaPods/CocoaPods/compare/0.24.0...0.25.0)
• [cocoapods-core](https://github.com/CocoaPods/Core/compare/0.24.0...0.25.0)
• [Xcodeproj](https://github.com/CocoaPods/Xcodeproj/compare/0.10.1...0.11.0)

###### Enhancements

* Added support for Xcode 5.

  The generated Pods Xcode project is now compatible with `arm64` projects and
  is updated to use Xcode 5’s default settings removing all warnings.

  **NOTE to users migrating projects from Xcode 4, or are still using Xcode 4:**
  1. The Pods Xcode project now sets the `ONLY_ACTIVE_ARCH` build setting to
     `YES` in the `Debug` configuration. You _will_ have to set the same on your
     project/target, otherwise the build _will_ fail.
  2. Ensure your project/target has an `ARCHS` value set, otherwise the build
     _will_ fail.
  3. When building a **iOS** project from the command-line, with the `xcodebuild`
     tool that comes with Xcode 4, you’ll need to completely disable this setting
     by appending to your build command: `ONLY_ACTIVE_ARCH=NO`.

  [#1352](https://github.com/CocoaPods/CocoaPods/pull/1352)

* Speed up project generation in `pod install` and `pod update`.

* The pre and post install hooks that have been deprecated now include the name
  and version of the spec that’s using them.

###### Bug Fixes

* Only create a single resource bundle for all targets. Prior to this change a
  resource bundle included into multiple targets within the project would create
  duplicately named targets in the Pods Xcode project, causing duplicately named
  Schemes to be created on each invocation of `pod install`. All targets that
  reference a given resource bundle now have dependencies on a single common
  target.

  [Blake Watters](https://github.com/blakewatters)
  [#1338](https://github.com/CocoaPods/CocoaPods/issues/1338)

* Solved outstanding issues with CocoaPods resource bundles and Archive builds:
  1. The rsync task copies symlinks into the App Bundle, producing an invalid
     app. This change add `--copy-links` to the rsync invocation to ensure the
     target files are copied rather than the symlink.
  2. The Copy Resources script uses `TARGET_BUILD_DIR` which points to the App
     Archiving folder during an Archive action. Switching to
     `BUILT_PRODUCTS_DIR` instead ensures that the path is correct for all
     actions and configurations.

  [Blake Watters](https://github.com/blakewatters)
  [#1309](https://github.com/CocoaPods/CocoaPods/issues/1309)
  [#1329](https://github.com/CocoaPods/CocoaPods/issues/1329)

* Ensure resource bundles are copied to installation location on install actions
  [Chris Gummer](https://github.com/chrisgummer)
  [#1364](https://github.com/CocoaPods/CocoaPods/issues/1364)

* Various bugfixes in Xcodeproj, refer to its [CHANGELOG](https://github.com/CocoaPods/Xcodeproj/blob/0.11.0/CHANGELOG.md)
  for details.


## 0.24.0 (2013-09-04)

[CocoaPods](https://github.com/CocoaPods/CocoaPods/compare/0.23.0...0.24.0)
• [cocoapods-core](https://github.com/CocoaPods/Core/compare/0.23.0...0.24.0)
• [Xcodeproj](https://github.com/CocoaPods/Xcodeproj/compare/0.8.1...0.9.0)
• [cocoapods-downloader](https://github.com/CocoaPods/cocoapods-downloader/compare/0.1.1...0.2.0)

###### Enhancements

* Added `pod init` command which generates a Podfile according to the
  targets of the project stored in the working directory and to the templates
  stored in the `~/.cocoapods/templates` folder. Two templates are supported:
    - the `Podfile.default` template for regular targets.
    - and the `Podfile.test` template for test targets.
  [Ian Ynda-Hummel](https://github.com/ianyh)
  [#1106](https://github.com/CocoaPods/CocoaPods/issues/1106)
  [#1045](https://github.com/CocoaPods/CocoaPods/issues/1045)

* CocoaPods will now leverage the [xcproj](https://github.com/0xced/xcproj)
  command line tool if available in the path of the user to touch saved
  projects. This will result in projects being serialized in the exact format
  used by Xcode eliminating merge conflicts and other related issues. To learn
  more about how to install xcproj see its
  [readme](https://github.com/0xced/xcproj).
  [Cédric Luthi](https://github.com/0xced)
  [#1275](https://github.com/CocoaPods/CocoaPods/issues/1275)

* Rationalized and cleaned up Pods project group structure and path specification.

* Create all necessary build configurations for *Pods.xcodeproj* at the project level. If the user’s project has more than just *Debug* and *Release* build configurations, they may be explicitly specified in the Podfile:  
`xcodeproj 'MyApp', 'App Store' => :release, 'Debug' => :debug, 'Release' => :release`  
  If build configurations aren’t specified in the Podfile then they will be automatically picked from the user’s project in *Release* mode.  
  These changes will ensure that the `libPods.a` static library is not stripped for all configurations, as explained in [#1217](https://github.com/CocoaPods/CocoaPods/pull/1217).  
  [Cédric Luthi](https://github.com/0xced)  
  [#1294](https://github.com/CocoaPods/CocoaPods/issues/1294)

* Added basic support for Bazaar repositories.  
  [Fred McCann](https://github.com/fmccann)  
  [cocoapods-downloader#4](https://github.com/CocoaPods/cocoapods-downloader/pull/4)

###### Bug Fixes

* Fixed crash in `pod spec cat`.

* Use the `TARGET_BUILD_DIR` environment variable for installing resource bundles.  
  [Cédric Luthi](https://github.com/0xced)  
  [#1268](https://github.com/CocoaPods/CocoaPods/issues/1268)  

* CoreData versioned models are now properly handled respecting the contents of
  the `.xccurrentversion` file.  
  [Ashton-W](https://github.com/Ashton-W)  
  [#1288](https://github.com/CocoaPods/CocoaPods/issues/1288),
  [Xcodeproj#83](https://github.com/CocoaPods/Xcodeproj/pull/83)  

* OS X frameworks are now copied to the Resources folder using rsync to
  properly overwrite existing files.  
  [Nikolaj Schumacher](https://github.com/nschum)  
  [#1063](https://github.com/CocoaPods/CocoaPods/issues/1063)

* User defined build configurations are now added to the resource bundle
  targets.  
  [#1309](https://github.com/CocoaPods/CocoaPods/issues/1309)


## 0.23.0 (2013-08-08)


## 0.23.0.rc1 (2013-08-02)

[CocoaPods](https://github.com/CocoaPods/CocoaPods/compare/0.22.3...0.23.0.rc1)
• [cocoapods-core](https://github.com/CocoaPods/Core/compare/0.22.3...0.23.0.rc1)
• [Xcodeproj](https://github.com/CocoaPods/Xcodeproj/compare/0.8.1...0.9.0)
• [cocoapods-downloader](https://github.com/CocoaPods/cocoapods-downloader/compare/0.1.1...0.1.2)

###### Enhancements

* Added `prepare_command` attribute to Specification DSL. The prepare command
  will replace the `pre_install` hook. The `post_install` hook has also been
  deprecated.
  [#1247](https://github.com/CocoaPods/CocoaPods/issues/1247)

  The reason we provided Ruby hooks at first, was because we wanted to offer
  the option to make any required configuration possible. By now, however, we
  have a pretty good idea of the use-cases and are therefore locking down the
  freedom that was once available. In turn, we’re adding attributes that can
  replace the most common use-cases. _(See the enhancements directly following
  this entry for more info)._

  The second reason we need to lock this down is because this is the last
  remaining obstacle to fully serialize specifications, which we need in order
  to move to a ‘spec push’ web-service in the future.

* Added `resource_bundles` attribute to the Specification DSL.  
  [#743](https://github.com/CocoaPods/CocoaPods/issues/743)
  [#1186](https://github.com/CocoaPods/CocoaPods/issues/1186)

* Added `vendored_frameworks` attribute to the Specification DSL.  
  [#809](https://github.com/CocoaPods/CocoaPods/issues/809)
  [#1075](https://github.com/CocoaPods/CocoaPods/issues/1075)

* Added `vendored_libraries` attribute to the Specification DSL.  
  [#809](https://github.com/CocoaPods/CocoaPods/issues/809)
  [#1075](https://github.com/CocoaPods/CocoaPods/issues/1075)

* Restructured `.cocoapods` folder to contain repos in a subdirectory.  
  [Ian Ynda-Hummel](https://github.com/ianyh)
  [#1150](https://github.com/CocoaPods/CocoaPods/issues/1150)  

* Improved `pod spec create` template.  
  [#1223](https://github.com/CocoaPods/CocoaPods/issues/1223)

* Added copy&paste-friendly dependency to `pod search`.  
  [#1073](https://github.com/CocoaPods/CocoaPods/issues/1073)

* Improved performance of the installation of Pods with git
  sources which specify a tag.  
  [#1077](https://github.com/CocoaPods/CocoaPods/issues/1077)

* Core Data `xcdatamodeld` files are now properly referenced from the Pods
  project.  
  [#1155](https://github.com/CocoaPods/CocoaPods/issues/1155)

* Removed punctuation check from the specification validations.  
  [#1242](https://github.com/CocoaPods/CocoaPods/issues/1242)

* Deprecated the `documentation` attribute of the Specification DSL.  
  [Core#20](https://github.com/CocoaPods/Core/issues/20)

###### Bug Fixes

* Fix copy resource script issue related to filenames with spaces.  
  [Denis Hennessy](https://github.com/dhennessy)
  [#1231](https://github.com/CocoaPods/CocoaPods/issues/1231)  



## 0.22.3 (2013-07-23)

[CocoaPods](https://github.com/CocoaPods/CocoaPods/compare/0.22.2...0.22.3)

###### Enhancements

* Add support for .xcdatamodel resource files (in addition to .xcdatamodeld).
  [#1201](https://github.com/CocoaPods/CocoaPods/pull/1201)

###### Bug Fixes

* Always exlude `USE_HEADERMAP` from the user’s project.
  [#1216](https://github.com/CocoaPods/CocoaPods/issues/1216)

* Use correct template repo when using the `pod lib create` command.
  [#1214](https://github.com/CocoaPods/CocoaPods/issues/1214)

* Fixed issue with `pod push` failing when the podspec is unchanged. It will now
  report `[No change] ExamplePod (0.1.0)` and continue to push other podspecs if
  they exist. [#1199](https://github.com/CocoaPods/CocoaPods/pull/1199)

* Set STRIP_INSTALLED_PRODUCT = NO in the generated Pods project. This allows
  Xcode to include symbols from CocoaPods in dSYMs during Archive builds.
  [#1217](https://github.com/CocoaPods/CocoaPods/pull/1217)

* Ensure the resource script doesn’t fail due to the resources list file not
  existing when trying to delete it.
  [#1198](https://github.com/CocoaPods/CocoaPods/pull/1198)

* Fix handling of spaces in paths when compiling xcdatamodel(d) files.
  [#1201](https://github.com/CocoaPods/CocoaPods/pull/1201)



## 0.22.2 (2013-07-11)

[CocoaPods](https://github.com/CocoaPods/CocoaPods/compare/0.22.1...0.22.2)
• [cocoapods-core](https://github.com/CocoaPods/Core/compare/0.22.1...0.22.2)
• [Xcodeproj](https://github.com/CocoaPods/Xcodeproj/compare/0.8.0...0.8.1)

###### Enhancements

* The build settings of the Pods project and of its target have been updated to
  be in line with the new defaults of the future versions of Xcode.

###### Bug fixes

* Specifications defining build setting with the `[*]` syntax are now properly
  handled.
  [#1171](https://github.com/CocoaPods/CocoaPods/issues/1171)

* The name of the files references are now properly set fixing a minor
  regression introduced by CocoaPods 0.22.1 and matching more closely Xcode
  behaviour.

* The validator now builds the Pods target instead of the first target actually
  performing the validation.

* Build settings defined through the `xcconfig` attribute of a `podspec` are now
  stripped of duplicate values when merged in an aggregate target.
  [#1189](https://github.com/CocoaPods/CocoaPods/issues/1189)


## 0.22.1 (2013-07-03)

[CocoaPods](https://github.com/CocoaPods/CocoaPods/compare/0.22.0...0.22.1)
• [cocoapods-core](https://github.com/CocoaPods/Core/compare/0.22.0...0.22.1)

###### Bug fixes

* Fixed a crash related to target dependencies and subspecs.
  [#1168](https://github.com/CocoaPods/CocoaPods/issues/1168)


## 0.22.0 (2013-07-03)

[CocoaPods](https://github.com/CocoaPods/CocoaPods/compare/0.21.0...0.22.0)
• [cocoapods-core](https://github.com/CocoaPods/Core/compare/0.21.0...0.22.0)
• [Xcodeproj](https://github.com/CocoaPods/Xcodeproj/compare/0.7.1...0.8.0)

###### Enhancements

* Added the `pod lib create` subcommand which allows to create a new Pod
  adhering to the best practices. The template is still a bit primitive
  and we encourage users to provide feedback by submitting patches and issues
  to https://github.com/CocoaPods/CocoaPods.
  [#850](https://github.com/CocoaPods/CocoaPods/issues/850)

* Added the `pod lib lint` subcommand which allows to lint the Pod stored
  in the working directory (a pod spec in the root is needed). This subcommand
  is equivalent to the deprecated `pod spec lint --local`.
  [#850](https://github.com/CocoaPods/CocoaPods/issues/850)

* The dependencies of the targets of the Pods project are now made explicit.
  [#1165](https://github.com/CocoaPods/CocoaPods/issues/1165)

* The size of the cache used for the git repos is now configurable. For more
  details see
  https://github.com/CocoaPods/CocoaPods/blob/master/lib/cocoapods/config.rb#L7-L25
  [#1159](https://github.com/CocoaPods/CocoaPods/issues/1159)

* The copy resources shell script now aborts if any error occurs.
  [#1098](https://github.com/CocoaPods/CocoaPods/issues/1098)

* The output of shell script build phases no longer includes environment
  variables to reduce noise.
  [#1122](https://github.com/CocoaPods/CocoaPods/issues/1122)

* CocoaPods no longer sets the deprecated `ALWAYS_SEARCH_USER_PATHS` build
  setting.

###### Bug fixes

* Pods whose head state changes now are correctly detected and reinstalled.
  [#1160](https://github.com/CocoaPods/CocoaPods/issues/1160)

* Fixed the library reppresentation of the hooks which caused issues with the
  `#copy_resources_script_path` method.
  [#1157](https://github.com/CocoaPods/CocoaPods/issues/1157)

* Frameworks symlinks are not properly preserved by the copy resources script.
  Thanks to Thomas Dohmke (ashtom) for the fix.
  [#1063](https://github.com/CocoaPods/CocoaPods/issues/1063)

## 0.21.0 (2013-07-01)

[CocoaPods](https://github.com/CocoaPods/CocoaPods/compare/0.21.0.rc1...0.21.0)
• [cocoapods-core](https://github.com/CocoaPods/Core/compare/0.21.0.rc1...0.21.0)
• [Xcodeproj](https://github.com/CocoaPods/Xcodeproj/compare/0.7.0...0.7.1)

###### Bug fixes

* Fixed a linter issue related to the dedicated targets change.
  [#1130](https://github.com/CocoaPods/CocoaPods/issues/1130)

* Fixed xcconfig issues related to Pods including a dot in the name.
  [#1152](https://github.com/CocoaPods/CocoaPods/issues/1152)


## 0.21.0.rc1 (2013-06-18)

[CocoaPods](https://github.com/CocoaPods/CocoaPods/compare/0.20.2...0.21.0.rc1)
• [cocoapods-core](https://github.com/CocoaPods/Core/compare/0.20.2...0.21.0.rc1)
• [Xcodeproj](https://github.com/CocoaPods/Xcodeproj/compare/0.6.0...0.7.0)

###### Enhancements

* Pods are now built in dedicated targets. This enhancement isolates the build
  environment of each Pod from other ones eliminating pollution issues. It also
  introduces an important architectural improvement which lays the foundation
  for the upcoming CocoaPods features. Stay tuned! This feature has been
  implemented by [Jeremy Slater](https://github.com/jasl8r).
  [#1011](https://github.com/CocoaPods/CocoaPods/issues/1011)
  [#983](https://github.com/CocoaPods/CocoaPods/issues/983)
  [#841](https://github.com/CocoaPods/CocoaPods/issues/841)

* Reduced external dependencies and deprecation of Rake::FileList.
  [#1080](https://github.com/CocoaPods/CocoaPods/issues/1080)

###### Bug fixes

* Fixed crash due to Podfile.lock containing multiple version requirements for
  a Pod. [#1076](https://github.com/CocoaPods/CocoaPods/issues/1076)

* Fixed a build error due to the copy resources script using the same temporary
  file for multiple targets.
  [#1099](https://github.com/CocoaPods/CocoaPods/issues/1099)

## 0.20.2 (2013-05-26)

[CocoaPods](https://github.com/CocoaPods/CocoaPods/compare/0.20.1...0.20.2)

###### Bug fixes

* Ensure that, in a sandbox-pod env, RubyGems loads the CocoaPods gem on system
  Ruby (1.8.7).
  [#939](https://github.com/CocoaPods/CocoaPods/issues/939#issuecomment-18396063)
* Allow sandbox-pod to execute any tool inside the Xcode.app bundle.
* Allow sandbox-pod to execute any tool inside a rbenv prefix.

## 0.20.1 (2013-05-23)

[CocoaPods](https://github.com/CocoaPods/CocoaPods/compare/0.20.0...0.20.1)
• [CLAide](https://github.com/CocoaPods/CLAide/compare/0.3.0...0.3.2)

###### Bug fixes

* Made sandbox-pod executable visible as it wasn't correctly configured in the
  gemspec.
* Made sandbox-pod executable actually work when installed as a gem. (In which
  case every executable is wrapped in a wrapper bin script and the DATA constant
  can no longer be used.)
* Required CLAide 0.3.2 as 0.3.0 didn't include all the files in the gemspec
  and 0.3.1 was not correctly processed by RubyGems.

## 0.20.0 (2013-05-23)

[CocoaPods](https://github.com/CocoaPods/CocoaPods/compare/0.19.1...0.20.0)
• [cocoapods-core](https://github.com/CocoaPods/Core/compare/0.19.1...0.20.0)
• [cocoapods-downloader](https://github.com/CocoaPods/CLAide/compare/0.1.0...0.1.1)
• [Xcodeproj](https://github.com/CocoaPods/Xcodeproj/compare/0.5.5...0.6.0)
• [CLAide](https://github.com/CocoaPods/CLAide/compare/0.2.0...0.3.0)

###### Enhancements

* Introduces an experimental sandbox feature.
  [#939](https://github.com/CocoaPods/CocoaPods/issues/939)

  Let’s face it, even though we have a great community that spends an amazing
  amount of time on curating the specifications, the internet can be a hostile
  place and the community is growing too large to take a naive approach any
  longer.

  As such, we have started leveraging OS X’s sandbox facilities to disallow
  unsanctioned operations. This is still very experimental and therefore has to
  be used explicitely, for now, but that does **not** mean we don’t want you to
  start using it and **report issues**.

  To use the sandbox, simply use the `sandbox-pod` command instead. E.g.:

        $ sandbox-pod install

  In case of issues, be sure to check `/var/log/system.log` for ‘deny’ messages.
  For instance, here’s an example where the sandbox denies read access to `/`:

        May 16 00:23:35 Khaos kernel[0]: Sandbox: ruby(98430) deny file-read-data /

  **NOTE**: _The above example is actually one that we know of. We’re not sure
  yet which process causes this, but there shouldn’t be a need for any process
  to read data from the root path anyways._

  **NOTE 2**: _At the moment the sandbox is not compatible with the `:path` option
  when referencing Pods that are not stored within the directory of the Podfile._

* The naked `pod` command now defaults to `pod install`.
  [#958](https://github.com/CocoaPods/CocoaPods/issues/958)

* CocoaPods will look for the Podfile in the ancestors paths if one is
  not available in the working directory.
  [#940](https://github.com/CocoaPods/CocoaPods/issues/940)

* Documentation generation has been removed from CocoaPods as it graduated
  to CocoaDocs. This decision was taken because CocoaDocs is a much better
  solution which doesn't clutter Xcode's docsets while still allowing
  access to the docsets with Xcode and with Dash. Removing this feature
  keeps the installer leaner and easier to develop and paves the way for the
  upcoming sandbox. Private pods can use pre install hook to generate the
  documentation. If there will be enough demand this feature might be
  reintegrated as plugin (see
  [#1037](https://github.com/CocoaPods/CocoaPods/issues/1037)).

* Improved performance of the copy resources script and thus build time of
  the integrated targets. Contribution by [@onato](https://github.com/onato)
  [#1050](https://github.com/CocoaPods/CocoaPods/issues/1050).

* The changelog for the current version is printed after CocoaPods is
  installed/updated.
  [#853](https://github.com/CocoaPods/CocoaPods/issues/853).


###### Bug fixes

* Inheriting `inhibit_warnings` per pod is now working
  [#1032](https://github.com/CocoaPods/CocoaPods/issues/1032)
* Fix copy resources script for iOS < 6 and OS X < 10.8 by removing the
  `--reference-external-strings-file`
  flag. [#1030](https://github.com/CocoaPods/CocoaPods/pull/1030)
* Fixed issues with the `:head` option of the Podfile.
  [#1046](https://github.com/CocoaPods/CocoaPods/issues/1046)
  [#1039](https://github.com/CocoaPods/CocoaPods/issues/1039)

## 0.19.1 (2013-04-30)

[CocoaPods](https://github.com/CocoaPods/CocoaPods/compare/0.19.0...0.19.1)
• [cocoapods-core](https://github.com/CocoaPods/Core/compare/0.19.0...0.19.1)

###### Bug fixes

* Project-level preprocessor macros are not overwritten anymore.
  [#903](https://github.com/CocoaPods/CocoaPods/issues/903)
* A Unique hash instances for the build settings of the Pods target is now
  created resolving interferences in the hooks.
  [#1014](https://github.com/CocoaPods/CocoaPods/issues/1014)

## 0.19.0 (2013-04-30)

[CocoaPods](https://github.com/CocoaPods/CocoaPods/compare/0.18.1...0.19.0)
• [cocoapods-core](https://github.com/CocoaPods/Core/compare/0.18.1...0.19.0)

###### Enhancements

* Compile time introspection. Macro definitions which allow to inspect the
  installed Pods and their version have been introduced in the build
  environment of the Pod libraries
  ([example](https://gist.github.com/fabiopelosin/5348551)).
* CocoaPods now defines the `COCOAPODS=1` macro in the Pod and the Client
  targets. This is useful for libraries which conditionally expose interfaces.
  [#903](https://github.com/CocoaPods/CocoaPods/issues/903)
* Added support for the `private_header_files` attribute of the Specification
  DSL.
  [#998](https://github.com/CocoaPods/CocoaPods/issues/998)
* CocoaPods now defines the deployment target of the Pods project computed as
  the minimum deployment target of the Pods libraries.
  [#556](https://github.com/CocoaPods/CocoaPods/issues/556)
* Added `pod podfile-info` command. Shows list of used Pods and their info
  in a project or supplied Podfile.
  Options: `--all` - with dependencies. `--md` - in Markdown.
  [#855](https://github.com/CocoaPods/CocoaPods/issues/855)
* Added `pod help` command. You can still use the old format
  with --help flag.
  [#957](https://github.com/CocoaPods/CocoaPods/pull/957)
* Restored support for Podfiles named `CocoaPods.podfile`. Moreover, the
  experimental YAML format of the Podfile now is associated with files named
  `CocoaPods.podfile.yaml`.
  [#1004](https://github.com/CocoaPods/CocoaPods/pull/1004)

###### Deprecations

* The `:local` flag in Podfile has been renamed to `:path` and the old syntax
  has been deprecated.
  [#971](https://github.com/CocoaPods/CocoaPods/issues/971)

###### Bug fixes

* Fixed issue related to `pod outdated` and external sources.
  [#954](https://github.com/CocoaPods/CocoaPods/issues/954)
* Fixed issue with .svn folders in copy resources script.
  [#972](https://github.com/CocoaPods/CocoaPods/issues/972)

## 0.18.1 (2013-04-10)

[CocoaPods](https://github.com/CocoaPods/CocoaPods/compare/0.18.0...0.18.1)
• [cocoapods-core](https://github.com/CocoaPods/Core/compare/0.18.0...0.18.)

###### Bug fixes

* Fixed a bug introduced in 0.18 which cause compilation issue due to the
  quoting of the inherited value in the xcconfigs.
  [#956](https://github.com/CocoaPods/CocoaPods/issues/956)
* Robustness against user targets including build files with missing file
  references.
  [#938](https://github.com/CocoaPods/CocoaPods/issues/938)
* Partially fixed slow performance from the command line
  [#919](https://github.com/CocoaPods/CocoaPods/issues/919)


## 0.18.0 (2013-04-08)

[CocoaPods](https://github.com/CocoaPods/CocoaPods/compare/0.17.2...0.18.0)
• [cocoapods-core](https://github.com/CocoaPods/Core/compare/0.17.2...0.18.0)
• [Xcodeproj](https://github.com/CocoaPods/Xcodeproj/compare/0.5.2...0.5.5)

###### Enhancements

* Added the ability to inhibit warnings per pod.
  Just pass `:inhibit_warnings => true` inline.
  This feature has been implemented by Marin Usalj (@mneorr).
  [#10](https://github.com/CocoaPods/Core/pull/10)
  [#934](https://github.com/CocoaPods/CocoaPods/pull/934)
* Inhibiting warnings will also suppress the warnings of the static analyzer.
* A new build phase has been added to check that your
  installation is in sync with the `Podfile.lock` and fail the build otherwise.
  The new build phase will not be added automatically to targets already
  integrated with CocoaPods, for integrating targets manually see [this
  comment](https://github.com/CocoaPods/CocoaPods/pull/946#issuecomment-16042419).
  This feature has been implemented by Ullrich Schäfer (@stigi).
  [#946](https://github.com/CocoaPods/CocoaPods/pull/946)
* The `pod search` commands now accepts the `--ios` and the `--osx` arguments
  to filter the results by platform.
  [#625](https://github.com/CocoaPods/CocoaPods/issues/625)
* The developer frameworks are automatically added if `SenTestingKit` is
  detected. There is no need to specify them in specifications anymore.
  [#771](https://github.com/CocoaPods/CocoaPods/issues/771)
* The `--no-update` argument of the `install`, `update`, `outdated` subcommands
  has been renamed to `--no-repo-update`.
  [#913](https://github.com/CocoaPods/CocoaPods/issues/913)

###### Bug fixes

* Improved handling for Xcode projects containing non ASCII characters.
  Special thanks to Cédric Luthi (@0xced), Vincent Isambart (@vincentisambart),
  and Manfred Stienstra (@Manfred) for helping to develop the workaround.
  [#926](https://github.com/CocoaPods/CocoaPods/issues/926)
* Corrected improper configuration of the PODS_ROOT xcconfig variable in
  non-integrating installations.
  [#918](https://github.com/CocoaPods/CocoaPods/issues/918)
* Improved support for pre-release versions using dashes.
  [#935](https://github.com/CocoaPods/CocoaPods/issues/935)
* Documentation sets are now namespaced by pod solving improper attribution.
  [#659](https://github.com/CocoaPods/CocoaPods/issues/659)


## 0.17.2 (2013-04-03)

[CocoaPods](https://github.com/CocoaPods/CocoaPods/compare/0.17.1...0.17.2)
• [cocoapods-core](https://github.com/CocoaPods/Core/compare/0.17.1...0.17.2)

###### Bug fixes

* Fix crash related to the specification of the workspace as a relative path.
  [#920](https://github.com/CocoaPods/CocoaPods/issues/920)
* Fix an issue related to the `podspec` dsl directive of the Podfile for
  specifications with internal dependencies.
  [#928](https://github.com/CocoaPods/CocoaPods/issues/928)
* Fix crash related to search from the command line.
  [#929](https://github.com/CocoaPods/CocoaPods/issues/929)

###### Ancillary enhancements

* Enabled the FileList deprecation warning in the Linter.
* CocoaPods will raise if versions requirements are specified for dependencies
  with external sources.
* The exclude patterns now handle folders automatically.


## 0.17.1 (2013-03-30)

[CocoaPods](https://github.com/CocoaPods/CocoaPods/compare/0.17.0...0.17.1)
• [cocoapods-core](https://github.com/CocoaPods/Core/compare/0.17.0...0.17.1)

###### Bug fixes

* Always create the CACHE_ROOT directory when performing a search.
  [#917](https://github.com/CocoaPods/CocoaPods/issues/917)

## 0.17.0 (2013-03-29)

[CocoaPods](https://github.com/CocoaPods/CocoaPods/compare/0.17.0.rc7...0.17.0)
• [cocoapods-core](https://github.com/CocoaPods/Core/compare/0.17.0.rc7...0.17.0)

#### GM

###### Bug fixes

* Don’t break when specifying doc options, but not appledoc ones.
  [#906](https://github.com/CocoaPods/CocoaPods/issues/906)
* Sort resolved specifications.
  [#907](https://github.com/CocoaPods/CocoaPods/issues/907)
* Subspecs do not need to include HEAD information.
  [#905](https://github.com/CocoaPods/CocoaPods/issues/905)

###### Ancillary enhancements

* Allow the analyzer to do its work without updating sources.
  [motion-cocoapods#50](https://github.com/HipByte/motion-cocoapods/pull/50)

#### rc7

[CocoaPods](https://github.com/CocoaPods/CocoaPods/compare/0.17.0.rc6...0.17.0.rc7)
• [cocoapods-core](https://github.com/CocoaPods/Core/compare/0.17.0.rc6...0.17.0.rc7)

###### Bug fixes

- Fixed an issue which lead to the missing declaration of the plural directives
  of the Specification DSL.
  [#816](https://github.com/CocoaPods/CocoaPods/issues/816)
- The resolver now respects the order of specification of the target
  definitions.
- Restore usage of cache file to store a cache for expensive stats.
- Moved declaration of `Pod::FileList` to CocoaPods-core.

###### Ancillary enhancements

- Fine tuned the Specification linter and the health reporter of repositories.
- Search results are sorted.

#### rc6

[CocoaPods](https://github.com/CocoaPods/CocoaPods/compare/0.17.0.rc5...0.17.0.rc6)
• [cocoapods-core](https://github.com/CocoaPods/Core/compare/0.17.0.rc5...0.17.0.rc6)

###### Bug fixes

- CocoaPods updates the repositories by default.
  [#872](https://github.com/CocoaPods/CocoaPods/issues/872)
- Fixed a crash which was present when the Podfile specifies a workspace.
  [#871](https://github.com/CocoaPods/CocoaPods/issues/871)
- Fix for a bug which lead to a broken installation in paths containing
  brackets and other glob metacharacters.
  [#862](https://github.com/CocoaPods/CocoaPods/issues/862)
- Fix for a bug related to the case of the paths which lead to clean all files
  in the directories of the Pods.


###### Ancillary enhancements

- CocoaPods now maintains a search index which is updated incrementally instead
  of analyzing all the specs every time. The search index can be updated
  manually with the `pod ipc update-search-index` command.
- Enhancements to the `pod repo lint` command.
- CocoaPods will not create anymore the pre commit hook in the master repo
  during setup. If already created it is possible remove it deleting the
  `~/.cocoapods/master/.git/hooks/pre-commit` path.
- Improved support for linting and validating specs repo.

#### rc5

[CocoaPods](https://github.com/CocoaPods/CocoaPods/compare/0.17.0.rc4...0.17.0.rc5)
• [cocoapods-core](https://github.com/CocoaPods/Core/compare/0.17.0.rc4...0.17.0.rc5)

###### Bug fixes

- The `--no-clean` argument is not ignored anymore by the installer.
- Proper handling of file patterns ending with a slash.
- More user errors are raised as an informative.

#### rc4

[CocoaPods](https://github.com/CocoaPods/CocoaPods/compare/0.17.0.rc3...0.17.0.rc4)

###### Bug fixes

- Restored compatibility with `Podfile::TargetDefinition#copy_resources_script_name`
  in the Podfile hooks.
- Updated copy resources script so that it will use base internationalization
  [#846](https://github.com/CocoaPods/CocoaPods/issues/846)
- Robustness against an empty configuration file.
- Fixed a crash with `pod push`
  [#848](https://github.com/CocoaPods/CocoaPods/issues/848)
- Fixed an issue which lead to the creation of a Pods project which would
  crash Xcode.
  [#854](https://github.com/CocoaPods/CocoaPods/issues/854)
- Fixed a crash related to a `PBXVariantGroup` present in the frameworks build
  phase of client targets.
  [#859](https://github.com/CocoaPods/CocoaPods/issues/859)


###### Ancillary enhancements

- The `podspec` option of the `pod` directive of the Podfile DSL now accepts
  folders.

#### rc3

[CocoaPods](https://github.com/CocoaPods/CocoaPods/compare/0.17.0.rc2...0.17.0.rc3
• [Xcodeproj](https://github.com/CocoaPods/Xcodeproj/compare/0.5.0...0.5.1))

###### Bug fixes

- CocoaPods will not crash anymore if the license file indicated on the spec
  doesn't exits.
- Pre install hooks are called before the Pods are cleaned.
- Fixed and issue which prevent the inclusion of OTHER_CFLAGS and
  OTHER_CPLUSPLUSFLAGS  in the release builds of the Pods project.
- Fixed `pod lint --local`
- Fixed the `--allow-warnings` of `pod push`
  [#835](https://github.com/CocoaPods/CocoaPods/issues/835)
- Added `copy_resources_script_name` to the library representation used in the
  hooks.
  [#837](https://github.com/CocoaPods/CocoaPods/issues/837)

###### Ancillary enhancements

- General improvements to `pod ipc`.
- Added `pod ipc repl` subcommand.

#### rc2

[CocoaPods](https://github.com/CocoaPods/CocoaPods/compare/0.17.0.rc1...0.17.0.rc2)
• [cocoapods-core](https://github.com/CocoaPods/Core/compare/0.17.0.rc1...0.17.0.rc2)

###### Bug fixes

- Restored output coloring.
- Fixed a crash related to subspecs
  [#819](https://github.com/CocoaPods/CocoaPods/issues/819)
- Git repos were not cached for dependencies with external sources.
  [#820](https://github.com/CocoaPods/CocoaPods/issues/820)
- Restored support for directories for the preserve_patterns specification
  attribute.
  [#823](https://github.com/CocoaPods/CocoaPods/issues/823)

#### rc1

[CocoaPods](https://github.com/CocoaPods/CocoaPods/compare/0.16.4...0.17.0.rc1)
• [Xcodeproj](https://github.com/CocoaPods/Xcodeproj/compare/0.4.3...0.5.0)
• [cocoapods-core](https://github.com/CocoaPods/Core)
• [cocoapods-downloader](https://github.com/CocoaPods/cocoapods-downloader)

###### __Notice__

At some point in future the master repo will be switched to the YAML format of
specifications. This means that specifications with hooks (or any other kind of
dynamic logic) will not be accepted. Please let us know if there is need for
other DSL attributes or any other kind of support.

Currently the following specifications fail to load as they depended on the
CocoaPods internals and need to be updated:

- LibComponentLogging-pods/0.0.1/LibComponentLogging-pods.podspec
- RestKit/0.9.3/RestKit.podspec
- Three20/1.0.11/Three20.podspec
- ARAnalytics/1.1/ARAnalytics.podspec

Other specifications, might present compatibility issues for the reasons
presented below.

###### __Breaking__

- Subspecs do **not** inherit the files patterns from the parent spec anymore.
  This feature made the implementation more complicated and was not easy to
  explain to podspecs maintainers. Compatibility can be easily fixed by adding
  a 'Core' subspec.
- Support for inline podspecs has been removed.
- The support for Rake::FileList is being deprecated, in favor of a more
  consistent DSL. Rake::FileList also presented issues because it would access
  the file system as soon as it was converted to an array.
- The hooks architecture has been re-factored and might present
  incompatibilities (please open an issue if appropriate).
- The `requires_arc` attribute default value is transitioning from `false` to
  `true`. In the meanwhile a value is needed to pass the lint.
- Deprecated `copy_header_mapping` hook.
- Deprecated `exclude_header_search_paths` attribute.
- External sources are not supported in the dependencies of specifications
  anymore. Actually they never have been supported, they just happened to work.

###### DSL

- Podfile:
  - It is not needed to specify the platform anymore (unless not integrating)
    as CocoaPods now can infer the platform from the integrated targets.
- Specification:
  - `preferred_dependency` has been renamed to `default_subspec`.
  - Added `exclude_files` attribute.
  - Added `screenshots` attribute.
  - Added default values for attributes like `source_files`.

###### Enhancements

- Released preview [documentation](http://docs.cocoapods.org).
- CocoaPods now has support for working in teams and not committing the Pods
  folder, as it will keep track of the status of the Pods folder.
  [#552](https://github.com/CocoaPods/CocoaPods/issues/552)
- Simplified installation: no specific version of ruby gems is required anymore.
- The workspace is written only if needed greatly reducing the occasions in
  which Xcode asks to revert.
- The Lockfile is sorted reducing the SCM noise.
  [#591](https://github.com/CocoaPods/CocoaPods/issues/591)
- Added Podfile, Frameworks, and Resources to the Pods project.
  [#647](https://github.com/CocoaPods/CocoaPods/issues/647)
  [#588](https://github.com/CocoaPods/CocoaPods/issues/588)
- Adds new subcommand `pod spec cat NAME` to print a spec file to standard output.
- Specification hooks are only called when the specification is installed.
- The `--no-clean` option of the `pod spec lint` command now displays the Pods
  project for inspection.
- It is now possible to specify default values for the configuration in
  `~/.cocoapods/config.yaml` ([default values](https://github.com/CocoaPods/CocoaPods/blob/master/lib/cocoapods/config.rb#L17)).
- CocoaPods now checks the checksums of the installed specifications and
  reinstalls them if needed.
- Support for YAML formats of the Podfile and the Specification.
- Added new command `pod ipc` to provide support for inter process
  communication through YAML formats.
- CocoaPods now detects if the folder of a Pod is empty and reinstalls it.
  [#534](https://github.com/CocoaPods/CocoaPods/issues/534)
- Install hooks and the `prefix_header_contents` attribute are supported in subspecs.
  [#617](https://github.com/CocoaPods/CocoaPods/issues/617)
- Dashes are now supported in the versions of the Pods.
  [#293](https://github.com/CocoaPods/CocoaPods/issues/293)

###### Bug fixes

- CocoaPods is not confused anymore by target definitions with different activated subspec.
  [#535](https://github.com/CocoaPods/CocoaPods/issues/535)
- CocoaPods is not confused anymore by to dependencies from external sources.
  [#548](https://github.com/CocoaPods/CocoaPods/issues/548)
- The git cache will always update against the remote if a tag is requested,
  resolving issues where library maintainers where updating the tag after a
  lint and would be confused by CocoaPods using the cached commit for the tag.
  [#407](https://github.com/CocoaPods/CocoaPods/issues/407)
  [#596](https://github.com/CocoaPods/CocoaPods/issues/596)

###### Codebase

- Major clean up and refactor of the whole code base.
- Extracted the core classes into
  [cocoapods-core](https://github.com/CocoaPods/Core) gem.
- Extracted downloader into
  [cocoapods-downloader](https://github.com/CocoaPods/cocoapods-downloader).
- Extracted command-line command & option handling into
  [CLAide](https://github.com/CocoaPods/CLAide).

## 0.16.4 (2013-02-25)

[CocoaPods](https://github.com/CocoaPods/CocoaPods/compare/0.16.3...0.16.4)

###### Enhancements

- Add explicit flattening option to `Downloader:Http`: `:flatten => true`.
  [#814](https://github.com/CocoaPods/CocoaPods/pull/814)
  [#812](https://github.com/CocoaPods/CocoaPods/issues/812)
  [#1314](https://github.com/CocoaPods/Specs/pull/1314)

###### Bug fixes

- Explicitely require `date` in the gemspec for Ruby 2.0.0.
  [34da3f7](https://github.com/CocoaPods/CocoaPods/commit/34da3f792b2a36fafacd4122e29025c9cf2ff38d)

## 0.16.3 (2013-02-20)

[CocoaPods](https://github.com/CocoaPods/CocoaPods/compare/0.16.2...0.16.3) • [Xcodeproj](https://github.com/CocoaPods/Xcodeproj/compare/0.4.3...0.5.0)

###### Bug fixes

- Only flatten tarballs, **not** zipballs, from HTTP sources. A zipball can
  contain single directories in the root that should be preserved, for instance
  a framework bundle. This reverts part of the change in 0.16.1.
  **NOTE** This will break some podspecs that were changed after 0.16.1.
  [#783](https://github.com/CocoaPods/CocoaPods/pull/783)
  [#727](https://github.com/CocoaPods/CocoaPods/issues/727)
- Never consider aggregate targets in the user’s project for integration.
  [#729](https://github.com/CocoaPods/CocoaPods/issues/729)
  [#784](https://github.com/CocoaPods/CocoaPods/issues/784)
- Support comments on all build phases, groups and targets in Xcode projects.
  [#51](https://github.com/CocoaPods/Xcodeproj/pull/51)
- Ensure default Xcode project values are copied before being used.
  [b43087c](https://github.com/CocoaPods/Xcodeproj/commit/b43087cb342d8d44b491e702faddf54a222b23c3)
- Block assertions in Release builds.
  [#53](https://github.com/CocoaPods/Xcodeproj/pull/53)
  [#803](https://github.com/CocoaPods/CocoaPods/pull/803)
  [#802](https://github.com/CocoaPods/CocoaPods/issues/802)


###### Enhancements

- Compile Core Data model files.
  [#795](https://github.com/CocoaPods/CocoaPods/pull/795)
- Add `Xcodeproj::Differ`, which shows differences between Xcode projects.
  [308941e](https://github.com/CocoaPods/Xcodeproj/commit/308941eeaa3bca817742c774fd584cc5ab1c8f84)


## 0.16.2 (2013-02-02)

[CocoaPods](https://github.com/CocoaPods/CocoaPods/compare/0.16.1...0.16.2) • [Xcodeproj](https://github.com/CocoaPods/Xcodeproj/compare/0.4.1...0.4.3)

###### Bug fixes

- Quote storyboard and xib paths in ‘copy resource’ script.
  [#740](https://github.com/CocoaPods/CocoaPods/pull/740)
- Fix use of `podspec` directive in Podfile with no options specified.
  [#768](https://github.com/CocoaPods/CocoaPods/pull/768)
- Generate Mac OS X Pods target with the specified deployment target.
  [#757](https://github.com/CocoaPods/CocoaPods/issues/757)
- Disable libSystem objects for ARC libs that target older platforms.
  This applies when the deployment target is set to < iOS 6.0 or OS X 10.8,
  or not specified at all.
  [#352](https://github.com/CocoaPods/Specs/issues/352)
  [#1161](https://github.com/CocoaPods/Specs/pull/1161)
- Mark header source files as ‘Project’ not ‘Public’.
  [#747](https://github.com/CocoaPods/CocoaPods/issues/747)
- Add `PBXGroup` as acceptable `PBXFileReference` value.
  [#49](https://github.com/CocoaPods/Xcodeproj/pull/49)
- Make `xcodeproj show` without further arguments actually work.
  [#45](https://github.com/CocoaPods/Xcodeproj/issues/45)

###### Enhancements

- Added support for pre-download over Mercurial.
  [#750](https://github.com/CocoaPods/CocoaPods/pull/750)

## 0.16.1 (2013-01-13)

[CocoaPods](https://github.com/CocoaPods/CocoaPods/compare/0.16.0...0.16.1) • [Xcodeproj](https://github.com/CocoaPods/Xcodeproj/compare/0.4.0...0.4.1)

###### Bug fixes

- After unpacking source from a HTTP location, move the source into the parent
  dir if the archive contained only one child. This is done to make it
  consistent with how source from other types of locations are described in a
  podspec.
  **NOTE** This might break some podspecs that assumed the incorrect layout.
  [#727](https://github.com/CocoaPods/CocoaPods/issues/727)
  [#728](https://github.com/CocoaPods/CocoaPods/pull/728)
- Remove duplicate option in `pod update` command.
  [#725](https://github.com/CocoaPods/CocoaPods/issues/725)
- Memory fixes in Xcodeproj.
  [#43](https://github.com/CocoaPods/Xcodeproj/pull/43)

###### Xcodeproj Enhancements

- Sort contents of xcconfig files by setting name.
  [#591](https://github.com/CocoaPods/CocoaPods/issues/591)
- Add helpers to get platform name, deployment target, and frameworks build phases
- Take SDKROOT into account when adding frameworks.

## 0.16.0 (2012-11-22)

[CocoaPods](https://github.com/CocoaPods/CocoaPods/compare/0.16.0.rc5...master)

###### Enhancements

- Use Rake 0.9.4
  [#657](https://github.com/CocoaPods/CocoaPods/issues/657)

## 0.16.0.rc5 (2012-11-14)

[CocoaPods](https://github.com/CocoaPods/CocoaPods/compare/0.16.0.rc4...0.16.0.rc5)

###### Deprecated

- The usage of specifications defined in a Podfile is deprecated. Use the
  `:podspec` option with a file path instead. Complete removal will most
  probably happen in 0.17.0.
  [#549](https://github.com/CocoaPods/CocoaPods/issues/549)
  [#616](https://github.com/CocoaPods/CocoaPods/issues/616)
  [#525](https://github.com/CocoaPods/CocoaPods/issues/525)

###### Bug fixes

- Always consider inline podspecs as needing installation.
- Fix detection when the lib has already been integrated with the user’s target.
  [#643](https://github.com/CocoaPods/CocoaPods/issues/643)
  [#614](https://github.com/CocoaPods/CocoaPods/issues/614)
  [#613](https://github.com/CocoaPods/CocoaPods/issues/613)

## 0.16.0.rc4 (2012-11-14)

[CocoaPods](https://github.com/CocoaPods/CocoaPods/compare/0.16.0.rc3...0.16.0.rc4)

###### Bug fixes

- Fix for Rake 0.9.3
  [#657](https://github.com/CocoaPods/CocoaPods/issues/657)

## 0.16.0.rc3 (2012-11-02)

[CocoaPods](https://github.com/CocoaPods/CocoaPods/compare/0.16.0.rc2...0.16.0.rc3) • [Xcodeproj](https://github.com/CocoaPods/Xcodeproj/compare/0.4.0.rc1...0.4.0.rc6)

###### Enhancements

- Added support for copying frameworks to the app bundle.
  [#597](https://github.com/CocoaPods/CocoaPods/pull/597)

###### Bug fixes

- Ignore PBXReferenceProxy while integrating into user project.
  [#626](https://github.com/CocoaPods/CocoaPods/issues/626)
- Added support for PBXAggregateTarget and PBXLegacyTarget.
  [#615](https://github.com/CocoaPods/CocoaPods/issues/615)
- Added support for PBXReferenceProxy.
  [#612](https://github.com/CocoaPods/CocoaPods/issues/612)

## 0.16.0.rc2 (2012-10-21)

[CocoaPods](https://github.com/CocoaPods/CocoaPods/compare/0.16.0.rc1...0.16.0.rc2)

###### Bug fixes

- Fix for uninitialized constant Xcodeproj::Constants error.

## 0.16.0.rc1 (2012-10-21)

[CocoaPods](https://github.com/CocoaPods/CocoaPods/compare/0.15.2...0.16.0.rc1) • [Xcodeproj](https://github.com/CocoaPods/Xcodeproj/compare/0.3.5...0.4.0.rc1)

###### Enhancements

- Xcodeproj partial rewrite.
  [#565](https://github.com/CocoaPods/CocoaPods/issues/565)
  [#561](https://github.com/CocoaPods/CocoaPods/pull/561)
  - Performance improvements in the `Generating support files` phase.
  - Better support for editing existing projects and sorting groups.

## 0.15.2 (2012-10-19)

[CocoaPods](https://github.com/CocoaPods/CocoaPods/compare/0.15.1...0.15.2)

###### Enhancements

- Added support for `.hh` headers.
  [#576](https://github.com/CocoaPods/CocoaPods/pull/576)

###### Bug fixes

- Restored support for running CocoaPods without a terminal.
  [#575](https://github.com/CocoaPods/CocoaPods/issues/575)
  [#577](https://github.com/CocoaPods/CocoaPods/issues/577)
- The git cache now always uses a barebones repo preventing a number of related issues.
  [#581](https://github.com/CocoaPods/CocoaPods/issues/581)
  [#569](https://github.com/CocoaPods/CocoaPods/issues/569)
- Improved fix for the issue that lead to empty directories for Pods.
  [#572](https://github.com/CocoaPods/CocoaPods/issues/572)
  [#602](https://github.com/CocoaPods/CocoaPods/issues/602)
- Xcodeproj robustness against invalid values, such as malformed UTF8.
  [#592](https://github.com/CocoaPods/CocoaPods/issues/592)

## 0.15.1 (2012-10-04)

[CocoaPods](https://github.com/CocoaPods/CocoaPods/compare/0.15.0...0.15.1)

###### Enhancements

- Show error if syntax error in Podfile or Podfile.lock.

###### Bug fixes

- Fixed an issue that lead to empty directories for Pods.
  [#519](https://github.com/CocoaPods/CocoaPods/issues/519)
  [#568](https://github.com/CocoaPods/CocoaPods/issues/568)
- Fixed a crash related to the RubyGems version informative.
  [#570](https://github.com/CocoaPods/CocoaPods/issues/570)
- Fixed a crash for `pod outdated`.
  [#567](https://github.com/CocoaPods/CocoaPods/issues/567)
- Fixed an issue that lead to excessively slow sets computation.

## 0.15.0 (2012-10-02)

[CocoaPods](https://github.com/CocoaPods/CocoaPods/compare/0.14.0...0.15.0) • [Xcodeproj](https://github.com/CocoaPods/Xcodeproj/compare/0.3.3...0.3.4)

###### Enhancements

- Pod `install` will update the specs repo only if needed.
  [#533](https://github.com/CocoaPods/CocoaPods/issues/533)
- CocoaPods now searches for the highest version of a Pod on all the repos.
  [#85](https://github.com/CocoaPods/CocoaPods/issues/85)
- Added a pre install hook to the Podfile and to root specifications.
  [#486](https://github.com/CocoaPods/CocoaPods/issues/486)
- Support for `header_mappings_dir` attribute in subspecs.
- Added support for linting a Podspec using the files from its folder `pod spec
  lint --local`
- Refactored UI.
- Added support for Podfiles named `CocoaPods.podfile` which allows to
  associate an editor application in Mac OS X.
  [#528](https://github.com/CocoaPods/CocoaPods/issues/528)
- Added config option to disable the new version available message.
  [#448](https://github.com/CocoaPods/CocoaPods/issues/448)
- Added support for extracting `.tar.bz2` files
  [#522](https://github.com/CocoaPods/CocoaPods/issues/522)
- Improved feedback for errors of repo subcommands.
  [#505](https://github.com/CocoaPods/CocoaPods/issues/505)


###### Bug fixes

- Subspecs namespacing has been restored.
  [#541](https://github.com/CocoaPods/CocoaPods/issues/541)
- Improvements to the git cache that should be more robust.
  [#517](https://github.com/CocoaPods/CocoaPods/issues/517)
  - In certain conditions pod setup would execute twice.
- The git cache now is updated if a branch is not found
  [#514](https://github.com/CocoaPods/CocoaPods/issues/514)
- Forcing UTF-8 encoding on licenses generation in Ruby 1.9.
  [#530](https://github.com/CocoaPods/CocoaPods/issues/530)
- Added support for `.hpp` headers.
  [#244](https://github.com/CocoaPods/CocoaPods/issues/244)

## 0.14.0 (2012-09-10)

[CocoaPods](https://github.com/CocoaPods/CocoaPods/compare/0.14.0.rc2...0.14.0) • [Xcodeproj](https://github.com/CocoaPods/Xcodeproj/compare/0.3.2...0.3.3)

###### Bug fixes

- In certain conditions the spec of an external would have been overridden
  by the spec in the root of a Pod.
  [#489](https://github.com/CocoaPods/CocoaPods/issues/489)
- CocoaPods now uses a recent version of Octokit.
  [#490](https://github.com/CocoaPods/CocoaPods/issues/490)
- Fixed a bug that caused Pods with preferred dependencies to be always
  installed.
  [Specs#464](https://github.com/CocoaPods/CocoaPods/issues/464)
- Fixed Xcode 4.4+ artwork warning.
  [Specs#508](https://github.com/CocoaPods/CocoaPods/issues/508)

## 0.14.0.rc2 (2012-08-30)

[CocoaPods](https://github.com/CocoaPods/CocoaPods/compare/0.14.0.rc1...0.14.0.rc2)

###### Bug fixes

- Fix incorrect name for Pods from external sources with preferred subspecs.
  [#485](https://github.com/CocoaPods/CocoaPods/issues/485)
- Prevent duplication of Pod with a local source and mutliple activated specs.
  [#485](https://github.com/CocoaPods/CocoaPods/issues/485)
- Fixed the `uninitialized constant Pod::Lockfile::Digest` error.
  [#484](https://github.com/CocoaPods/CocoaPods/issues/484)

## 0.14.0.rc1 (2012-08-28)

[CocoaPods](https://github.com/CocoaPods/CocoaPods/compare/0.13.0...0.14.0.rc1) • [Xcodeproj](https://github.com/CocoaPods/Xcodeproj/compare/0.3.1...0.3.2)

###### Enhancements

- Improve installation process by preserving the installed versions of Pods
  across installations and machines. A Pod is reinstalled if:
  - the version required in the Podfile changes and becomes incompatible with
    the installed one.
    [#191](https://github.com/CocoaPods/CocoaPods/issues/191)
  - the external source changes.
  - the head status changes (from disabled to enabled or vice-versa).
- Introduce `pod update` command that installs the dependencies of the Podfile
  **ignoring** the lockfile `Podfile.lock`.
  [#131](https://github.com/CocoaPods/CocoaPods/issues/131)
- Introduce `pod outdated` command that shows the pods with known updates.
- Add `:local` option for dependencies which will use the source files directly
  from a local directory. This is usually used for libraries that are being
  developed in parallel to the end product (application/library).
  [#458](https://github.com/CocoaPods/CocoaPods/issues/458),
  [#415](https://github.com/CocoaPods/CocoaPods/issues/415),
  [#156](https://github.com/CocoaPods/CocoaPods/issues/156).
- Folders of Pods which are no longer required are removed during installation.
  [#298](https://github.com/CocoaPods/CocoaPods/issues/298)
- Add meaningful error messages
  - ia podspec can’t be found in the root of an external source.
    [#385](https://github.com/CocoaPods/CocoaPods/issues/385),
    [#338](https://github.com/CocoaPods/CocoaPods/issues/338),
    [#337](https://github.com/CocoaPods/CocoaPods/issues/337).
  - a subspec name is misspelled.
    [#327](https://github.com/CocoaPods/CocoaPods/issues/327)
  - an unrecognized command and/or argument is provided.
- The subversion downloader now does an export instead of a checkout, which
  makes it play nicer with SCMs that store metadata in each directory.
  [#245](https://github.com/CocoaPods/CocoaPods/issues/245)
- Now the Podfile is added to the Pods project for convenient editing.

###### Bug fixes

- The git cache now fetches the tags from the remote if it can’t find the
  reference.
- Xcodeproj now builds on 10.6.8 and Travis CI without symlinking headers.
- Only try to install, add source files to the project, and clean a Pod once.
  [#376](https://github.com/CocoaPods/CocoaPods/issues/376)

###### Notes

- External Pods might be reinstalled due to the migration to the new
  `Podfile.lock`.
- The SCM reference of head Pods is not preserved across machines.
- Pods whose inline specification changed are not detected as modified. As a
  workaround, remove their folder stored in `Pods`.
- Pods whose specification changed are not detected as modified. As a
  workaround, remove their folder stored in `Pods`.


## 0.13.0 (2012-08-22)

[CocoaPods](https://github.com/CocoaPods/CocoaPods/compare/0.12.0...0.13.0)

###### Enhancements

- Add Podfile `podspec` which allows to use the dependencies of a podspec file.
  [#162](https://github.com/CocoaPods/CocoaPods/issues/162)
- Check if any of the build settings defined in the xcconfig files is
  overridden. [#92](https://github.com/CocoaPods/CocoaPods/issues/92)
- The Linter now checks that there are no compiler flags that disable warnings.

###### Bug fixes

- The final project isn’t affected anymore by the `inhibit_all_warnings!`
  option.
- Support for redirects while using podspec from an url.
  [#462](https://github.com/CocoaPods/CocoaPods/issues/462)


## 0.12.0 (2012-08-21)

[CocoaPods](https://github.com/CocoaPods/CocoaPods/compare/0.11.1...0.12.0)

###### Enhancements

- The documentation is generated using the public headers if they are
  specified.
- In case of a download failure the installation is aborted and the error
  message is shown.
- Git submodules are initialized only if requested.
- Don’t impose a certain structure of the user’s project by raising if no
  ‘Frameworks’ group exists.
  [#431](https://github.com/CocoaPods/CocoaPods/pull/431)
- Support for GitHub Gists in the linter.
- Allow specifying ARC settings in subspecs.
- Add Podfile `inhibit_all_warnings!` which will inhibit all warnings from the
  Pods library. [#209](https://github.com/CocoaPods/CocoaPods/issues/209)
- Make the Pods Xcode project prettier by namespacing subspecs in nested
  groups. [#466](https://github.com/CocoaPods/CocoaPods/pull/466)


## 0.11.1 (2012-08-09)

[CocoaPods](https://github.com/CocoaPods/CocoaPods/compare/0.11.0...0.11.1)

###### Bug fixes

- Fixed a crash related to subspecs without header files. [#449]
- Git submodules are loaded after the appropriate referenced is checked out and
  will be not loaded anymore in the cache. [#451]
- Fixed SVN support for the head version. [#432]


## 0.11.0 (2012-08-08)

[CocoaPods](https://github.com/CocoaPods/CocoaPods/compare/0.10.0...0.11.0)

###### Enhancements

- Added support for public headers. [#440]
- Added `pod repo lint`. [#423]
- Improved support for `:head` option and SVN repositories.
- When integrating Pods with a project without "Frameworks" group in root of
  the project, raise an informative message.
  [#431](https://github.com/CocoaPods/CocoaPods/pull/431)
- Dropped support for legacy `config.ios?` and `config.osx?`

###### Bug fixes

- Version message now correctly terminates with a 0 exit status.
- Resolved an issue that lead to git error messages in the error report.


## 0.10.0 (2012-07-29)

[CocoaPods](http://git.io/4i75YA)

###### Enhancements

- Added a `--local-only` option to `pod push` so that developers can push
  locally and test before pushing to a remote. [#405](http://git.io/0ILJEw)
- Added line number information for errors generated in the Podfile.
  [#408](http://git.io/fWQvMg)
- Pods stored in git repositories now initialize submodules.
  [#406](http://git.io/L9ssSw)

###### Bug fixes

- Removed note about the post install hook form the linter.
- Improved xcodebuild error detection in the linter.
- Ensure the git cache exists, before updating it, when trying to install the
  ‘bleeding edge’ of a pod. [#426](http://git.io/d4eqRA)
- Clean downloaded external pods **after** resolving and activating (sub)specs.
  [#414](http://git.io/i77q_w)
- Support `tar.gz` as filename in a HTTP source. [#428](http://git.io/qhwKkA)


## 0.9.2 (2012-07-16)

[CocoaPods](http://git.io/AVlRKg) • [Xcodeproj](http://git.io/xHbc0w)

###### Bug fixes

- When generating the PodsDummy class, make that class unique to each target. [#402](http://git.io/NntYiQ)
- Raise an informative error message when the platform in the `Podfile` is omitted or incorrect. [#403](http://git.io/k5EcUQ)


## 0.9.1 (2012-07-14)

[CocoaPods](http://git.io/_kqAbw)

###### Bug fixes

- CocoaPods 0.9.x needs Xcodeproj 0.3.0.


## 0.9.0 (2012-07-14)

[CocoaPods](http://git.io/kucJQw) • [Xcodeproj](http://git.io/5eLL8g)

###### Enhancements

- Force downloading the ‘bleeding edge’ version of a pod with the `:head` flag. [#392](http://git.io/t_NVRQ)
- Support for weak frameworks. [#263](http://git.io/XZDuog)
- Use double quotes when shelling out. This makes a url like `$HOME/local/lib` work. [#396](http://git.io/DnBzhA)

###### Bug fixes

- Relaxed linter to accepts pod that only specify paths to preserve (like TuneupJS).
- Gender neutralization of podfile documentation. [#384](http://git.io/MAsHXg)
- Exit early when using an old RubyGems version (< 1.4.0). These versions contain subtle bugs
  related to prerelease version comparisons. Unfortunately, OS X >= 10.7 ships with 1.3.6. [#398](http://git.io/Lr7DoA)


## 0.8.0 (2012-07-09)

[CocoaPods](http://git.io/RgMF3w) • [Xcodeproj](http://git.io/KBKE_Q)

###### Breaking change

Syntax change in Podfile: `dependency` has been replaced by `pod`.

``ruby
platform :ios
pod 'JSONKit',      '~> 1.4'
pod 'Reachability', '~> 2.0.4'
``

###### Bug fixes

- Properly quote all paths given to Git.


## 0.7.0 (2012-07-06)

[CocoaPods](http://git.io/Agia6A) • [Xcodeproj](http://git.io/mlqquw)

###### Features

- Added support for branches in git repos.
- Added support for linting remote files, i.e. `pod spec lint http://raw/file.podspec`.
- Improved `Spec create template`.
- The indentation is automatically stripped for podspecs strings.

###### Bug fixes

- The default warnings of Xcode are not overriden anymore.
- Improvements to the detection of the license files.
- Improvements to `pod spec lint`.
- CocoaPods is now case insensitive.


## 0.6.1 (2012-07-01)

[CocoaPods](http://git.io/45wFjw) • [Xcodeproj](http://git.io/rRA4XQ)

###### Bug fixes

- Switched to master branch for specs repo.
- Fixed a crash with `pod spec lint` related to `preserve_paths`.
- Fixed a bug that caused subspecs to not inherit the compiler flags of the top level specification.
- Fixed a bug that caused duplication of system framworks.


## 0.6.0 (2012-07-01)

A full list of all the changes since 0.5.1 can be found [here][6].


### Link with specific targets

CocoaPods can now integrate all the targets specified in your `Podfile`.

To specify which target, in your Xcode project, a Pods target should be linked
with, use the `link_with` method like so:

```ruby
platform :ios

workspace 'MyWorkspace'

link_with ['MyAppTarget', 'MyOtherAppTarget']
dependency 'JSONKit'

target :test, :exclusive => true do
  xcodeproj 'TestProject', 'Test' => :debug
  link_with 'TestRunnerTarget'
  dependency 'Kiwi'
end
```

_NOTE: As you can see it can take either one target name, or an array of names._

* If no explicit Xcode workspace is specified and only **one** project exists in
the same directory as the Podfile, then the name of that project is used as the
workspace’s name.

* If no explicit Xcode project is specified for a target, it will use the Xcode
project of the parent target. If no target specifies an expicit Xcode project
and there is only **one** project in the same directory as the Podfile then that
project will be used.

* If no explicit target is specified, then the Pods target will be linked with
the first target in your project. So if you only have one target you do not
need to specify the target to link with.

See [#76](https://github.com/CocoaPods/CocoaPods/issues/76) for more info.

Finally, CocoaPods will add build configurations to the Pods project for all
configurations in the other projects in the workspace. By default the
configurations are based on the `Release` configuration, to base them on the
`Debug` configuration you will have to explicitely specify them as can be seen
above in the following line:

```ruby
xcodeproj 'TestProject', 'Test' => :debug
```


### Documentation

CocoaPods will now generate documentation for every library with the
[`appledoc`][5] tool and install it into Xcode’s documentation viewer.

You can customize the settings used like so:

```ruby
s.documentation = { :appledoc => ['--product-name', 'My awesome project!'] }
```

Alternatively, you can specify a URL where an HTML version of the documentation
can be found:

```ruby
s.documentation = { :html => 'http://example.com/docs/index.html' }
```

See [#149](https://github.com/CocoaPods/CocoaPods/issues/149) and
[#151](https://github.com/CocoaPods/CocoaPods/issues/151) for more info.


### Licenses & Documentation

CocoaPods will now generate two 'Acknowledgements' files for each target specified
in your Podfile which contain the License details for each Pod used in that target
(assuming details have been specified in the Pod spec).

There is a markdown file, for general consumption, as well as a property list file
that can be added to a settings bundle for an iOS application.

You don't need to do anything for this to happen, it should just work.

If you're not happy with the default boilerplate text generated for the title, header
and footnotes in the files, it's possible to customize these by overriding the methods
that generate the text in your `Podfile` like this:

```ruby
class ::Pod::Generator::Acknowledgements
  def header_text
    "My custom header text"
  end
end
```

You can even go one step further and customize the text on a per target basis by
checking against the target name, like this:

```ruby
class ::Pod::Generator::Acknowledgements
  def header_text
    if @target_definition.label.end_with?("MyTargetName")
      "Custom header text for MyTargetName"
    else
      "Custom header text for other targets"
    end
  end
end
```

Finally, here's a list of the methods that are available to override:

```ruby
header_title
header_text
footnote_title
footnote_text
```


### Introduced two new classes: LocalPod and Sandbox.

The Sandbox represents the entire contents of the `POD_ROOT` (normally
`SOURCE_ROOT/Pods`). A LocalPod represents a pod that has been installed within
the Sandbox.

These two classes can be used as better homes for various pieces of logic
currently spread throughout the installation process and provide a better API
for working with the contents of this directory.


### Xcodeproj API

All Xcodeproj APIs are now in `snake_case`, instead of `camelCase`. If you are
manipulating the project from your Podfile's `post_install` hook, or from a
podspec, then update these method calls.


### Enhancements

* [#188](https://github.com/CocoaPods/CocoaPods/pull/188): `list` command now
  displays the specifications introduced in the master repo if it is given as an
  option the number of days to take into account.

* [#188](https://github.com/CocoaPods/CocoaPods/pull/188): Transferred search
  layout improvements and options to `list` command.

* [#166](https://github.com/CocoaPods/CocoaPods/issues/166): Added printing
  of homepage and source to search results.

* [#177](https://github.com/CocoaPods/CocoaPods/issues/177): Added `--stat`
  option to display watchers and forks for pods hosted on GitHub.

* [#177](https://github.com/CocoaPods/CocoaPods/issues/177): Introduced colors
  and tuned layout of search.

* [#112](https://github.com/CocoaPods/CocoaPods/issues/112): Introduced `--push`
  option to `$ pod setup`. It configures the master spec repository to use the private
  push URL. The change is preserved in future calls to `$ pod setup`.

* [#153](https://github.com/CocoaPods/CocoaPods/issues/153): It is no longer
  required to call `$ pod setup`.

* [#163](https://github.com/CocoaPods/CocoaPods/issues/163): Print a template
  for a new ticket when an error occurs.

* Added a new Github-specific downloader that can download repositories as a
  gzipped tarball.

* No more global state is kept during resolving of dependencies.

* Updated Xcodeproj to have a friendlier API.


### Fixes

* [#142](https://github.com/CocoaPods/CocoaPods/issues/142): Xcode 4.3.2 no longer
  supports passing the -fobj-arc flag to the linker and will fail to build. The
  addition of this flag was a workaround for a compiler bug in previous versions.
  This flag is no longer included by default - to keep using this flag, you need to
  add `set_arc_compatibility_flag!` to your Podfile.

* [#183](https://github.com/CocoaPods/CocoaPods/issues/183): Fix for
  `.DS_Store` file in `~/.cocoapods` prevents `$ pod install` from running.

* [#134](https://github.com/CocoaPods/CocoaPods/issues/134): Match
  `IPHONEOS_DEPLOYMENT_TARGET` build setting with `deployment_target` option in
  generated Pods project file.

* [#142](https://github.com/CocoaPods/CocoaPods/issues/): Add `-fobjc-arc` to
  `OTHER_LDFLAGS` if _any_ pods require ARC.

* [#148](https://github.com/CocoaPods/CocoaPods/issues/148): External encoding
  set to UTF-8 on Ruby 1.9 to fix crash caused by non-ascii characters in pod
  description.

* Ensure all header search paths are quoted in the xcconfig file.

* Added weak quoting to `ibtool` input paths.


## 0.5.0 (2011-11-22)

No longer requires MacRuby. Runs on MRI 1.8.7 (OS X system version) and 1.9.3.

A full list of all the changes since 0.3.0 can be found [here][7].


## 0.4.0

Oops, accidentally skipped this version.


## 0.3.0 (2011-11-12)

### Multiple targets

Add support for multiple static library targets in the Pods Xcode project with
different sets of depedencies. This means that you can create a separate
library which contains all dependencies, including extra ones that you only use
in, for instance, a debug or test build. [[docs][1]]

```ruby
# This Podfile will build three static libraries:
# * libPods.a
# * libPods-debug.a
# * libPods-test.a

# This dependency is included in the `default` target, which generates the
# `libPods.a` library, and all non-exclusive targets.
dependency 'SSCatalog'

target :debug do
  # This dependency is only included in the `debug` target, which generates
  # the `libPods-debug.a` library.
  dependency 'CocoaLumberjack'
end

target :test, :exclusive => true do
  # This dependency is *only* included in the `test` target, which generates
  # the `libPods-test.a` library.
  dependency 'Kiwi'
end
```

### Install libraries from anywhere

A dependency can take a git url if the repo contains a podspec file in its
root, or a podspec can be loaded from a file or HTTP location. If no podspec is
available, a specification can be defined inline in the Podfile. [[docs][2]]

```ruby
# From a spec repo.
dependency 'SSToolkit'

# Directly from the Pod’s repo (if it contains a podspec).
dependency 'SSToolkit', :git => 'https://github.com/samsoffes/sstoolkit.git'

# Directly from the Pod’s repo (if it contains a podspec) with a specific commit (or tag).
dependency 'SSToolkit', :git    => 'https://github.com/samsoffes/sstoolkit.git',
                        :commit => '2adcd0f81740d6b0cd4589af98790eee3bd1ae7b'

# From a podspec that's outside a spec repo _and_ the library’s repo. This can be a file or http url.
dependency 'SSToolkit', :podspec => 'https://raw.github.com/gist/1353347/ef1800da9c5f5d267a642b8d3950b41174f2a6d7/SSToolkit-0.1.1.podspec'

# If no podspec is available anywhere, you can define one right in your Podfile.
dependency do |s|
  s.name         = 'SSToolkit'
  s.version      = '0.1.3'
  s.platform     = :ios
  s.source       = { :git => 'https://github.com/samsoffes/sstoolkit.git', :commit => '2adcd0f81740d6b0cd4589af98790eee3bd1ae7b' }
  s.resources    = 'Resources'
  s.source_files = 'SSToolkit/**/*.{h,m}'
  s.frameworks   = 'QuartzCore', 'CoreGraphics'

  def s.post_install(target)
    prefix_header = config.project_pods_root + target.prefix_header_filename
    prefix_header.open('a') do |file|
      file.puts(%{#ifdef __OBJC__\n#import "SSToolkitDefines.h"\n#endif})
    end
  end
end
```

### Add a `post_install` hook to the Podfile class

This allows the user to customize, for instance, the generated Xcode project
_before_ it’s written to disk. [[docs][3]]

```ruby
# Enable garbage collection support for MacRuby applications.
post_install do |installer|
  installer.project.targets.each do |target|
    target.build_configurations.each do |config|
      config.build_settings['GCC_ENABLE_OBJC_GC'] = 'supported'
    end
  end
end
```

### Manifest

Generate a Podfile.lock file next to the Podfile, which contains a manifest of
your application’s dependencies and their dependencies.

```
PODS:
  - JSONKit (1.4)
  - LibComponentLogging-Core (1.1.4)
  - LibComponentLogging-NSLog (1.0.2):
    - LibComponentLogging-Core (>= 1.1.4)
  - RestKit-JSON-JSONKit (0.9.3):
    - JSONKit
    - RestKit (= 0.9.3)
  - RestKit-Network (0.9.3):
    - LibComponentLogging-NSLog
    - RestKit (= 0.9.3)
  - RestKit-ObjectMapping (0.9.3):
    - RestKit (= 0.9.3)
    - RestKit-Network (= 0.9.3)

DOWNLOAD_ONLY:
  - RestKit (0.9.3)

DEPENDENCIES:
  - RestKit-JSON-JSONKit
  - RestKit-ObjectMapping
```

### Generate Xcode projects from scratch

We no longer ship template projects with the gem, but instead generate them
programmatically. This code has moved out into its own [Xcodeproj gem][4],
allowing you to automate Xcode related tasks.




[1]: https://github.com/CocoaPods/CocoaPods/blob/master/lib/cocoapods/podfile.rb#L151
[2]: https://github.com/CocoaPods/CocoaPods/blob/master/lib/cocoapods/podfile.rb#L82
[3]: https://github.com/CocoaPods/CocoaPods/blob/master/lib/cocoapods/podfile.rb#L185
[4]: https://github.com/CocoaPods/Xcodeproj
[5]: https://github.com/tomaz/appledoc
[6]: https://github.com/CocoaPods/CocoaPods/compare/0.5.1...0.6.0
[7]: https://github.com/CocoaPods/CocoaPods/compare/0.3.10...0.5.0<|MERGE_RESOLUTION|>--- conflicted
+++ resolved
@@ -134,7 +134,9 @@
 
 ##### Bug Fixes
 
-* None.  
+* improve locked version conflict tip  
+  [SolaWing](https://github.com/SolaWing)
+  [#11030](https://github.com/CocoaPods/CocoaPods/pull/11030)
 
 
 ## 1.14.1 (2023-10-26)
@@ -260,7 +262,6 @@
 
 ##### Bug Fixes
 
-<<<<<<< HEAD
 * Fix incremental installation when a development pod is deleted.  
   [John Szumski](https://github.com/jszumski)
   [#11438](https://github.com/CocoaPods/CocoaPods/pull/11681)
@@ -290,11 +291,6 @@
 ##### Enhancements
 
 * None.  
-=======
-* improve locked version conflict tip  
-  [SolaWing](https://github.com/SolaWing)
-  [#11030](https://github.com/CocoaPods/CocoaPods/pull/11030)
->>>>>>> 40b63067
 
 ##### Bug Fixes
 

--- conflicted
+++ resolved
@@ -30,7 +30,6 @@
 
 ##### Bug Fixes
 
-<<<<<<< HEAD
 * Fix set `cache_root` from config file error  
   [tripleCC](https://github.com/tripleCC)
   [#8515](https://github.com/CocoaPods/CocoaPods/issues/8515)
@@ -43,7 +42,7 @@
 * No longer show a warning when using an optional include (`#include?`) to
   include the Pods .xcconfig from the base .xcconfig file  
   [Rob Hudson](https://github.com/robtimp)
-=======
+
 * Stabilize product reference UUIDs to fix Xcode crashing with incremental installation.  
   [Sebastian Shanus](https://github.com/sebastianv1)
   [#8845](https://github.com/CocoaPods/CocoaPods/pull/8845)
@@ -51,7 +50,6 @@
 * Fix a 1.7.0 regression in header directory paths when using static libraries  
   [Eric Amorde](https://github.com/amorde)
   [#8836](https://github.com/CocoaPods/CocoaPods/issues/8836)
->>>>>>> bf70de92
 
 
 ## 1.7.0 (2019-05-22)

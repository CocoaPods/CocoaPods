--- conflicted
+++ resolved
@@ -4,7 +4,6 @@
 
 To install release candidates run `[sudo] gem install cocoapods --pre`
 
-<<<<<<< HEAD
 ## Master
 
 ##### Enhancements
@@ -14,7 +13,6 @@
 ##### Bug Fixes
 
 * None.  
-=======
 ## 1.6.0.beta.2 (2018-10-17)
 
 ##### Enhancements
@@ -104,7 +102,6 @@
 * Remove codesign suppression  
   [Jaehong Kang](https://github.com/sinoru)
   [#7606](https://github.com/CocoaPods/CocoaPods/issues/7606)
->>>>>>> 181a217e
 
 
 ## 1.6.0.beta.1 (2018-08-16)

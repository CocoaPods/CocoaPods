## Installation & Update

To install or update CocoaPods see this [guide](http://docs.cocoapods.org/guides/installing_cocoapods.html).

To install release candidates run `[sudo] gem install cocoapods --pre`

## Master

##### Bug Fixes

* Ensure that linting fails if xcodebuild doesn't successfully build your Pod.  
  [Kyle Fuller](https://github.com/kylef)
  [#2981](https://github.com/CocoaPods/CocoaPods/issues/2981)
  [cocoapods-trunk#33](https://github.com/CocoaPods/cocoapods-trunk/issues/33)

<<<<<<< HEAD
* Only update the git sourced spec repositories for repo updates.  
  [Dustin Clark](https://github.com/clarkda)
  [#2558](https://github.com/CocoaPods/CocoaPods/issues/2558)

=======
* Xcodebuild warnings with the string `error` in them will no longer be 
  linted as errors if they are in fact warnings.  
  [Hugo Tunius](https://github.com/K0nserv)
  [#2579](https://github.com/CocoaPods/CocoaPods/issues/2579)

##### Enhancements

* Xcodebuild warnings will now be reported as `warning` during linting
  instead of `note`.  
  [Hugo Tunius](https://github.com/K0nserv)
>>>>>>> 0bbbf243

## 0.36.0.beta.1

[CocoaPods](https://github.com/CocoaPods/CocoaPods/compare/0.35.0...0.36.0.beta.1)
• [CocoaPods-Core](https://github.com/CocoaPods/Core/compare/0.35.0...0.36.0.beta.1)
• [Xcodeproj](https://github.com/CocoaPods/Xcodeproj/compare/0.20.2...0.21.0)
• [CLAide](https://github.com/CocoaPods/CLAide/compare/v0.7.0...0.8.0)
• [Molinillo](https://github.com/CocoaPods/Molinillo/compare/0.1.2...0.2.0)
• [cocoapods-downloader](https://github.com/CocoaPods/cocoapods-downloader/compare/0.8.0...0.8.1)
• [cocoapods-try](https://github.com/CocoaPods/cocoapods-try/compare/0.4.2...0.4.3)
• [cocoapods-trunk](https://github.com/CocoaPods/cocoapods-trunk/compare/0.4.1...0.5.0)
• [cocoapods-plugins](https://github.com/CocoaPods/cocoapods-plugins/compare/0.3.2...0.4.0)

##### Highlighted Enhancement That Needs Testing

* Support Frameworks & Swift: CocoaPods now recognizes Swift source files and
  builds dynamic frameworks when necessary. A project can explicitly
  opt-in via `use_frameworks!` in the Podfile, or if any dependency contains
  Swift code, all pods for that target will be integrated as frameworks.

  As a pod author, you can change the module name of the built framework by
  specifying a `module_name` in the podspec. The built frameworks are embedded into
  the host application with a new shell script build phase in the user's
  project allowing configuration-dependent pods.

  [Marius Rackwitz](https://github.com/mrackwitz)
  [#2835](https://github.com/CocoaPods/CocoaPods/issues/2835)

##### Breaking

* Bundle Resources into Frameworks: Previously all resources were compiled and
  copied into the `mainBundle`. Now Pods have to use
  `[NSBundle bundleForClass:<#Class from Pod#>]` to access provided resources
  relative to the bundle.

  [Boris Bügling](https://github.com/neonichu)
  [#2835](https://github.com/CocoaPods/CocoaPods/issues/2730)

* Only the hooks specified by usage of the `plugin` directive of the `Podfile`
  will be run. Additionally, plugins that depend on hooks will have to update to
  specify their 'plugin name' when registering the hooks in order to make it
  possible for those hooks to be run.  
  [Samuel Giddins](https://github.com/segiddins)
  [#2640](https://github.com/CocoaPods/CocoaPods/issues/2640)

##### Enhancements

* Do not generate targets for Pods without sources.  
  [Boris Bügling](https://github.com/neonichu)
  [#2918](https://github.com/CocoaPods/CocoaPods/issues/2918)

* Show the name of the source for each hook that is run in verbose mode.  
  [Samuel Giddins](https://github.com/segiddins)
  [#2639](https://github.com/CocoaPods/CocoaPods/issues/2639)

* Move pods' private headers to `Headers/Private` from `Headers/Build`.
  Since some SCM ignore templates include `build` by default, this makes it
  easier to check in the `Pods/` directory.  
  [Samuel Giddins](https://github.com/segiddins)
  [#2623](https://github.com/CocoaPods/CocoaPods/issues/2623)

* Validate that a specification's `public_header_files` and
  `private_header_files` file patterns only match header files.
  Also, validate that all file patterns, if given, match at least one file.  
  [Samuel Giddins](https://github.com/segiddins)
  [#2914](https://github.com/CocoaPods/CocoaPods/issues/2914)

* Installer changed to organize a development pod's source and resource files
  into subgroups reflecting their organization in the filesystem.  
  [Imre mihaly](https://github.com/imihaly)

##### Bug Fixes

* Fix updating a pod that has subspec dependencies.  
  [Samuel Giddins](https://github.com/segiddins)
  [#2879](https://github.com/CocoaPods/CocoaPods/issues/2879)

* Restore the `#define`s in the environment header when the `--no-integrate`
  installation option is used.  
  [Samuel Giddins](https://github.com/segiddins)
  [#2876](https://github.com/CocoaPods/CocoaPods/issues/2876)

* Fix issues when trying to discover the xcodeproj automatically
  but the current path contains special characters (`[`,`]`,`{`,`}`,`*`,`?`).  
  [Olivier Halligon](https://github.com/AliSoftware)
  [#2852](https://github.com/CocoaPods/CocoaPods/issues/2852)

* Fix linting subspecs that have a higher deployment target than the root
  spec.  
  [Samuel Giddins](https://github.com/segiddins)
  [#1919](https://github.com/CocoaPods/CocoaPods/issues/1919)

* Fix the reading of podspecs that come from the `:git`, `:svn`, `:http`, or
  `:hg` options in your `Podfile` that used context-dependent ruby code, such as
  reading a file to determine the specification version.  
  [Samuel Giddins](https://github.com/segiddins)
  [#2875](https://github.com/CocoaPods/CocoaPods/issues/2875)

* Fix the updating of `:git`, `:svn`, and `:hg` dependencies when updating all
  pods.  
  [Samuel Giddins](https://github.com/CocoaPods/CocoaPods/issues/2859)
  [#2859](https://github.com/CocoaPods/CocoaPods/issues/2859)

* Fix an issue when a user doesn't yet have any spec repositories configured.  
  [Boris Bügling](https://github.com/neonichu)

* Fix an issue updating repositories when another spec repository doesn't
  have a remote.  
  [Kyle Fuller](https://github.com/kylef)
  [#2965](https://github.com/CocoaPods/CocoaPods/issues/2965)


## 0.35.0

[CocoaPods](https://github.com/CocoaPods/CocoaPods/compare/0.34.4...0.35.0)
• [CocoaPods-Core](https://github.com/CocoaPods/Core/compare/0.34.4...0.35.0)
• [Xcodeproj](https://github.com/CocoaPods/Xcodeproj/compare/0.19.4...0.20.2)
• [cocoapods-downloader](https://github.com/CocoaPods/cocoapods-downloader/compare/0.7.2...0.8.0)

For more details, see :memo: [CocoaPods 0.35](http://blog.cocoapods.org/CocoaPods-0.35/) on our blog.

##### Enhancements

* Allow the specification of file patterns for the Podspec's `requires_arc`
  attribute.  
  [Kyle Fuller](https://github.com/kylef)
  [Samuel Giddins](https://github.com/segiddins)
  [#532](https://github.com/CocoaPods/CocoaPods/issues/532)

* From now on, pods installed directly from their repositories will be recorded
  in the `Podfile.lock` file and will be guaranteed to be checked-out using the
  same revision on subsequent installations. Examples of this are when using
  the `:git`, `:svn`, or `:hg` options in your `Podfile`.  
  [Samuel Giddins](https://github.com/segiddins)
  [#1058](https://github.com/CocoaPods/CocoaPods/issues/1058)

##### Bug Fixes

* Fix an output formatting issue with various commands like `pod search`
  and `pod trunk`.
  [Olivier Halligon](https://github.com/AliSoftware)
  [#2603](https://github.com/CocoaPods/CocoaPods/issues/2603)

* Show a helpful error message if the old resolver incorrectly activated a
  pre-release version that now leads to a version conflict.  
  [Samuel Giddins](https://github.com/segiddins)

* Provides a user friendly message when using `pod spec create` with a
  repository that doesn't yet have any commits.  
  [Kyle Fuller](https://github.com/kylef)
  [#2803](https://github.com/CocoaPods/CocoaPods/issues/2803)

* Fixes an issue with integrating into projects where there is a slash in the
  build configuration name.  
  [Kyle Fuller](https://github.com/kylef)
  [#2767](https://github.com/CocoaPods/CocoaPods/issues/2767)

* Pods will use `CLANG_ENABLE_OBJC_ARC = 'YES'` instead of
  `CLANG_ENABLE_OBJC_ARC = 'NO'`. For pods with `requires_arc = false` the
  `-fno-objc-arc` flag will be specified for the all source files.  
  [Hugo Tunius](https://github.com/K0nserv)
  [#2262](https://github.com/CocoaPods/CocoaPods/issues/2262)

* Fixed an issue that Core Data mapping models where not compiled when
  copying resources to main application bundle.  
  [Yan Rabovik](https://github.com/rabovik)

##### Enhancements

* `pod search`, `pod spec which`, `pod spec cat` and `pod spec edit`
  now use plain text search by default instead of a regex. Especially
  `pod search UIView+UI` now searches for pods containing exactly `UIView+UI`
  in their name, not trying to interpret the `+` as a regular expression.
  _Note: You can still use a regular expression with the new `--regex` flag that has
  been added to these commands, e.g. `pod search --regex "(NS|UI)Color"`._
  [Olivier Halligon](https://github.com/AliSoftware)
  [Core#188](https://github.com/CocoaPods/Core/issues/188)

* Use `--allow-warnings` rather than `--error-only` for pod spec validation
  [Daniel Tomlinson](https://github.com/DanielTomlinson)
  [#2820](https://github.com/CocoaPods/CocoaPods/issues/2820)

## 0.35.0.rc2

##### Enhancements

* Allow the resolver to fail faster when there are unresolvable conflicts
  involving the Lockfile.  
  [Samuel Giddins](https://github.com/segiddins)

##### Bug Fixes

* Allows pre-release spec versions when a requirement has an external source
  specified.  
  [Samuel Giddins](https://github.com/segiddins)
  [#2768](https://github.com/CocoaPods/CocoaPods/issues/2768)

* We no longer require git version 1.7.5 or greater.  
  [Kyle Fuller](https://github.com/kylef)

* Fix the usage of `:head` pods.  
  [Samuel Giddins](https://github.com/segiddins)
  [#2789](https://github.com/CocoaPods/CocoaPods/issues/2789)

* Show a more informative message when attempting to lint a spec whose
  source could not be downloaded.  
  [Samuel Giddins](https://github.com/segiddins)
  [#2667](https://github.com/CocoaPods/CocoaPods/issues/2667)
  [#2759](https://github.com/CocoaPods/CocoaPods/issues/2759)

## 0.35.0.rc1

##### Highlighted Enhancements That Need Testing

* The `Resolver` has been completely rewritten to use
  [Molinillo](https://github.com/CocoaPods/Molinillo), an iterative dependency
  resolution algorithm that automatically resolves version conflicts.
  The order in which dependencies are declared in the `Podfile` no longer has
  any effect on the resolution process.

  You should ensure that `pod install`, `pod update` and `pod update [NAME]`
  work as expected and install the correct versions of your pods during
  this RC1 release.
  [Samuel Giddins](https://github.com/segiddins)
  [#978](https://github.com/CocoaPods/CocoaPods/issues/978)
  [#2002](https://github.com/CocoaPods/CocoaPods/issues/2002)

##### Breaking

* Support for older versions of Ruby has been dropped and CocoaPods now depends
  on Ruby 2.0.0 or greater. This is due to the release of Xcode 6.0 which has
  dropped support for OS X 10.8, which results in the minimum version of
  Ruby pre-installed on OS X now being 2.0.0.

  If you are using a custom installation of Ruby  older than 2.0.0, you
  will need to update. Or even better, migrate to system Ruby.  
  [Kyle Fuller](https://github.com/kylef)

* Attempts to resolve circular dependencies will now raise an exception.  
  [Samuel Giddins](https://github.com/segiddins)
  [Molinillo#6](https://github.com/CocoaPods/Molinillo/issues/6)

##### Enhancements

* The use of implicit sources has been un-deprecated. By default, all available
  spec-repos will be used. There should only be a need to specify explicit
  sources if you want to specifically _exclude_ certain spec-repos, such as the
  `master` spec-repo, if you want to declare the order of spec look-up
  precedence, or if you want other users of a Podfile to automatically have a
  spec-repo cloned on `pod install`.  
  [Eloy Durán](https://github.com/alloy)

* The `pod push` command has been removed as it has been deprecated in favour of
  `pod repo push` in CocoaPods 0.33.  
  [Fabio Pelosin](https://github.com/fabiopelosin)

* Refactorings in preparation to framework support, which could break usage
  of the Hooks API.  
  [Marius Rackwitz](https://github.com/mrackwitz)
  [#2461](https://github.com/CocoaPods/CocoaPods/issues/2461)

* Implicit dependencies are now locked, so simply running `pod install` will not
  cause them to be updated when they shouldn't be.  
  [Samuel Giddins](https://github.com/segiddins)
  [#2318](https://github.com/CocoaPods/CocoaPods/issues/2318)
  [#2506](https://github.com/CocoaPods/CocoaPods/issues/2506)

* Pre-release versions are only considered in the resolution process when there
  are dependencies that explicitly reference pre-release requirements.  
  [Samuel Giddins](https://github.com/segiddins)
  [#1489](https://github.com/CocoaPods/CocoaPods/issues/1489)

* Only setup the master specs repo if required.  
  [Daniel Tomlinson](https://github.com/DanielTomlinson)
  [#2562](https://github.com/CocoaPods/CocoaPods/issues/2562)

* `Sandbox::FileAccessor` now optionally includes expanded paths of headers of
  vendored frameworks in `public_headers`.  
  [Eloy Durán](https://github.com/alloy)
  [#2722](https://github.com/CocoaPods/CocoaPods/pull/2722)

* Analysis is now halted and the user informed when there are multiple different
  external sources for dependencies with the same root name.
  The user is also now warned when there are duplicate dependencies in the
  Podfile.  
  [Samuel Giddins](https://github.com/segiddins)
  [#2738](https://github.com/CocoaPods/CocoaPods/issues/2738)

* Multiple subspecs that point to the same external dependency will now only
  cause that external source to be fetched once.  
  [Samuel Giddins](https://github.com/segiddins)
  [#2743](https://github.com/CocoaPods/CocoaPods/issues/2743)

##### Bug Fixes

* Fixes an issue in the `XCConfigIntegrator` where not all targets that need
  integration were being integrated, but were getting incorrect warnings about
  the user having specified a custom base configuration.  
  [Eloy Durán](https://github.com/alloy)
  [2752](https://github.com/CocoaPods/CocoaPods/issues/2752)

* Do not try to clone spec-repos in `/`.  
  [Eloy Durán](https://github.com/alloy)
  [#2723](https://github.com/CocoaPods/CocoaPods/issues/2723)

* Improved sanitizing of configuration names which have a numeric prefix.  
  [Steffen Matthischke](https://github.com/HeEAaD)
  [#2700](https://github.com/CocoaPods/CocoaPods/pull/2700)

* Fixes an issues where headers from a podspec with one platform are exposed to
  targets with a different platform. The headers are now only exposed to the
  targets with the same platform.  
  [Michael Melanson](https://github.com/michaelmelanson)
  [Kyle Fuller](https://github.com/kylef)
  [#1249](https://github.com/CocoaPods/CocoaPods/issues/1249)


## 0.34.4

##### Bug Fixes

* Fixes a crash when running `pod outdated`.  
  [Samuel Giddins](https://github.com/segiddins)
  [#2624](https://github.com/CocoaPods/CocoaPods/issues/2624)

* Ensure that external sources (as specified in the `Podfile`) are downloaded
  when their source is missing, even if their specification is present.  
  [Samuel Giddins](https://github.com/segiddins)
  [#2494](https://github.com/CocoaPods/CocoaPods/issues/2494)

* Fixes an issue where running `pod install/update` while the Xcode project
  is open can cause the open project to have build failures until Xcode
  is restarted.  
  [Kyle Fuller](https://github.com/kylef)
  [#2627](https://github.com/CocoaPods/CocoaPods/issues/2627)
  [#2665](https://github.com/CocoaPods/CocoaPods/issues/2665)

* Fixes a crash when using file URLs as a source.  
  [Kurry Tran](https://github.com/kurry)
  [#2683](https://github.com/CocoaPods/CocoaPods/issues/2683)

* Fixes an issue when using pods in static library targets and building with
  Xcode 6 which requires `OTHER_LIBTOOLFLAGS` instead of `OTHER_LDFLAGS`, thus
  basically reverting to the previous Xcode behaviour, for now at least.  
  [Kyle Fuller](https://github.com/kylef)
  [Eloy Durán](https://github.com/alloy)
  [#2666](https://github.com/CocoaPods/CocoaPods/issues/2666)

* Fixes an issue running the resources script when Xcode is installed to a
  directory with a space when compiling xcassets.  
  [Kyle Fuller](https://github.com/kylef)
  [#2684](https://github.com/CocoaPods/CocoaPods/issues/2684)

* Fixes an issue when installing Pods with resources to a target which
  doesn't have any resources.  
  [Kyle Fuller](https://github.com/kylef)
  [#2083](https://github.com/CocoaPods/CocoaPods/issues/2083)

* Ensure that git 1.7.5 or newer is installed when running pod.  
  [Kyle Fuller](https://github.com/kylef)
  [#2651](https://github.com/CocoaPods/CocoaPods/issues/2651)


## 0.34.2

##### Enhancements

* Make the output of `pod outdated` show what running `pod update` will do.
  Takes into account the sources specified in the `Podfile`.  
  [Samuel Giddins](https://github.com/segiddins)
  [#2470](https://github.com/CocoaPods/CocoaPods/issues/2470)

* Allows the use of the `GCC_PREPROCESSOR_DEFINITION` flag `${inherited}`
  without emitting a warning.  
  [Samuel Giddins](https://github.com/segiddins)
  [#2577](https://github.com/CocoaPods/CocoaPods/issues/2577)

* Integration with user project will no longer replace an existing
  base build configuration.  
  [Robert Jones](https://github.com/redshirtrob)
  [#1736](https://github.com/CocoaPods/CocoaPods/issues/1736)

##### Bug Fixes

* Improved sanitizing of configuration names to avoid generating invalid
  preprocessor definitions.  
  [Boris Bügling](https://github.com/neonichu)
  [#2542](https://github.com/CocoaPods/CocoaPods/issues/2542)

* More robust generation of source names from URLs.  
  [Samuel Giddins](https://github.com/segiddins)
  [#2534](https://github.com/CocoaPods/CocoaPods/issues/2534)

* Allow the `Validator` to only use specific sources.
  Allows customizable source for `pod spec lint` and `pod lib lint`,
  with both defaulting to `master`.
  [Samuel Giddins](https://github.com/segiddins)
  [#2543](https://github.com/CocoaPods/CocoaPods/issues/2543)
  [cocoapods-trunk#28](https://github.com/CocoaPods/cocoapods-trunk/issues/28)

* Takes into account the sources specified in `Podfile` running
  `pod outdated`.  
  [Samuel Giddins](https://github.com/segiddins)
  [#2553](https://github.com/CocoaPods/CocoaPods/issues/2553)

* Ensures that the master repo is shallow cloned when added via a Podfile
  `source` directive.  
  [Samuel Giddins](https://github.com/segiddins)
  [#3586](https://github.com/CocoaPods/CocoaPods/issues/2586)

* Ensures that the user project is not saved when there are no
  user targets integrated.  
  [Samuel Giddins](https://github.com/segiddins)
  [#2561](https://github.com/CocoaPods/CocoaPods/issues/2561)
  [#2593](https://github.com/CocoaPods/CocoaPods/issues/2593)

* Fix a crash when running `pod install` with an empty target that inherits a
  pod from a parent target.  
  [Kyle Fuller](https://github.com/kylef)
  [#2591](https://github.com/CocoaPods/CocoaPods/issues/2591)

* Take into account versions of a Pod from all specified sources when
  resolving dependencies.  
  [Thomas Visser](https://github.com/Thomvis)
  [#2556](https://github.com/CocoaPods/CocoaPods/issues/2556)

* Sanitize build configuration names in target environment header macros.  
  [Kra Larivain](https://github.com/olarivain)
  [#2532](https://github.com/CocoaPods/CocoaPods/pull/2532)


## 0.34.1

##### Bug Fixes

* Doesn't take into account the trailing `.git` in repository URLs when
  trying to find a matching specs repo.  
  [Samuel Giddins](https://github.com/segiddins)
  [#2526](https://github.com/CocoaPods/CocoaPods/issues/2526)


## 0.34.0

For more details, see :memo: [CocoaPods 0.34](http://blog.cocoapods.org/CocoaPods-0.34/) on our blog.

##### Breaking

* Add support for loading podspecs from *only* specific spec-repos via
  `sources`. By default, when there are no sources specified in a Podfile all
  source repos will be used. This has always been the case. However, this
  implicit use of sources is now deprecated. Once you specify specific sources,
  **no** repos will be included by default. For example:

        source 'https://github.com/artsy/Specs.git'
        source 'https://github.com/CocoaPods/Specs.git'

  Any source URLs specified that have not yet been added will be cloned before
  resolution begins.  
  [François Benaiteau](https://github.com/netbe)
  [Fabio Pelosin](https://github.com/fabiopelosin)
  [Samuel Giddins](https://github.com/segiddins)
  [#1143](https://github.com/CocoaPods/CocoaPods/pull/1143)
  [Core#19](https://github.com/CocoaPods/Core/pull/19)
  [Core#170](https://github.com/CocoaPods/Core/issues/170)
  [#2515](https://github.com/CocoaPods/CocoaPods/issues/2515)

##### Enhancements

* Added the `pod repo list` command which lists all the repositories.  
  [Luis Ascorbe](https://github.com/lascorbe)
  [#1455](https://github.com/CocoaPods/CocoaPods/issues/1455)

##### Bug Fixes

* Works around an Xcode issue where linting would fail even though `xcodebuild`
  actually succeeds. Xcode.app also doesn't fail when this issue occurs, so it's
  safe for us to do the same.  
  [Kra Larivain](https://github.com/olarivain)
  [Boris Bügling](https://github.com/neonichu)
  [Eloy Durán](https://github.com/alloy)
  [Samuel E. Giddins](https://github.com/segiddins)
  [#2394](https://github.com/CocoaPods/CocoaPods/issues/2394)
  [#2395](https://github.com/CocoaPods/CocoaPods/pull/2395)

* Fixes the detection of JSON podspecs included via `:path`.  
  [laiso](https://github.com/laiso)
  [#2489](https://github.com/CocoaPods/CocoaPods/pull/2489)

* Fixes an issue where `pod install` would crash during Plist building if any
  pod has invalid UTF-8 characters in their title or description.  
  [Ladislav Martincik](https://github.com/martincik)
  [#2482](https://github.com/CocoaPods/CocoaPods/issues/2482)

* Fix crash when the URL of a private GitHub repo is passed to `pod spec
  create` as an argument.  
  [Fabio Pelosin](https://github.com/fabiopelosin)
  [#1543](https://github.com/CocoaPods/CocoaPods/issues/1543)


## 0.34.0.rc2

##### Bug Fixes

* Fixes an issue where `pod lib lint` would crash if a podspec couldn't be
  loaded.  
  [Kyle Fuller](https://github.com/kylef)
  [#2147](https://github.com/CocoaPods/CocoaPods/issues/2147)

* Fixes an issue where `pod init` would not add `source 'master'` to newly
  created Podfiles.  
  [Ash Furrow](https://github.com/AshFurrow)
  [#2473](https://github.com/CocoaPods/CocoaPods/issues/2473)


## 0.34.0.rc1

##### Breaking

* The use of the `$PODS_ROOT` environment variable has been deprecated and
  should not be used. It will be removed in future versions of CocoaPods.  
  [#2449](https://github.com/CocoaPods/CocoaPods/issues/2449)

* Add support for loading podspecs from specific spec-repos _only_, a.k.a. ‘sources’.
  By default, when not specifying any specific sources in your Podfile, the ‘master’
  spec-repo will be used, as was always the case. However, once you specify specific
  sources the ‘master’ spec-repo will **not** be included by default. For example:

        source 'private-spec-repo'
        source 'master'

  [François Benaiteau](https://github.com/netbe)
  [Fabio Pelosin](https://github.com/fabiopelosin)
  [#1143](https://github.com/CocoaPods/CocoaPods/pull/1143)
  [Core#19](https://github.com/CocoaPods/Core/pull/19)

* The `Pods` directory has been reorganized. This might require manual
  intervention in projects where files generated by CocoaPods have manually been
  imported into the user's project (common with the acknowledgements files).  
  [#1055](https://github.com/CocoaPods/CocoaPods/pull/1055)
  [Fabio Pelosin](https://github.com/fabiopelosin)
  [Michele Titolo](https://github.com/mtitolo)

* Plugins are now expected to include the `cocoapods-plugin.rb` file in
  `./lib`.  
  [Fabio Pelosin](https://github.com/fabiopelosin)
  [CLAide#28](https://github.com/CocoaPods/CLAide/pull/28)

* The specification `requires_arc` attribute now defaults to true.  
  [Fabio Pelosin](https://github.com/fabiopelosin)
  [CocoaPods#267](https://github.com/CocoaPods/CocoaPods/issues/267)

##### Enhancements

* Add support to specify dependencies per build configuration:

        pod 'Lookback', :configurations => ['Debug']

  Currently configurations can only be specified per single Pod.  
  [Joachim Bengtsson](https://github.com/nevyn)
  [Eloy Durán](https://github.com/alloy)
  [Fabio Pelosin](https://github.com/fabiopelosin)
  [#1791](https://github.com/CocoaPods/CocoaPods/pull/1791)
  [#1668](https://github.com/CocoaPods/CocoaPods/pull/1668)
  [#731](https://github.com/CocoaPods/CocoaPods/pull/731)

* Improved performance of git downloads using shallow clone.  
  [Marin Usalj](https://github.com/supermarin)
  [Fabio Pelosin](https://github.com/fabiopelosin)
  [cocoapods-downloader#29](https://github.com/CocoaPods/cocoapods-downloader/pull/29)

* Simplify installation: CocoaPods no longer requires the
  compilation of the troublesome native extensions.  
  [Fabio Pelosin](https://github.com/fabiopelosin)
  [Xcodeproj#168](https://github.com/CocoaPods/Xcodeproj/pull/168)
  [Xcodeproj#167](https://github.com/CocoaPods/Xcodeproj/issues/167)

* Add hooks for plugins. Currently only the installer hook is supported.
  A plugin can register itself to be activated after the installation with the
  following syntax:

      Pod::HooksManager.register(:post_install) do |installer_context|
        # implementation
      end

  The `installer_context` is an instance of the `Pod::Installer:HooksContext`
  class which provides the information about the installation.  
  [Fabio Pelosin](https://github.com/fabiopelosin)
  [Core#132](https://github.com/CocoaPods/Core/pull/1755)

* Add a support for migrating the sandbox to new versions of CocoaPods.  
  [Fabio Pelosin](https://github.com/fabiopelosin)

* Display an indication for deprecated Pods in the command line search.  
  [Hugo Tunius](https://github.com/k0nserv)
  [#2180](https://github.com/CocoaPods/CocoaPods/issues/2180)

* Use the CLIntegracon gem for the integration tests.  
  [Marius Rackwitz](https://github.com/mrackwitz)
  [#2371](https://github.com/CocoaPods/CocoaPods/issues/2371)

* Include configurations that a user explicitly specifies, in their Podfile,
  when the `--no-integrate` option is specified.  
  [Eloy Durán](https://github.com/alloy)

* Properly quote the `-isystem` values in the xcconfig files.  
  [Eloy Durán](https://github.com/alloy)

* Remove the installation post install message which presents the CHANGELOG.  
  [Fabio Pelosin](https://github.com/fabiopelosin)
  [Eloy Durán](https://github.com/alloy)

* Add support for user-specified project directories with the
  `--project-directory` option.  
  [Samuel E. Giddins](https://github.com/segiddins)
  [#2183](https://github.com/CocoaPods/CocoaPods/issues/2183)

* Now the `plutil` tool is used when available to produce
  output consistent with Xcode.  
  [Fabio Pelosin](https://github.com/fabiopelosin)

* Indicate the name of the pod whose requirements cannot be satisfied.  
  [Seivan Heidari](https://github.com/seivan)
  [Fabio Pelosin](https://github.com/fabiopelosin)
  [#1938](https://github.com/CocoaPods/CocoaPods/issues/1938)

* Add support for JSON specs to external sources (`:path`, `:git`, etc)
  options.  
  [Kyle Fuller](https://github.com/kylef)
  [#2320](https://github.com/CocoaPods/CocoaPods/issues/2320)

* Generate the workspaces using the same output of Xcode.  
  [Fabio Pelosin](https://github.com/fabiopelosin)


##### Bug Fixes

* Fix `pod repo push` to first check if a Specs directory exists and if so
  push there.  
  [Edward Valentini](edwardvalentini)
  [#2060](https://github.com/CocoaPods/CocoaPods/issues/2060)

* Fix `pod outdated` to not include subspecs.  
  [Ash Furrow](ashfurrow)
  [#2136](https://github.com/CocoaPods/CocoaPods/issues/2136)

* Always evaluate podspecs from the original podspec directory. This fixes
  an issue when depending on a pod via `:path` and that pod's podspec uses
  relative paths.  
  [Kyle Fuller](kylef)
  [pod-template#50](https://github.com/CocoaPods/pod-template/issues/50)

* Fix spec linting to not warn for missing license file in subspecs.  
  [Fabio Pelosin](https://github.com/fabiopelosin)
  [Core#132](https://github.com/CocoaPods/Core/issues/132)

* Fix `pod init` so that it doesn't recurse when checking for Podfiles.  
  [Paddy O'Brien](https://github.com/tapi)
  [#2181](https://github.com/CocoaPods/CocoaPods/issues/2181)

* Fix missing XCTest framework in Xcode 6.  
  [Paul Williamson](squarefrog)
  [#2296](https://github.com/CocoaPods/CocoaPods/issues/2296)

* Support multiple values in `ARCHS`.  
  [Robert Zuber](https://github.com/z00b)
  [#1904](https://github.com/CocoaPods/CocoaPods/issues/1904)

* Fix static analysis in Xcode 6.  
  [Samuel E. Giddins](https://github.com/segiddins)
  [#2402](https://github.com/CocoaPods/CocoaPods/issues/2402)

* Fix an issue where a version of a spec will not be locked when using
  multiple subspecs of a podspec.  
  [Kyle Fuller](https://github.com/kylef)
  [Fabio Pelosin](https://github.com/fabiopelosin)
  [#2135](https://github.com/CocoaPods/CocoaPods/issues/2135)

* Fix an issue using JSON podspecs installed directly from a lib's
  repository.  
  [Kyle Fuller](https://github.com/kylef)
  [#2320](https://github.com/CocoaPods/CocoaPods/issues/2320)

* Support and use quotes in the `OTHER_LDFLAGS` of xcconfigs to avoid
  issues with targets containing a space character in their name.  
  [Fabio Pelosin](https://github.com/fabiopelosin)


## 0.33.1

##### Bug Fixes

* Fix `pod spec lint` for `json` podspecs.  
  [Fabio Pelosin](https://github.com/fabiopelosin)
  [#2157](https://github.com/CocoaPods/CocoaPods/issues/2157)

* Fixed downloader issues related to `json` podspecs.  
  [Fabio Pelosin](https://github.com/fabiopelosin)
  [#2158](https://github.com/CocoaPods/CocoaPods/issues/2158)

* Fixed `--no-ansi` flag in help banners.  
  [Fabio Pelosin](https://github.com/fabiopelosin)
  [#34](https://github.com/CocoaPods/CLAide/issues/34)


## 0.33.0

For more details, see :memo: [CocoaPods 0.33](http://blog.cocoapods.org/CocoaPods-0.33/) on our blog.

##### Breaking

* The deprecated `pre_install` and the `pod_install` hooks of the specification
  class have been removed.  
  [Fabio Pelosin](https://github.com/fabiopelosin)
  [#2151](https://github.com/CocoaPods/CocoaPods/issues/2151)
  [#2153](https://github.com/CocoaPods/CocoaPods/pull/2153)

##### Enhancements

* Added the `cocoapods-trunk` plugin which introduces the `trunk` subcommand.  
  [Fabio Pelosin](https://github.com/fabiopelosin)
  [#2151](https://github.com/CocoaPods/CocoaPods/issues/2151)
  [#2153](https://github.com/CocoaPods/CocoaPods/pull/2153)

* The `pod push` sub-command has been moved to the `pod repo push` sub-command.
  Moreover pushing to the master repo from it has been disabled.  
  [Fabio Pelosin](https://github.com/fabiopelosin)
  [#2151](https://github.com/CocoaPods/CocoaPods/issues/2151)
  [#2153](https://github.com/CocoaPods/CocoaPods/pull/2153)

* Overhauled command line interface. Add support for auto-completion script
  (d). If auto-completion is enabled for your shell you can configure it for
  CocoaPods with the following command:

      rm -f /usr/local/share/zsh/site-functions/_pod
      dpod --completion-script > /usr/local/share/zsh/site-functions/_pod
      exec zsh

  Currently only the Z shell is supported.  
  [Fabio Pelosin](https://github.com/fabiopelosin)
  [CLAide#25](https://github.com/CocoaPods/CLAide/issues/25)
  [CLAide#20](https://github.com/CocoaPods/CLAide/issues/20)
  [CLAide#19](https://github.com/CocoaPods/CLAide/issues/19)
  [CLAide#17](https://github.com/CocoaPods/CLAide/issues/17)
  [CLAide#12](https://github.com/CocoaPods/CLAide/issues/12)

* The `--version` flag is now only supported for the root `pod` command. If
  used in conjunction with the `--verbose` flag the version of the detected
  plugins will be printed as well.  
  [Fabio Pelosin](https://github.com/fabiopelosin)
  [CLAide#13](https://github.com/CocoaPods/CLAide/issues/13)
  [CLAide#14](https://github.com/CocoaPods/CLAide/issues/14)

* The extremely meta `cocoaPods-plugins` is now installed by default providing
  information about the available and the installed plug-ins.  
  [David Grandinetti](https://github.com/dbgrandi)
  [Olivier Halligon](https://github.com/AliSoftware)
  [Fabio Pelosin](https://github.com/fabiopelosin)
  [#2092](https://github.com/CocoaPods/CocoaPods/issues/2092)

* Validate the reachability of `social_media_url`, `documentation_url` and
  `docset_url` in podspecs we while linting a specification.  
  [Kyle Fuller](https://github.com/kylef)
  [#2025](https://github.com/CocoaPods/CocoaPods/issues/2025)

* Print the current version when the repo/lockfile requires a higher version.  
  [Samuel E. Giddins](https://github.com/segiddins)
  [#2049](https://github.com/CocoaPods/CocoaPods/issues/2049)

* Show `help` when running the `pod` command instead of defaulting to `pod
  install`.  
  [Kyle Fuller](https://github.com/kylef)
  [#1771](https://github.com/CocoaPods/CocoaPods/issues/1771)

##### Bug Fixes

* Show the actual executable when external commands fail.  
  [Boris Bügling](https://github.com/neonichu)
  [#2102](https://github.com/CocoaPods/CocoaPods/issues/2102)

* Fixed support for file references in the workspace generated by CocoaPods.  
  [Kyle Fuller](https://github.com/kylef)
  [Fabio Pelosin](https://github.com/fabiopelosin)
  [Xcodeproj#105](https://github.com/CocoaPods/Xcodeproj/pull/150)

* Show a helpful error message when reading version information with merge
  conflict.  
  [Samuel E. Giddins](https://github.com/segiddins)
  [#1853](https://github.com/CocoaPods/CocoaPods/issues/1853)

* Show deprecated specs when invoking `pod outdated`.  
  [Samuel E. Giddins](https://github.com/segiddins)
  [#2003](https://github.com/CocoaPods/CocoaPods/issues/2003)

* Fixes an issue where `pod repo update` may start an un-committed merge.  
  [Kyle Fuller](https://github.com/kylef)
  [#2024](https://github.com/CocoaPods/CocoaPods/issues/2024)

## 0.32.1

##### Bug Fixes

* Fixed the Podfile `default_subspec` attribute in nested subspecs.  
  [Fabio Pelosin](https://github.com/fabiopelosin)
  [#2050](https://github.com/CocoaPods/CocoaPods/issues/2050)

## 0.32.0

[CocoaPods](https://github.com/CocoaPods/CocoaPods/compare/0.31.1...0.32.0)
• [CocoaPods-Core](https://github.com/CocoaPods/Core/compare/0.31.1...0.32.0)

For more details, see :memo: [CocoaPods 0.32](http://blog.cocoapods.org/CocoaPods-0.32/) on our blog.

##### Enhancements

* Allow to update only a list of given pods with `pod update [POD_NAMES...]`.  
  [Marius Rackwitz](https://github.com/mrackwitz)
  [CocoaPods#760](https://github.com/CocoaPods/CocoaPods/issues/760)

* `pod update` prints the previous version of the updated pods.  
  [Andrea Mazzini](https://github.com/andreamazz)
  [#2008](https://github.com/CocoaPods/CocoaPods/issues/2008)

* `pod update` falls back to `pod install` if no Lockfile is present.  
  [Marius Rackwitz](https://github.com/mrackwitz)

* File references in the Pods project for development Pods now are absolute if
  the dependency is specified with an absolute paths.  
  [Samuel Ford](https://github.com/samuelwford)
  [#1042](https://github.com/CocoaPods/CocoaPods/issues/1042)

* Added `deprecated` and `deprecated_in_favor_of` attributes to Specification
  DSL.  
  [Paul Young](https://github.com/paulyoung)
  [Core#87](https://github.com/CocoaPods/Core/pull/87)

* Numerous improvements to the validator and to the linter.
  * Validate the reachability of screenshot URLs in podspecs while linting a
    specification.  
    [Kyle Fuller](https://github.com/kylef)
    [#2010](https://github.com/CocoaPods/CocoaPods/issues/2010)
  * Support HTTP redirects when linting homepage and screenshots.  
    [Boris Bügling](https://github.com/neonichu)
    [#2027](https://github.com/CocoaPods/CocoaPods/pull/2027)
  * The linter now checks `framework` and `library` attributes for invalid
    strings.  
    [Paul Williamson](https://github.com/squarefrog)
    [Fabio Pelosin](fabiopelosin)
    [Core#66](https://github.com/CocoaPods/Core/issues/66)
    [Core#96](https://github.com/CocoaPods/Core/pull/96)
    [Core#105](https://github.com/CocoaPods/Core/issues/105)
  * The Linter will not check for comments anymore.  
    [Fabio Pelosin](https://github.com/fabiopelosin)
    [Core#108](https://github.com/CocoaPods/Core/issues/108)
  * Removed legacy checks from the linter.  
    [Fabio Pelosin](https://github.com/fabiopelosin)
    [Core#108](https://github.com/CocoaPods/Core/issues/108)
  * Added logic to handle subspecs and platform scopes to linter check of
    the `requries_arc` attribute.  
    [Fabio Pelosin](https://github.com/fabiopelosin)
    [CocoaPods#2005](https://github.com/CocoaPods/CocoaPods/issues/2005)
  * The linter no longer considers empty a Specification if it only specifies the
    `resource_bundle` attribute.  
    [Joshua Kalpin](https://github.com/Kapin)
    [#63](https://github.com/CocoaPods/Core/issues/63)
    [#95](https://github.com/CocoaPods/Core/pull/95)

* `pod lib create` is now using the `configure` file instead of the
  `_CONFIGURE.rb` file.  
  [Piet Brauer](https://github.com/pietbrauer)
  [Orta Therox](https://github.com/orta)

* `pod lib create` now disallows any pod name that begins with a `.`  
  [Dustin Clark](https://github.com/clarkda)
  [#2026](https://github.com/CocoaPods/CocoaPods/pull/2026)
  [Core#97](https://github.com/CocoaPods/Core/pull/97)
  [Core#98](https://github.com/CocoaPods/Core/issues/98)

* Prevent the user from using `pod` commands as root.  
  [Kyle Fuller](https://github.com/kylef)
  [#1815](https://github.com/CocoaPods/CocoaPods/issues/1815)

* Dependencies declared with external sources now support HTTP downloads and
  have improved support for all the options supported by the downloader.  
  [Fabio Pelosin](https://github.com/fabiopelosin)

* An informative error message is presented when merge conflict is detected in
  a YAML file.  
  [Luis de la Rosa](https://github.com/luisdelarosa)
  [#69](https://github.com/CocoaPods/Core/issues/69)
  [#100](https://github.com/CocoaPods/Core/pull/100)

##### Bug Fixes

* Fixed the Podfile `default_subspec` attribute in nested subspecs.  
  [Fabio Pelosin](https://github.com/fabiopelosin)
  [#1021](https://github.com/CocoaPods/CocoaPods/issues/1021)

* Warn when including deprecated pods
  [Samuel E. Giddins](https://github.com/segiddins)
  [#2003](https://github.com/CocoaPods/CocoaPods/issues/2003)


## 0.31.1

[CocoaPods](https://github.com/CocoaPods/CocoaPods/compare/0.31.0...0.31.1)
• [CocoaPods-Core](https://github.com/CocoaPods/Core/compare/0.31.0...0.31.1)

##### Minor Enhancements

* The specification now strips the indentation of the `prefix_header` and
  `prepare_command` to aide their declaration as a here document (similarly to
  what it already does with the description).  
  [Fabio Pelosin](https://github.com/fabiopelosin)
  [Core#51](https://github.com/CocoaPods/Core/issues/51)

##### Bug Fixes

* Fix linting for Pods which declare a private repo as the source.  
  [Boris Bügling](https://github.com/neonichu)
  [Core#82](https://github.com/CocoaPods/Core/issues/82)


## 0.31.0

[CocoaPods](https://github.com/CocoaPods/CocoaPods/compare/0.30.0...0.31.0)
• [CocoaPods-Core](https://github.com/CocoaPods/Core/compare/0.30.0...0.31.0)

For more details, see :memo: [CocoaPods 0.31](http://blog.cocoapods.org/CocoaPods-0.31/) on our blog.

##### Enhancements

* Warnings are not promoted to errors anymore to maximise compatibility with
  existing libraries.  
  [Fabio Pelosin](https://github.com/fabiopelosin)
  [#1629](https://github.com/CocoaPods/CocoaPods/issues/1629)

* Include the versions of the Pods to the output of `pod list`.  
  [Stefan Damm](https://github.com/StefanDamm)
  [Robert Zuber](https://github.com/z00b)
  [#1617](https://github.com/CocoaPods/CocoaPods/issues/1617)

* Generated prefix header file will now have unique prefix_header_contents for
  Pods with subspecs.  
  [Luis de la Rosa](https://github.com/luisdelarosa)
  [#1449](https://github.com/CocoaPods/CocoaPods/issues/1449)

* The linter will now check the reachability of the homepage of Podspecs during
  a full lint.  
  [Richard Lee](https://github.com/dlackty)
  [Fabio Pelosin](https://github.com/fabiopelosin)
  [#1704](https://github.com/CocoaPods/CocoaPods/issues/1704)
  [Core#70](https://github.com/CocoaPods/Core/pull/70)

* Improved detection of the last version of a specification in `pod spec`
  subcommands.  
  [Laurent Sansonetti](https://github.com/lrz)
  [#1953](https://github.com/CocoaPods/CocoaPods/pull/1953)

* Display advised settings for Travis CI in the warning related presented when
  the terminal encoding is not set to UTF-8.  
  [Richard Lee](https://github.com/dlackty)
  [#1933](https://github.com/CocoaPods/CocoaPods/issues/1933)
  [#1941](https://github.com/CocoaPods/CocoaPods/pull/1941)

* Unset the `CDPATH` env variable before shelling-out to `prepare_command`.  
  [Marc Boquet](https://github.com/apalancat)
  [#1943](https://github.com/CocoaPods/CocoaPods/pull/1943)

##### Bug Fixes

* Resolve crash related to the I18n deprecation warning.  
  [Eloy Durán](https://github.com/alloy)
  [#1950](https://github.com/CocoaPods/CocoaPods/issues/1950)

* Fix compilation issues related to the native Extension of Xcodeproj.  
  [Eloy Durán](https://github.com/alloy)

* Robustness against user Git configuration and against merge commits in `pod
  repo` subcommands.  
  [Boris Bügling](https://github.com/neonichu)
  [#1949](https://github.com/CocoaPods/CocoaPods/issues/1949)
  [#1978](https://github.com/CocoaPods/CocoaPods/pull/1978)

* Gracefully inform the user if the `:head` option is not supported for a given
  download strategy.  
  [Boris Bügling](https://github.com/neonichu)
  [#1947](https://github.com/CocoaPods/CocoaPods/issues/1947)
  [#1958](https://github.com/CocoaPods/CocoaPods/pull/1958)

* Cleanup a pod directory if error occurs while downloading.  
  [Alex Rothenberg](https://github.com/alexrothenberg)
  [#1842](https://github.com/CocoaPods/CocoaPods/issues/1842)
  [#1960](https://github.com/CocoaPods/CocoaPods/pull/1960)

* No longer warn for Github repositories with OAuth authentication.  
  [Boris Bügling](https://github.com/neonichu)
  [#1928](https://github.com/CocoaPods/CocoaPods/issues/1928)
  [Core#77](https://github.com/CocoaPods/Core/pull/77)

* Fix for when using `s.version` as the `:tag` for a git repository in a
  Podspec.  
  [Joel Parsons](https://github.com/joelparsons)
  [#1721](https://github.com/CocoaPods/CocoaPods/issues/1721)
  [Core#72](https://github.com/CocoaPods/Core/pull/72)

* Improved escaping of paths in Git downloader.  
  [Vladimir Burdukov](https://github.com/chipp)
  [cocoapods-downloader#14](https://github.com/CocoaPods/cocoapods-downloader/pull/14)

* Podspec without explicitly set `requires_arc` attribute no longer passes the
  lint.  
  [Richard Lee](https://github.com/dlackty)
  [#1840](https://github.com/CocoaPods/CocoaPods/issues/1840)
  [Core#71](https://github.com/CocoaPods/Core/pull/71)

* Properly quote headers in the `-isystem` compiler flag of the aggregate
  targets.  
  [Eloy Durán](https://github.com/alloy)
  [#1862](https://github.com/CocoaPods/CocoaPods/issues/1862)
  [#1894](https://github.com/CocoaPods/CocoaPods/pull/1894)

## 0.30.0

[CocoaPods](https://github.com/CocoaPods/CocoaPods/compare/0.29.0...0.30.0)

For more details, see :memo: [CocoaPods 0.30](http://blog.cocoapods.org/CocoaPods-0.30/) on our blog.

###### Enhancements

* Radically reduce first run pod setup bandwidth by creating a shallow clone of
  the ‘master’ repo by default. Use the `--no-shallow` option to perform a full
  clone instead.  
  [Jeff Verkoeyen](https://github.com/jverkoey)
  [#1803](https://github.com/CocoaPods/CocoaPods/pull/1803)

* Improves the error message when searching with an invalid regular expression.  
  [Kyle Fuller](https://github.com/kylef)

* Improves `pod init` to save Xcode project file in Podfile when one was supplied.  
  [Kyle Fuller](https://github.com/kylef)

* Adds functionality to specify a template URL for the `pod lib create` command.  
  [Piet Brauer](https://github.com/pietbrauer)

###### Bug Fixes

* Fixes a bug with `pod repo remove` silently handling permission errors.  
  [Kyle Fuller](https://github.com/kylef)
  [#1778](https://github.com/CocoaPods/CocoaPods/issues/1778)

* `pod push` now properly checks that the repo has changed before attempting
  to commit. This only affected pods with special characters (such as `+`) in
  their names.  
  [Gordon Fontenot](https://github.com/gfontenot)
  [#1739](https://github.com/CocoaPods/CocoaPods/pull/1739)


## 0.29.0

[CocoaPods](https://github.com/CocoaPods/CocoaPods/compare/0.28.0...0.29.0)
• [CocoaPods-core](https://github.com/CocoaPods/Core/compare/0.28.0...0.29.0)
• [cocoapods-downloader](https://github.com/CocoaPods/cocoapods-downloader/compare/0.2.0...0.3.0)

For more details, see :memo: [CocoaPods 0.29](http://blog.cocoapods.org/CocoaPods-0.29/) on our blog.

###### Breaking

* The command `podfile_info` is now a plugin offered by CocoaPods.
  As a result, the command has been removed from CocoaPods.  
  [Joshua Kalpin](https://github.com/Kapin)
  [#1589](https://github.com/CocoaPods/CocoaPods/issues/1589)

* JSON has been adopted as the format to store specifications. As a result
  the `pod ipc spec` command returns a JSON representation and the YAML
  specifications are not supported anymore. JSON specifications adopt the
  `.podspec.json` extension.
  [Fabio Pelosin](https://github.com/fabiopelosin)
  [#1568](https://github.com/CocoaPods/CocoaPods/pull/1568)

###### Enhancements

* Introduced `pod try` the easiest way to test the example project of a pod.  
  [Fabio Pelosin](https://github.com/fabiopelosin)
  [#1568](https://github.com/CocoaPods/CocoaPods/pull/1568)

* Pod headers are now provided to the user target as a system
  header. This means that any warnings in a Pod's code will show
  under its target in Xcode's build navigator, and never under the
  user target.  
  [Swizzlr](https://github.com/swizzlr)
  [#1596](https://github.com/CocoaPods/CocoaPods/pull/1596)

* Support LZMA2 compressed tarballs in the downloader.  
  [Kyle Fuller](https://github.com/kylef)
  [cocoapods-downloader#5](https://github.com/CocoaPods/cocoapods-downloader/pull/5)

* Add Bazaar support for installing directly from a repo.  
  [Fred McCann](https://github.com/fmccann)
  [#1632](https://github.com/CocoaPods/CocoaPods/pull/1632)

* The `pod search <query>` command now supports regular expressions
  for the query parameter when searching using the option `--full`.  
  [Florian Hanke](https://github.com/floere)
  [#1643](https://github.com/CocoaPods/CocoaPods/pull/1643)

* Pod lib lint now accepts multiple podspecs in the same folder.  
  [kra Larivain/OpenTable](https://github.com/opentable)
  [#1635](https://github.com/CocoaPods/CocoaPods/pull/1635)

* The `pod push` command will now silently test the upcoming CocoaPods trunk
  service. The service is only tested when pushing to the master repo and the
  test doesn't affect the normal workflow.  
  [Fabio Pelosin](https://github.com/fabiopelosin)

* The `pod search <query>` command now supports searching on cocoapods.org
  when searching using the option `--web`. Options `--ios` and `--osx` are
  fully supported.
  [Florian Hanke](https://github.com/floere)
  [#1643](https://github.com/CocoaPods/CocoaPods/pull/1682)

* The `pod search <query>` command now supports multiword queries when using
  the `--web` option.
  [Florian Hanke](https://github.com/floere)
  [#1643](https://github.com/CocoaPods/CocoaPods/pull/1682)

###### Bug Fixes

* Fixed a bug which resulted in `pod lib lint` not being able to find the
  headers.  
  [Fabio Pelosin](https://github.com/fabiopelosin)
  [#1566](https://github.com/CocoaPods/CocoaPods/issues/1566)

* Fixed the developer frameworks search paths so that
  `$(SDKROOT)/Developer/Library/Frameworks` is used for iOS and
  `$(DEVELOPER_LIBRARY_DIR)/Frameworks` is used for OS X.  
  [Kevin Wales](https://github.com/kwales)
  [#1562](https://github.com/CocoaPods/CocoaPods/pull/1562)

* When updating the pod repos, repositories with unreachable remotes
  are now ignored. This fixes an issue with certain private repositories.  
  [Joshua Kalpin](https://github.com/Kapin)
  [#1595](https://github.com/CocoaPods/CocoaPods/pull/1595)
  [#1571](https://github.com/CocoaPods/CocoaPods/issues/1571)

* The linter will now display an error if a Pod's name contains whitespace.  
  [Joshua Kalpin](https://github.com/Kapin)
  [Core#39](https://github.com/CocoaPods/Core/pull/39)
  [#1610](https://github.com/CocoaPods/CocoaPods/issues/1610)

* Having the silent flag enabled in the config will no longer cause issues
  with `pod search`. In addition, the flag `--silent` is no longer supported
  for the command.  
  [Joshua Kalpin](https://github.com/Kapin)
  [#1627](https://github.com/CocoaPods/CocoaPods/pull/1627)

* The linter will now display an error if a framework ends with `.framework`
  (i.e. `QuartzCore.framework`).  
  [Joshua Kalpin](https://github.com/Kapin)
  [#1331](https://github.com/CocoaPods/CocoaPods/issues/1336)
  [Core#45](https://github.com/CocoaPods/Core/pull/45)

* The linter will now display an error if a library ends with `.a` or `.dylib`
  (i.e. `z.dylib`). It will also display an error if it begins with `lib`
  (i.e. `libxml`).  
  [Joshua Kalpin](https://github.com/Kapin)
  [Core#44](https://github.com/CocoaPods/Core/issues/44)

* The ARCHS build setting can come back as an array when more than one
  architecture is specified.  
  [Carson McDonald](https://github.com/carsonmcdonald)
  [#1628](https://github.com/CocoaPods/CocoaPods/issues/1628)

* Fixed all issues caused by `/tmp` being a symlink to `/private/tmp`.
  This affected mostly `pod lib lint`, causing it to fail when the
  Pod used `prefix_header_*` or when the pod headers imported headers
  using the namespaced syntax (e.g. `#import <MyPod/Header.h>`).  
  [kra Larivain/OpenTable](https://github.com/opentable)
  [#1514](https://github.com/CocoaPods/CocoaPods/pull/1514)

* Fixed an incorrect path being used in the example app Podfile generated by
  `pod lib create`.
  [Eloy Durán](https://github.com/alloy)
  [cocoapods-try#5](https://github.com/CocoaPods/cocoapods-try/issues/5)


## 0.28.0

[CocoaPods](https://github.com/CocoaPods/CocoaPods/compare/0.27.1...0.28.0)
• [CocoaPods-core](https://github.com/CocoaPods/Core/compare/0.27.1...0.28.0)
• [CLAide](https://github.com/CocoaPods/CLAide/compare/0.3.2...0.4.0)

For more details, see :memo: [CocoaPods 0.28](http://blog.cocoapods.org/CocoaPods-0.28/) on our blog.

###### Enhancements

* CLAide now supports gem plugins. An example CocoaPods plugin can be found at
  [open\_pod\_bay](https://github.com/leshill/open_pod_bay).

  As of yet there are no promises made yet on the APIs, so try to fail as
  gracefully as possible in case a CocoaPods update breaks your usage. In these
  cases, also please let us know what you would need, so we can take this into
  account when we do finalize APIs.

  [Les Hill](https://github.com/leshill)
  [CLAide#1](https://github.com/CocoaPods/CLAide/pull/1)
  [#959](https://github.com/CocoaPods/CocoaPods/issues/959)

###### Bug Fixes

* Compiling `xcassets` with `actool` now uses `UNLOCALIZED_RESOURCES_FOLDER_PATH`
  instead of `PRODUCT_NAME.WRAPPER_EXTENSION` as output directory as it is more
  accurate and allows the project to overwrite `WRAPPER_NAME`.  
  [Marc Knaup](https://github.com/fluidsonic)
  [#1556](https://github.com/CocoaPods/CocoaPods/pull/1556)

* Added a condition to avoid compiling xcassets when `WRAPPER_EXTENSION`
  is undefined, as it would be in the case of static libraries. This prevents
  trying to copy the compiled files to a directory that does not exist.  
  [Noah McCann](https://github.com/nmccann)
  [#1521](https://github.com/CocoaPods/CocoaPods/pull/1521)

* Added additional condition to check if `actool` is available when compiling
  `xcassets`. This prevents build failures of Xcode 5 projects on Travis CI (or
  lower Xcode versions).  
  [Michal Konturek](https://github.com/michalkonturek)
  [#1511](https://github.com/CocoaPods/CocoaPods/pull/1511)

* Added a condition to properly handle universal or mac apps when compiling
  xcassets. This prevents build errors in the xcassets compilation stage
  particularly when using xctool to build.  
  [Ryan Marsh](https://github.com/ryanwmarsh)
  [#1594](https://github.com/CocoaPods/CocoaPods/pull/1594)

* Vendored Libraries now correctly affect whether a podspec is considered empty.  
  [Joshua Kalpin](https://github.com/Kapin)
  [Core#38](https://github.com/CocoaPods/Core/pull/38)

* Vendored Libraries and Vendored Frameworks now have their paths validated correctly.  
  [Joshua Kalpin](https://github.com/Kapin)
  [#1567](https://github.com/CocoaPods/CocoaPods/pull/1567)

* Gists are now correctly accepted with https.  
  [Joshua Kalpin](https://github.com/Kapin)
  [Core#38](https://github.com/CocoaPods/Core/pull/38)

* The `pod push` command is now more specific about the branch it pushes to.  
  [orta](http://orta.github.io)
  [#1561](https://github.com/CocoaPods/CocoaPods/pull/1561)

* Dtrace files are now properly left unflagged when installing, regardless of configuration.  
  [Swizzlr](https://github.com/swizzlr)
  [#1560](https://github.com/CocoaPods/CocoaPods/pull/1560)

* Users are now warned if their terminal encoding is not UTF-8. This fixes an issue
  with a small percentage of pod names that are incompatible with ASCII.  
  [Joshua Kalpin](https://github.com/Kapin)
  [#1570](https://github.com/CocoaPods/CocoaPods/pull/1570)


## 0.27.1

[CocoaPods](https://github.com/CocoaPods/CocoaPods/compare/0.26.2...0.27.1)
• [cocoapods-core](https://github.com/CocoaPods/Core/compare/0.26.2...0.27.1)
• [Xcodeproj](https://github.com/CocoaPods/Xcodeproj/compare/0.13.0...0.14.0)

For more details, see :memo: [CocoaPods 0.27 and improved installation UX](http://blog.cocoapods.org/CocoaPods-0.27-and-improved-installation-UX/) on our blog.

###### Enhancements

* The xcodeproj gem now comes bundled with prebuilt binaries for the Ruby
  versions that come with OS X 10.8 and 10.9. Users now no longer need to
  install the Xcode Command Line Tools or deal with the Ruby C header location.  
  [Eloy Durán](https://github.com/alloy)
  [Xcodeproj#88](https://github.com/CocoaPods/Xcodeproj/issues/88)

* Targets passed to the `link_with` method of the Podfile DSL no longer need
  to be explicitly passed as an array. `link_with ['target1', 'target2']` can
  now be written as `link_with 'target1', 'target2'`.  
  [Adam Sharp](https://github.com/sharplet)
  [Core#30](https://github.com/CocoaPods/Core/pull/30)

* The copy resources script now compiles xcassets resources.  
  [Ulrik Damm](https://github.com/ulrikdamm)
  [#1427](https://github.com/CocoaPods/CocoaPods/pull/1427)

* `pod repo` now support a `remove ['repo_name']` command.  
  [Joshua Kalpin](https://github.com/Kapin)
  [#1493](https://github.com/CocoaPods/CocoaPods/issues/1493)
  [#1484](https://github.com/CocoaPods/CocoaPods/issues/1484)

###### Bug Fixes

* The architecture is now set in the build settings of the user build
  configurations.  
  [Fabio Pelosin](https://github.com/fabiopelosin)
  [#1450](https://github.com/CocoaPods/CocoaPods/issues/1462)
  [#1462](https://github.com/CocoaPods/CocoaPods/issues/1462)

* Fixed a crash related to CocoaPods being unable to resolve an unique build
  setting of an user target with custom build configurations.  
  [Fabio Pelosin](https://github.com/fabiopelosin)
  [#1462](https://github.com/CocoaPods/CocoaPods/issues/1462)
  [#1463](https://github.com/CocoaPods/CocoaPods/issues/1463)
  [#1457](https://github.com/CocoaPods/CocoaPods/issues/1457)

* Fixed a defect which prevented subspecs from being dependant on a pod with a
  name closely matching the name of one of the subspec's parents.  
  [Noah McCann](https://github.com/nmccann)
  [#29](https://github.com/CocoaPods/Core/pull/29)

* The developer dir relative to the SDK is not added anymore if testing
  frameworks are detected in OS X targets, as it doesn't exists, avoiding the
  presentation of the relative warning in Xcode.  
  [Fabio Pelosin](https://github.com/fabiopelosin)


## 0.26.2

[CocoaPods](https://github.com/CocoaPods/CocoaPods/compare/0.26.1...0.26.2)
• [cocoapods-core](https://github.com/CocoaPods/Core/compare/0.26.1...0.26.2)
• [Xcodeproj](https://github.com/CocoaPods/Xcodeproj/compare/0.11.1...0.13.0)

###### Bug Fixes

* Fixed a crash which was causing a failure in `pod lib create` if the name of
  the Pod included spaces. As spaces are not supported now this is gracefully
  handled with an informative message.  
  [Kyle Fuller](https://github.com/kylef)
  [#1456](https://github.com/CocoaPods/CocoaPods/issues/1456)

* If an user target doesn't specify an architecture the value specified for the
  project is used in CocoaPods targets.  
  [Fabio Pelosin](https://github.com/fabiopelosin)
  [#1450](https://github.com/CocoaPods/CocoaPods/issues/1450)

* The Pods project now properly configures ARC on all build configurations.  
  [Fabio Pelosin](https://github.com/fabiopelosin)
  [#1454](https://github.com/CocoaPods/CocoaPods/issues/1454)


## 0.26.1

[CocoaPods](https://github.com/CocoaPods/CocoaPods/compare/0.25.0...0.26.1)
• [cocoapods-core](https://github.com/CocoaPods/Core/compare/0.25.0...0.26.1)
• [Xcodeproj](https://github.com/CocoaPods/Xcodeproj/compare/0.11.1...0.12.0)

For more details, see :memo: [CocoaPods 0.26](http://blog.cocoapods.org/CocoaPods-0.26/) on our blog.

###### Enhancements

* CocoaPods now creates and hides the schemes of its targets after every
  installation. The schemes are not shared because the flag which keeps track
  whether they should be visible is a user only flag. The schemes are still
  present and to debug a single Pod it is possible to make its scheme visible
  in the Schemes manager of Xcode. This is rarely needed though because the
  user targets trigger the compilation of the Pod targets.  
  [Fabio Pelosin](https://github.com/fabiopelosin)
  [#1185](https://github.com/CocoaPods/CocoaPods/pull/1185)

* Installations which don't integrate a user target (lint subcommands and
  `--no-integrate` option) now set the architecture of OS X Pod targets to
  `$(ARCHS_STANDARD_64_BIT)` (Xcode 4 default value for new targets). This
  fixes lint issues with Xcode 4.  
  [Fabio Pelosin](https://github.com/fabiopelosin)
  [#1185](https://github.com/CocoaPods/CocoaPods/pull/1185)

* Further improvements to the organization of the Pods project  

  - The project is now is sorted by name with groups at the bottom.
  - Source files are now stored in the root group of the spec, subspecs are not
    stored in a `Subspec` group anymore and the products of the Pods all are
    stored in the products group of the project.
  - The frameworks are referenced relative to the Developer directory and
    namespaced per platform.

  [Fabio Pelosin](https://github.com/fabiopelosin)
  [#1389](https://github.com/CocoaPods/CocoaPods/pull/1389)
  [#1420](https://github.com/CocoaPods/CocoaPods/pull/1420)

* Added the `documentation_url` DSL attribute to the specifications.  
  [Fabio Pelosin](https://github.com/fabiopelosin)
  [#1273](https://github.com/CocoaPods/CocoaPods/pull/1273)

###### Bug Fixes

* The search paths of vendored frameworks and libraries now are always
  specified relatively.  
  [Fabio Pelosin](https://github.com/fabiopelosin)
  [#1405](https://github.com/CocoaPods/CocoaPods/pull/1405)

* Fix an issue where CocoaPods would fail to work when used with an older
  version of the Active Support gem. This fix raises the dependency version to
  the earliest compatible version of Active Support.  
  [Kyle Fuller](https://github.com/kylef)
  [#1407](https://github.com/CocoaPods/CocoaPods/issues/1407)

* CocoaPods will not attempt to load anymore all the version of a specification
  preventing crashes if those are incompatible.  
  [Fabio Pelosin](https://github.com/fabiopelosin)
  [#1272](https://github.com/CocoaPods/CocoaPods/pull/1272)


## 0.25.0

[CocoaPods](https://github.com/CocoaPods/CocoaPods/compare/0.24.0...0.25.0)
• [cocoapods-core](https://github.com/CocoaPods/Core/compare/0.24.0...0.25.0)
• [Xcodeproj](https://github.com/CocoaPods/Xcodeproj/compare/0.10.1...0.11.0)

###### Enhancements

* Added support for Xcode 5.

  The generated Pods Xcode project is now compatible with `arm64` projects and
  is updated to use Xcode 5’s default settings removing all warnings.

  **NOTE to users migrating projects from Xcode 4, or are still using Xcode 4:**
  1. The Pods Xcode project now sets the `ONLY_ACTIVE_ARCH` build setting to
     `YES` in the `Debug` configuration. You _will_ have to set the same on your
     project/target, otherwise the build _will_ fail.
  2. Ensure your project/target has an `ARCHS` value set, otherwise the build
     _will_ fail.
  3. When building a **iOS** project from the command-line, with the `xcodebuild`
     tool that comes with Xcode 4, you’ll need to completely disable this setting
     by appending to your build command: `ONLY_ACTIVE_ARCH=NO`.

  [#1352](https://github.com/CocoaPods/CocoaPods/pull/1352)

* Speed up project generation in `pod install` and `pod update`.

* The pre and post install hooks that have been deprecated now include the name
  and version of the spec that’s using them.

###### Bug Fixes

* Only create a single resource bundle for all targets. Prior to this change a
  resource bundle included into multiple targets within the project would create
  duplicately named targets in the Pods Xcode project, causing duplicately named
  Schemes to be created on each invocation of `pod install`. All targets that
  reference a given resource bundle now have dependencies on a single common
  target.

  [Blake Watters](https://github.com/blakewatters)
  [#1338](https://github.com/CocoaPods/CocoaPods/issues/1338)

* Solved outstanding issues with CocoaPods resource bundles and Archive builds:
  1. The rsync task copies symlinks into the App Bundle, producing an invalid
     app. This change add `--copy-links` to the rsync invocation to ensure the
     target files are copied rather than the symlink.
  2. The Copy Resources script uses `TARGET_BUILD_DIR` which points to the App
     Archiving folder during an Archive action. Switching to
     `BUILT_PRODUCTS_DIR` instead ensures that the path is correct for all
     actions and configurations.

  [Blake Watters](https://github.com/blakewatters)
  [#1309](https://github.com/CocoaPods/CocoaPods/issues/1309)
  [#1329](https://github.com/CocoaPods/CocoaPods/issues/1329)

* Ensure resource bundles are copied to installation location on install actions
  [Chris Gummer](https://github.com/chrisgummer)
  [#1364](https://github.com/CocoaPods/CocoaPods/issues/1364)

* Various bugfixes in Xcodeproj, refer to its [CHANGELOG](https://github.com/CocoaPods/Xcodeproj/blob/0.11.0/CHANGELOG.md)
  for details.


## 0.24.0

[CocoaPods](https://github.com/CocoaPods/CocoaPods/compare/0.23.0...0.24.0)
• [cocoapods-core](https://github.com/CocoaPods/Core/compare/0.23.0...0.24.0)
• [Xcodeproj](https://github.com/CocoaPods/Xcodeproj/compare/0.8.1...0.9.0)
• [cocoapods-downloader](https://github.com/CocoaPods/cocoapods-downloader/compare/0.1.1...0.2.0)

###### Enhancements

* Added `pod init` command which generates a Podfile according to the
  targets of the project stored in the working directory and to the templates
  stored in the `~/.cocoapods/templates` folder. Two templates are supported:
    - the `Podfile.default` template for regular targets.
    - and the `Podfile.test` template for test targets.
  [Ian Ynda-Hummel](https://github.com/ianyh)
  [#1106](https://github.com/CocoaPods/CocoaPods/issues/1106)
  [#1045](https://github.com/CocoaPods/CocoaPods/issues/1045)

* CocoaPods will now leverage the [xcproj](https://github.com/0xced/xcproj)
  command line tool if available in the path of the user to touch saved
  projects. This will result in projects being serialized in the exact format
  used by Xcode eliminating merge conflicts and other related issues. To learn
  more about how to install xcproj see its
  [readme](https://github.com/0xced/xcproj).
  [Cédric Luthi](https://github.com/0xced)
  [#1275](https://github.com/CocoaPods/CocoaPods/issues/1275)

* Rationalized and cleaned up Pods project group structure and path specification.

* Create all necessary build configurations for *Pods.xcodeproj* at the project level. If the user’s project has more than just *Debug* and *Release* build configurations, they may be explicitly specified in the Podfile:  
`xcodeproj 'MyApp', 'App Store' => :release, 'Debug' => :debug, 'Release' => :release`  
  If build configurations aren’t specified in the Podfile then they will be automatically picked from the user’s project in *Release* mode.  
  These changes will ensure that the `libPods.a` static library is not stripped for all configurations, as explained in [#1217](https://github.com/CocoaPods/CocoaPods/pull/1217).  
  [Cédric Luthi](https://github.com/0xced)  
  [#1294](https://github.com/CocoaPods/CocoaPods/issues/1294)

* Added basic support for Bazaar repositories.  
  [Fred McCann](https://github.com/fmccann)  
  [cocoapods-downloader#4](https://github.com/CocoaPods/cocoapods-downloader/pull/4)

###### Bug Fixes

* Fixed crash in `pod spec cat`.

* Use the `TARGET_BUILD_DIR` environment variable for installing resource bundles.  
  [Cédric Luthi](https://github.com/0xced)  
  [#1268](https://github.com/CocoaPods/CocoaPods/issues/1268)  

* CoreData versioned models are now properly handled respecting the contents of
  the `.xccurrentversion` file.  
  [Ashton-W](https://github.com/Ashton-W)  
  [#1288](https://github.com/CocoaPods/CocoaPods/issues/1288),
  [Xcodeproj#83](https://github.com/CocoaPods/Xcodeproj/pull/83)  

* OS X frameworks are now copied to the Resources folder using rsync to
  properly overwrite existing files.  
  [Nikolaj Schumacher](https://github.com/nschum)  
  [#1063](https://github.com/CocoaPods/CocoaPods/issues/1063)

* User defined build configurations are now added to the resource bundle
  targets.  
  [#1309](https://github.com/CocoaPods/CocoaPods/issues/1309)


## 0.23.0


## 0.23.0.rc1

[CocoaPods](https://github.com/CocoaPods/CocoaPods/compare/0.22.3...0.23.0.rc1)
• [cocoapods-core](https://github.com/CocoaPods/Core/compare/0.22.3...0.23.0.rc1)
• [Xcodeproj](https://github.com/CocoaPods/Xcodeproj/compare/0.8.1...0.9.0)
• [cocoapods-downloader](https://github.com/CocoaPods/cocoapods-downloader/compare/0.1.1...0.1.2)

###### Enhancements

* Added `prepare_command` attribute to Specification DSL. The prepare command
  will replace the `pre_install` hook. The `post_install` hook has also been
  deprecated.
  [#1247](https://github.com/CocoaPods/CocoaPods/issues/1247)

  The reason we provided Ruby hooks at first, was because we wanted to offer
  the option to make any required configuration possible. By now, however, we
  have a pretty good idea of the use-cases and are therefore locking down the
  freedom that was once available. In turn, we’re adding attributes that can
  replace the most common use-cases. _(See the enhancements directly following
  this entry for more info)._

  The second reason we need to lock this down is because this is the last
  remaining obstacle to fully serialize specifications, which we need in order
  to move to a ‘spec push’ web-service in the future.

* Added `resource_bundles` attribute to the Specification DSL.  
  [#743](https://github.com/CocoaPods/CocoaPods/issues/743)
  [#1186](https://github.com/CocoaPods/CocoaPods/issues/1186)

* Added `vendored_frameworks` attribute to the Specification DSL.  
  [#809](https://github.com/CocoaPods/CocoaPods/issues/809)
  [#1075](https://github.com/CocoaPods/CocoaPods/issues/1075)

* Added `vendored_libraries` attribute to the Specification DSL.  
  [#809](https://github.com/CocoaPods/CocoaPods/issues/809)
  [#1075](https://github.com/CocoaPods/CocoaPods/issues/1075)

* Restructured `.cocoapods` folder to contain repos in a subdirectory.  
  [Ian Ynda-Hummel](https://github.com/ianyh)
  [#1150](https://github.com/CocoaPods/CocoaPods/issues/1150)  

* Improved `pod spec create` template.  
  [#1223](https://github.com/CocoaPods/CocoaPods/issues/1223)

* Added copy&paste-friendly dependency to `pod search`.  
  [#1073](https://github.com/CocoaPods/CocoaPods/issues/1073)

* Improved performance of the installation of Pods with git
  sources which specify a tag.  
  [#1077](https://github.com/CocoaPods/CocoaPods/issues/1077)

* Core Data `xcdatamodeld` files are now properly referenced from the Pods
  project.  
  [#1155](https://github.com/CocoaPods/CocoaPods/issues/1155)

* Removed punctuation check from the specification validations.  
  [#1242](https://github.com/CocoaPods/CocoaPods/issues/1242)

* Deprecated the `documentation` attribute of the Specification DSL.  
  [Core#20](https://github.com/CocoaPods/Core/issues/20)

###### Bug Fixes

* Fix copy resource script issue related to filenames with spaces.  
  [Denis Hennessy](https://github.com/dhennessy)
  [#1231](https://github.com/CocoaPods/CocoaPods/issues/1231)  



## 0.22.3

[CocoaPods](https://github.com/CocoaPods/CocoaPods/compare/0.22.2...0.22.3)

###### Enhancements

* Add support for .xcdatamodel resource files (in addition to .xcdatamodeld).
  [#1201](https://github.com/CocoaPods/CocoaPods/pull/1201)

###### Bug Fixes

* Always exlude `USE_HEADERMAP` from the user’s project.
  [#1216](https://github.com/CocoaPods/CocoaPods/issues/1216)

* Use correct template repo when using the `pod lib create` command.
  [#1214](https://github.com/CocoaPods/CocoaPods/issues/1214)

* Fixed issue with `pod push` failing when the podspec is unchanged. It will now
  report `[No change] ExamplePod (0.1.0)` and continue to push other podspecs if
  they exist. [#1199](https://github.com/CocoaPods/CocoaPods/pull/1199)

* Set STRIP_INSTALLED_PRODUCT = NO in the generated Pods project. This allows
  Xcode to include symbols from CocoaPods in dSYMs during Archive builds.
  [#1217](https://github.com/CocoaPods/CocoaPods/pull/1217)

* Ensure the resource script doesn’t fail due to the resources list file not
  existing when trying to delete it.
  [#1198](https://github.com/CocoaPods/CocoaPods/pull/1198)

* Fix handling of spaces in paths when compiling xcdatamodel(d) files.
  [#1201](https://github.com/CocoaPods/CocoaPods/pull/1201)



## 0.22.2

[CocoaPods](https://github.com/CocoaPods/CocoaPods/compare/0.22.1...0.22.2)
• [cocoapods-core](https://github.com/CocoaPods/Core/compare/0.22.1...0.22.2)
• [Xcodeproj](https://github.com/CocoaPods/Xcodeproj/compare/0.8.0...0.8.1)

###### Enhancements

* The build settings of the Pods project and of its target have been updated to
  be in line with the new defaults of the future versions of Xcode.

###### Bug fixes

* Specifications defining build setting with the `[*]` syntax are now properly
  handled.
  [#1171](https://github.com/CocoaPods/CocoaPods/issues/1171)

* The name of the files references are now properly set fixing a minor
  regression introduced by CocoaPods 0.22.1 and matching more closely Xcode
  behaviour.

* The validator now builds the Pods target instead of the first target actually
  performing the validation.

* Build settings defined through the `xcconfig` attribute of a `podspec` are now
  stripped of duplicate values when merged in an aggregate target.
  [#1189](https://github.com/CocoaPods/CocoaPods/issues/1189)


## 0.22.1

[CocoaPods](https://github.com/CocoaPods/CocoaPods/compare/0.22.0...0.22.1)
• [cocoapods-core](https://github.com/CocoaPods/Core/compare/0.22.0...0.22.1)

###### Bug fixes

* Fixed a crash related to target dependencies and subspecs.
  [#1168](https://github.com/CocoaPods/CocoaPods/issues/1168)


## 0.22.0

[CocoaPods](https://github.com/CocoaPods/CocoaPods/compare/0.21.0...0.22.0)
• [cocoapods-core](https://github.com/CocoaPods/Core/compare/0.21.0...0.22.0)
• [Xcodeproj](https://github.com/CocoaPods/Xcodeproj/compare/0.7.1...0.8.0)

###### Enhancements

* Added the `pod lib create` subcommand which allows to create a new Pod
  adhering to the best practices. The template is still a bit primitive
  and we encourage users to provide feedback by submitting patches and issues
  to https://github.com/CocoaPods/CocoaPods.
  [#850](https://github.com/CocoaPods/CocoaPods/issues/850)

* Added the `pod lib lint` subcommand which allows to lint the Pod stored
  in the working directory (a pod spec in the root is needed). This subcommand
  is equivalent to the deprecated `pod spec lint --local`.
  [#850](https://github.com/CocoaPods/CocoaPods/issues/850)

* The dependencies of the targets of the Pods project are now made explicit.
  [#1165](https://github.com/CocoaPods/CocoaPods/issues/1165)

* The size of the cache used for the git repos is now configurable. For more
  details see
  https://github.com/CocoaPods/CocoaPods/blob/master/lib/cocoapods/config.rb#L7-L25
  [#1159](https://github.com/CocoaPods/CocoaPods/issues/1159)

* The copy resources shell script now aborts if any error occurs.
  [#1098](https://github.com/CocoaPods/CocoaPods/issues/1098)

* The output of shell script build phases no longer includes environment
  variables to reduce noise.
  [#1122](https://github.com/CocoaPods/CocoaPods/issues/1122)

* CocoaPods no longer sets the deprecated `ALWAYS_SEARCH_USER_PATHS` build
  setting.

###### Bug fixes

* Pods whose head state changes now are correctly detected and reinstalled.
  [#1160](https://github.com/CocoaPods/CocoaPods/issues/1160)

* Fixed the library reppresentation of the hooks which caused issues with the
  `#copy_resources_script_path` method.
  [#1157](https://github.com/CocoaPods/CocoaPods/issues/1157)

* Frameworks symlinks are not properly preserved by the copy resources script.
  Thanks to Thomas Dohmke (ashtom) for the fix.
  [#1063](https://github.com/CocoaPods/CocoaPods/issues/1063)

## 0.21.0

[CocoaPods](https://github.com/CocoaPods/CocoaPods/compare/0.21.0.rc1...0.21.0)
• [cocoapods-core](https://github.com/CocoaPods/Core/compare/0.21.0.rc1...0.21.0)
• [Xcodeproj](https://github.com/CocoaPods/Xcodeproj/compare/0.7.0...0.7.1)

###### Bug fixes

* Fixed a linter issue related to the dedicated targets change.
  [#1130](https://github.com/CocoaPods/CocoaPods/issues/1130)

* Fixed xcconfig issues related to Pods including a dot in the name.
  [#1152](https://github.com/CocoaPods/CocoaPods/issues/1152)


## 0.21.0.rc1

[CocoaPods](https://github.com/CocoaPods/CocoaPods/compare/0.20.2...0.21.0.rc1)
• [cocoapods-core](https://github.com/CocoaPods/Core/compare/0.20.2...0.21.0.rc1)
• [Xcodeproj](https://github.com/CocoaPods/Xcodeproj/compare/0.6.0...0.7.0)

###### Enhancements

* Pods are now built in dedicated targets. This enhancement isolates the build
  environment of each Pod from other ones eliminating pollution issues. It also
  introduces an important architectural improvement which lays the foundation
  for the upcoming CocoaPods features. Stay tuned! This feature has been
  implemented by [Jeremy Slater](https://github.com/jasl8r).
  [#1011](https://github.com/CocoaPods/CocoaPods/issues/1011)
  [#983](https://github.com/CocoaPods/CocoaPods/issues/983)
  [#841](https://github.com/CocoaPods/CocoaPods/issues/841)

* Reduced external dependencies and deprecation of Rake::FileList.
  [#1080](https://github.com/CocoaPods/CocoaPods/issues/1080)

###### Bug fixes

* Fixed crash due to Podfile.lock containing multiple version requirements for
  a Pod. [#1076](https://github.com/CocoaPods/CocoaPods/issues/1076)

* Fixed a build error due to the copy resources script using the same temporary
  file for multiple targets.
  [#1099](https://github.com/CocoaPods/CocoaPods/issues/1099)

## 0.20.2

[CocoaPods](https://github.com/CocoaPods/CocoaPods/compare/0.20.1...0.20.2)

###### Bug fixes

* Ensure that, in a sandbox-pod env, RubyGems loads the CocoaPods gem on system
  Ruby (1.8.7).
  [#939](https://github.com/CocoaPods/CocoaPods/issues/939#issuecomment-18396063)
* Allow sandbox-pod to execute any tool inside the Xcode.app bundle.
* Allow sandbox-pod to execute any tool inside a rbenv prefix.

## 0.20.1

[CocoaPods](https://github.com/CocoaPods/CocoaPods/compare/0.20.0...0.20.1)
• [CLAide](https://github.com/CocoaPods/CLAide/compare/0.3.0...0.3.2)

###### Bug fixes

* Made sandbox-pod executable visible as it wasn't correctly configured in the
  gemspec.
* Made sandbox-pod executable actually work when installed as a gem. (In which
  case every executable is wrapped in a wrapper bin script and the DATA constant
  can no longer be used.)
* Required CLAide 0.3.2 as 0.3.0 didn't include all the files in the gemspec
  and 0.3.1 was not correctly processed by RubyGems.

## 0.20.0

[CocoaPods](https://github.com/CocoaPods/CocoaPods/compare/0.19.1...0.20.0)
• [cocoapods-core](https://github.com/CocoaPods/Core/compare/0.19.1...0.20.0)
• [cocoapods-downloader](https://github.com/CocoaPods/CLAide/compare/0.1.0...0.1.1)
• [Xcodeproj](https://github.com/CocoaPods/Xcodeproj/compare/0.5.5...0.6.0)
• [CLAide](https://github.com/CocoaPods/CLAide/compare/0.2.0...0.3.0)

###### Enhancements

* Introduces an experimental sandbox feature.
  [#939](https://github.com/CocoaPods/CocoaPods/issues/939)

  Let’s face it, even though we have a great community that spends an amazing
  amount of time on curating the specifications, the internet can be a hostile
  place and the community is growing too large to take a naive approach any
  longer.

  As such, we have started leveraging OS X’s sandbox facilities to disallow
  unsanctioned operations. This is still very experimental and therefore has to
  be used explicitely, for now, but that does **not** mean we don’t want you to
  start using it and **report issues**.

  To use the sandbox, simply use the `sandbox-pod` command instead. E.g.:

        $ sandbox-pod install

  In case of issues, be sure to check `/var/log/system.log` for ‘deny’ messages.
  For instance, here’s an example where the sandbox denies read access to `/`:

        May 16 00:23:35 Khaos kernel[0]: Sandbox: ruby(98430) deny file-read-data /

  **NOTE**: _The above example is actually one that we know of. We’re not sure
  yet which process causes this, but there shouldn’t be a need for any process
  to read data from the root path anyways._

  **NOTE 2**: _At the moment the sandbox is not compatible with the `:path` option
  when referencing Pods that are not stored within the directory of the Podfile._

* The naked `pod` command now defaults to `pod install`.
  [#958](https://github.com/CocoaPods/CocoaPods/issues/958)

* CocoaPods will look for the Podfile in the ancestors paths if one is
  not available in the working directory.
  [#940](https://github.com/CocoaPods/CocoaPods/issues/940)

* Documentation generation has been removed from CocoaPods as it graduated
  to CocoaDocs. This decision was taken because CocoaDocs is a much better
  solution which doesn't clutter Xcode's docsets while still allowing
  access to the docsets with Xcode and with Dash. Removing this feature
  keeps the installer leaner and easier to develop and paves the way for the
  upcoming sandbox. Private pods can use pre install hook to generate the
  documentation. If there will be enough demand this feature might be
  reintegrated as plugin (see
  [#1037](https://github.com/CocoaPods/CocoaPods/issues/1037)).

* Improved performance of the copy resources script and thus build time of
  the integrated targets. Contribution by [@onato](https://github.com/onato)
  [#1050](https://github.com/CocoaPods/CocoaPods/issues/1050).

* The changelog for the current version is printed after CocoaPods is
  installed/updated.
  [#853](https://github.com/CocoaPods/CocoaPods/issues/853).


###### Bug fixes

* Inheriting `inhibit_warnings` per pod is now working
  [#1032](https://github.com/CocoaPods/CocoaPods/issues/1032)
* Fix copy resources script for iOS < 6 and OS X < 10.8 by removing the
  `--reference-external-strings-file`
  flag. [#1030](https://github.com/CocoaPods/CocoaPods/pull/1030)
* Fixed issues with the `:head` option of the Podfile.
  [#1046](https://github.com/CocoaPods/CocoaPods/issues/1046)
  [#1039](https://github.com/CocoaPods/CocoaPods/issues/1039)

## 0.19.1

[CocoaPods](https://github.com/CocoaPods/CocoaPods/compare/0.19.0...0.19.1)
• [cocoapods-core](https://github.com/CocoaPods/Core/compare/0.19.0...0.19.1)

###### Bug fixes

* Project-level preprocessor macros are not overwritten anymore.
  [#903](https://github.com/CocoaPods/CocoaPods/issues/903)
* A Unique hash instances for the build settings of the Pods target is now
  created resolving interferences in the hooks.
  [#1014](https://github.com/CocoaPods/CocoaPods/issues/1014)

## 0.19.0

[CocoaPods](https://github.com/CocoaPods/CocoaPods/compare/0.18.1...0.19.0)
• [cocoapods-core](https://github.com/CocoaPods/Core/compare/0.18.1...0.19.0)

###### Enhancements

* Compile time introspection. Macro definitions which allow to inspect the
  installed Pods and their version have been introduced in the build
  environment of the Pod libraries
  ([example](https://gist.github.com/fabiopelosin/5348551)).
* CocoaPods now defines the `COCOAPODS=1` macro in the Pod and the Client
  targets. This is useful for libraries which conditionally expose interfaces.
  [#903](https://github.com/CocoaPods/CocoaPods/issues/903)
* Added support for the `private_header_files` attribute of the Specification
  DSL.
  [#998](https://github.com/CocoaPods/CocoaPods/issues/998)
* CocoaPods now defines the deployment target of the Pods project computed as
  the minimum deployment target of the Pods libraries.
  [#556](https://github.com/CocoaPods/CocoaPods/issues/556)
* Added `pod podfile-info` command. Shows list of used Pods and their info
  in a project or supplied Podfile.
  Options: `--all` - with dependencies. `--md` - in Markdown.
  [#855](https://github.com/CocoaPods/CocoaPods/issues/855)
* Added `pod help` command. You can still use the old format
  with --help flag.
  [#957](https://github.com/CocoaPods/CocoaPods/pull/957)
* Restored support for Podfiles named `CocoaPods.podfile`. Moreover, the
  experimental YAML format of the Podfile now is associated with files named
  `CocoaPods.podfile.yaml`.
  [#1004](https://github.com/CocoaPods/CocoaPods/pull/1004)

###### Deprecations

* The `:local` flag in Podfile has been renamed to `:path` and the old syntax
  has been deprecated.
  [#971](https://github.com/CocoaPods/CocoaPods/issues/971)

###### Bug fixes

* Fixed issue related to `pod outdated` and external sources.
  [#954](https://github.com/CocoaPods/CocoaPods/issues/954)
* Fixed issue with .svn folders in copy resources script.
  [#972](https://github.com/CocoaPods/CocoaPods/issues/972)

## 0.18.1

[CocoaPods](https://github.com/CocoaPods/CocoaPods/compare/0.18.0...0.18.1)
• [cocoapods-core](https://github.com/CocoaPods/Core/compare/0.18.0...0.18.)

###### Bug fixes

* Fixed a bug introduced in 0.18 which cause compilation issue due to the
  quoting of the inherited value in the xcconfigs.
  [#956](https://github.com/CocoaPods/CocoaPods/issues/956)
* Robustness against user targets including build files with missing file
  references.
  [#938](https://github.com/CocoaPods/CocoaPods/issues/938)
* Partially fixed slow performance from the command line
  [#919](https://github.com/CocoaPods/CocoaPods/issues/919)


## 0.18.0

[CocoaPods](https://github.com/CocoaPods/CocoaPods/compare/0.17.2...0.18.0)
• [cocoapods-core](https://github.com/CocoaPods/Core/compare/0.17.2...0.18.0)
• [Xcodeproj](https://github.com/CocoaPods/Xcodeproj/compare/0.5.2...0.5.5)

###### Enhancements

* Added the ability to inhibit warnings per pod.
  Just pass `:inhibit_warnings => true` inline.
  This feature has been implemented by Marin Usalj (@mneorr).
  [#10](https://github.com/CocoaPods/Core/pull/10)
  [#934](https://github.com/CocoaPods/CocoaPods/pull/934)
* Inhibiting warnings will also suppress the warnings of the static analyzer.
* A new build phase has been added to check that your
  installation is in sync with the `Podfile.lock` and fail the build otherwise.
  The new build phase will not be added automatically to targets already
  integrated with CocoaPods, for integrating targets manually see [this
  comment](https://github.com/CocoaPods/CocoaPods/pull/946#issuecomment-16042419).
  This feature has been implemented by Ullrich Schäfer (@stigi).
  [#946](https://github.com/CocoaPods/CocoaPods/pull/946)
* The `pod search` commands now accepts the `--ios` and the `--osx` arguments
  to filter the results by platform.
  [#625](https://github.com/CocoaPods/CocoaPods/issues/625)
* The developer frameworks are automatically added if `SenTestingKit` is
  detected. There is no need to specify them in specifications anymore.
  [#771](https://github.com/CocoaPods/CocoaPods/issues/771)
* The `--no-update` argument of the `install`, `update`, `outdated` subcommands
  has been renamed to `--no-repo-update`.
  [#913](https://github.com/CocoaPods/CocoaPods/issues/913)

###### Bug fixes

* Improved handling for Xcode projects containing non ASCII characters.
  Special thanks to Cédric Luthi (@0xced), Vincent Isambart (@vincentisambart),
  and Manfred Stienstra (@Manfred) for helping to develop the workaround.
  [#926](https://github.com/CocoaPods/CocoaPods/issues/926)
* Corrected improper configuration of the PODS_ROOT xcconfig variable in
  non-integrating installations.
  [#918](https://github.com/CocoaPods/CocoaPods/issues/918)
* Improved support for pre-release versions using dashes.
  [#935](https://github.com/CocoaPods/CocoaPods/issues/935)
* Documentation sets are now namespaced by pod solving improper attribution.
  [#659](https://github.com/CocoaPods/CocoaPods/issues/659)


## 0.17.2

[CocoaPods](https://github.com/CocoaPods/CocoaPods/compare/0.17.1...0.17.2)
• [cocoapods-core](https://github.com/CocoaPods/Core/compare/0.17.1...0.17.2)

###### Bug fixes

* Fix crash related to the specification of the workspace as a relative path.
  [#920](https://github.com/CocoaPods/CocoaPods/issues/920)
* Fix an issue related to the `podspec` dsl directive of the Podfile for
  specifications with internal dependencies.
  [#928](https://github.com/CocoaPods/CocoaPods/issues/928)
* Fix crash related to search from the command line.
  [#929](https://github.com/CocoaPods/CocoaPods/issues/929)

###### Ancillary enhancements

* Enabled the FileList deprecation warning in the Linter.
* CocoaPods will raise if versions requirements are specified for dependencies
  with external sources.
* The exclude patterns now handle folders automatically.


## 0.17.1

[CocoaPods](https://github.com/CocoaPods/CocoaPods/compare/0.17.0...0.17.1)
• [cocoapods-core](https://github.com/CocoaPods/Core/compare/0.17.0...0.17.1)

###### Bug fixes

* Always create the CACHE_ROOT directory when performing a search.
  [#917](https://github.com/CocoaPods/CocoaPods/issues/917)

## 0.17.0

[CocoaPods](https://github.com/CocoaPods/CocoaPods/compare/0.17.0.rc7...0.17.0)
• [cocoapods-core](https://github.com/CocoaPods/Core/compare/0.17.0.rc7...0.17.0)

#### GM

###### Bug fixes

* Don’t break when specifying doc options, but not appledoc ones.
  [#906](https://github.com/CocoaPods/CocoaPods/issues/906)
* Sort resolved specifications.
  [#907](https://github.com/CocoaPods/CocoaPods/issues/907)
* Subspecs do not need to include HEAD information.
  [#905](https://github.com/CocoaPods/CocoaPods/issues/905)

###### Ancillary enhancements

* Allow the analyzer to do its work without updating sources.
  [motion-cocoapods#50](https://github.com/HipByte/motion-cocoapods/pull/50)

#### rc7

[CocoaPods](https://github.com/CocoaPods/CocoaPods/compare/0.17.0.rc6...0.17.0.rc7)
• [cocoapods-core](https://github.com/CocoaPods/Core/compare/0.17.0.rc6...0.17.0.rc7)

###### Bug fixes

- Fixed an issue which lead to the missing declaration of the plural directives
  of the Specification DSL.
  [#816](https://github.com/CocoaPods/CocoaPods/issues/816)
- The resolver now respects the order of specification of the target
  definitions.
- Restore usage of cache file to store a cache for expensive stats.
- Moved declaration of `Pod::FileList` to CocoaPods-core.

###### Ancillary enhancements

- Fine tuned the Specification linter and the health reporter of repositories.
- Search results are sorted.

#### rc6

[CocoaPods](https://github.com/CocoaPods/CocoaPods/compare/0.17.0.rc5...0.17.0.rc6)
• [cocoapods-core](https://github.com/CocoaPods/Core/compare/0.17.0.rc5...0.17.0.rc6)

###### Bug fixes

- CocoaPods updates the repositories by default.
  [#872](https://github.com/CocoaPods/CocoaPods/issues/872)
- Fixed a crash which was present when the Podfile specifies a workspace.
  [#871](https://github.com/CocoaPods/CocoaPods/issues/871)
- Fix for a bug which lead to a broken installation in paths containing
  brackets and other glob metacharacters.
  [#862](https://github.com/CocoaPods/CocoaPods/issues/862)
- Fix for a bug related to the case of the paths which lead to clean all files
  in the directories of the Pods.


###### Ancillary enhancements

- CocoaPods now maintains a search index which is updated incrementally instead
  of analyzing all the specs every time. The search index can be updated
  manually with the `pod ipc update-search-index` command.
- Enhancements to the `pod repo lint` command.
- CocoaPods will not create anymore the pre commit hook in the master repo
  during setup. If already created it is possible remove it deleting the
  `~/.cocoapods/master/.git/hooks/pre-commit` path.
- Improved support for linting and validating specs repo.

#### rc5

[CocoaPods](https://github.com/CocoaPods/CocoaPods/compare/0.17.0.rc4...0.17.0.rc5)
• [cocoapods-core](https://github.com/CocoaPods/Core/compare/0.17.0.rc4...0.17.0.rc5)

###### Bug fixes

- The `--no-clean` argument is not ignored anymore by the installer.
- Proper handling of file patterns ending with a slash.
- More user errors are raised as an informative.

#### rc4

[CocoaPods](https://github.com/CocoaPods/CocoaPods/compare/0.17.0.rc3...0.17.0.rc4)

###### Bug fixes

- Restored compatibility with `Podfile::TargetDefinition#copy_resources_script_name`
  in the Podfile hooks.
- Updated copy resources script so that it will use base internationalization
  [#846](https://github.com/CocoaPods/CocoaPods/issues/846)
- Robustness against an empty configuration file.
- Fixed a crash with `pod push`
  [#848](https://github.com/CocoaPods/CocoaPods/issues/848)
- Fixed an issue which lead to the creation of a Pods project which would
  crash Xcode.
  [#854](https://github.com/CocoaPods/CocoaPods/issues/854)
- Fixed a crash related to a `PBXVariantGroup` present in the frameworks build
  phase of client targets.
  [#859](https://github.com/CocoaPods/CocoaPods/issues/859)


###### Ancillary enhancements

- The `podspec` option of the `pod` directive of the Podfile DSL now accepts
  folders.

#### rc3

[CocoaPods](https://github.com/CocoaPods/CocoaPods/compare/0.17.0.rc2...0.17.0.rc3
• [Xcodeproj](https://github.com/CocoaPods/Xcodeproj/compare/0.5.0...0.5.1))

###### Bug fixes

- CocoaPods will not crash anymore if the license file indicated on the spec
  doesn't exits.
- Pre install hooks are called before the Pods are cleaned.
- Fixed and issue which prevent the inclusion of OTHER_CFLAGS and
  OTHER_CPLUSPLUSFLAGS  in the release builds of the Pods project.
- Fixed `pod lint --local`
- Fixed the `--allow-warnings` of `pod push`
  [#835](https://github.com/CocoaPods/CocoaPods/issues/835)
- Added `copy_resources_script_name` to the library representation used in the
  hooks.
  [#837](https://github.com/CocoaPods/CocoaPods/issues/837)

###### Ancillary enhancements

- General improvements to `pod ipc`.
- Added `pod ipc repl` subcommand.

#### rc2

[CocoaPods](https://github.com/CocoaPods/CocoaPods/compare/0.17.0.rc1...0.17.0.rc2)
• [cocoapods-core](https://github.com/CocoaPods/Core/compare/0.17.0.rc1...0.17.0.rc2)

###### Bug fixes

- Restored output coloring.
- Fixed a crash related to subspecs
  [#819](https://github.com/CocoaPods/CocoaPods/issues/819)
- Git repos were not cached for dependencies with external sources.
  [#820](https://github.com/CocoaPods/CocoaPods/issues/820)
- Restored support for directories for the preserve_patterns specification
  attribute.
  [#823](https://github.com/CocoaPods/CocoaPods/issues/823)

#### rc1

[CocoaPods](https://github.com/CocoaPods/CocoaPods/compare/0.16.4...0.17.0.rc1)
• [Xcodeproj](https://github.com/CocoaPods/Xcodeproj/compare/0.4.3...0.5.0)
• [cocoapods-core](https://github.com/CocoaPods/Core)
• [cocoapods-downloader](https://github.com/CocoaPods/cocoapods-downloader)

###### __Notice__

At some point in future the master repo will be switched to the YAML format of
specifications. This means that specifications with hooks (or any other kind of
dynamic logic) will not be accepted. Please let us know if there is need for
other DSL attributes or any other kind of support.

Currently the following specifications fail to load as they depended on the
CocoaPods internals and need to be updated:

- LibComponentLogging-pods/0.0.1/LibComponentLogging-pods.podspec
- RestKit/0.9.3/RestKit.podspec
- Three20/1.0.11/Three20.podspec
- ARAnalytics/1.1/ARAnalytics.podspec

Other specifications, might present compatibility issues for the reasons
presented below.

###### __Breaking__

- Subspecs do **not** inherit the files patterns from the parent spec anymore.
  This feature made the implementation more complicated and was not easy to
  explain to podspecs maintainers. Compatibility can be easily fixed by adding
  a 'Core' subspec.
- Support for inline podspecs has been removed.
- The support for Rake::FileList is being deprecated, in favor of a more
  consistent DSL. Rake::FileList also presented issues because it would access
  the file system as soon as it was converted to an array.
- The hooks architecture has been re-factored and might present
  incompatibilities (please open an issue if appropriate).
- The `requires_arc` attribute default value is transitioning from `false` to
  `true`. In the meanwhile a value is needed to pass the lint.
- Deprecated `copy_header_mapping` hook.
- Deprecated `exclude_header_search_paths` attribute.
- External sources are not supported in the dependencies of specifications
  anymore. Actually they never have been supported, they just happened to work.

###### DSL

- Podfile:
  - It is not needed to specify the platform anymore (unless not integrating)
    as CocoaPods now can infer the platform from the integrated targets.
- Specification:
  - `preferred_dependency` has been renamed to `default_subspec`.
  - Added `exclude_files` attribute.
  - Added `screenshots` attribute.
  - Added default values for attributes like `source_files`.

###### Enhancements

- Released preview [documentation](http://docs.cocoapods.org).
- CocoaPods now has support for working in teams and not committing the Pods
  folder, as it will keep track of the status of the Pods folder.
  [#552](https://github.com/CocoaPods/CocoaPods/issues/552)
- Simplified installation: no specific version of ruby gems is required anymore.
- The workspace is written only if needed greatly reducing the occasions in
  which Xcode asks to revert.
- The Lockfile is sorted reducing the SCM noise.
  [#591](https://github.com/CocoaPods/CocoaPods/issues/591)
- Added Podfile, Frameworks, and Resources to the Pods project.
  [#647](https://github.com/CocoaPods/CocoaPods/issues/647)
  [#588](https://github.com/CocoaPods/CocoaPods/issues/588)
- Adds new subcommand `pod spec cat NAME` to print a spec file to standard output.
- Specification hooks are only called when the specification is installed.
- The `--no-clean` option of the `pod spec lint` command now displays the Pods
  project for inspection.
- It is now possible to specify default values for the configuration in
  `~/.cocoapods/config.yaml` ([default values](https://github.com/CocoaPods/CocoaPods/blob/master/lib/cocoapods/config.rb#L17)).
- CocoaPods now checks the checksums of the installed specifications and
  reinstalls them if needed.
- Support for YAML formats of the Podfile and the Specification.
- Added new command `pod ipc` to provide support for inter process
  communication through YAML formats.
- CocoaPods now detects if the folder of a Pod is empty and reinstalls it.
  [#534](https://github.com/CocoaPods/CocoaPods/issues/534)
- Install hooks and the `prefix_header_contents` attribute are supported in subspecs.
  [#617](https://github.com/CocoaPods/CocoaPods/issues/617)
- Dashes are now supported in the versions of the Pods.
  [#293](https://github.com/CocoaPods/CocoaPods/issues/293)

###### Bug fixes

- CocoaPods is not confused anymore by target definitions with different activated subspec.
  [#535](https://github.com/CocoaPods/CocoaPods/issues/535)
- CocoaPods is not confused anymore by to dependencies from external sources.
  [#548](https://github.com/CocoaPods/CocoaPods/issues/548)
- The git cache will always update against the remote if a tag is requested,
  resolving issues where library maintainers where updating the tag after a
  lint and would be confused by CocoaPods using the cached commit for the tag.
  [#407](https://github.com/CocoaPods/CocoaPods/issues/407)
  [#596](https://github.com/CocoaPods/CocoaPods/issues/596)

###### Codebase

- Major clean up and refactor of the whole code base.
- Extracted the core classes into
  [cocoapods-core](https://github.com/CocoaPods/Core) gem.
- Extracted downloader into
  [cocoapods-downloader](https://github.com/CocoaPods/cocoapods-downloader).
- Extracted command-line command & option handling into
  [CLAide](https://github.com/CocoaPods/CLAide).

## 0.16.4

[CocoaPods](https://github.com/CocoaPods/CocoaPods/compare/0.16.3...0.16.4)

###### Enhancements

- Add explicit flattening option to `Downloader:Http`: `:flatten => true`.
  [#814](https://github.com/CocoaPods/CocoaPods/pull/814)
  [#812](https://github.com/CocoaPods/CocoaPods/issues/812)
  [#1314](https://github.com/CocoaPods/Specs/pull/1314)

###### Bug fixes

- Explicitely require `date` in the gemspec for Ruby 2.0.0.
  [34da3f7](https://github.com/CocoaPods/CocoaPods/commit/34da3f792b2a36fafacd4122e29025c9cf2ff38d)

## 0.16.3

[CocoaPods](https://github.com/CocoaPods/CocoaPods/compare/0.16.2...0.16.3) • [Xcodeproj](https://github.com/CocoaPods/Xcodeproj/compare/0.4.3...0.5.0)

###### Bug fixes

- Only flatten tarballs, **not** zipballs, from HTTP sources. A zipball can
  contain single directories in the root that should be preserved, for instance
  a framework bundle. This reverts part of the change in 0.16.1.
  **NOTE** This will break some podspecs that were changed after 0.16.1.
  [#783](https://github.com/CocoaPods/CocoaPods/pull/783)
  [#727](https://github.com/CocoaPods/CocoaPods/issues/727)
- Never consider aggregate targets in the user’s project for integration.
  [#729](https://github.com/CocoaPods/CocoaPods/issues/729)
  [#784](https://github.com/CocoaPods/CocoaPods/issues/784)
- Support comments on all build phases, groups and targets in Xcode projects.
  [#51](https://github.com/CocoaPods/Xcodeproj/pull/51)
- Ensure default Xcode project values are copied before being used.
  [b43087c](https://github.com/CocoaPods/Xcodeproj/commit/b43087cb342d8d44b491e702faddf54a222b23c3)
- Block assertions in Release builds.
  [#53](https://github.com/CocoaPods/Xcodeproj/pull/53)
  [#803](https://github.com/CocoaPods/CocoaPods/pull/803)
  [#802](https://github.com/CocoaPods/CocoaPods/issues/802)


###### Enhancements

- Compile Core Data model files.
  [#795](https://github.com/CocoaPods/CocoaPods/pull/795)
- Add `Xcodeproj::Differ`, which shows differences between Xcode projects.
  [308941e](https://github.com/CocoaPods/Xcodeproj/commit/308941eeaa3bca817742c774fd584cc5ab1c8f84)


## 0.16.2

[CocoaPods](https://github.com/CocoaPods/CocoaPods/compare/0.16.1...0.16.2) • [Xcodeproj](https://github.com/CocoaPods/Xcodeproj/compare/0.4.1...0.4.3)

###### Bug fixes

- Quote storyboard and xib paths in ‘copy resource’ script.
  [#740](https://github.com/CocoaPods/CocoaPods/pull/740)
- Fix use of `podspec` directive in Podfile with no options specified.
  [#768](https://github.com/CocoaPods/CocoaPods/pull/768)
- Generate Mac OS X Pods target with the specified deployment target.
  [#757](https://github.com/CocoaPods/CocoaPods/issues/757)
- Disable libSystem objects for ARC libs that target older platforms.
  This applies when the deployment target is set to < iOS 6.0 or OS X 10.8,
  or not specified at all.
  [#352](https://github.com/CocoaPods/Specs/issues/352)
  [#1161](https://github.com/CocoaPods/Specs/pull/1161)
- Mark header source files as ‘Project’ not ‘Public’.
  [#747](https://github.com/CocoaPods/CocoaPods/issues/747)
- Add `PBXGroup` as acceptable `PBXFileReference` value.
  [#49](https://github.com/CocoaPods/Xcodeproj/pull/49)
- Make `xcodeproj show` without further arguments actually work.
  [#45](https://github.com/CocoaPods/Xcodeproj/issues/45)

###### Enhancements

- Added support for pre-download over Mercurial.
  [#750](https://github.com/CocoaPods/CocoaPods/pull/750)

## 0.16.1

[CocoaPods](https://github.com/CocoaPods/CocoaPods/compare/0.16.0...0.16.1) • [Xcodeproj](https://github.com/CocoaPods/Xcodeproj/compare/0.4.0...0.4.1)

###### Bug fixes

- After unpacking source from a HTTP location, move the source into the parent
  dir if the archive contained only one child. This is done to make it
  consistent with how source from other types of locations are described in a
  podspec.
  **NOTE** This might break some podspecs that assumed the incorrect layout.
  [#727](https://github.com/CocoaPods/CocoaPods/issues/727)
  [#728](https://github.com/CocoaPods/CocoaPods/pull/728)
- Remove duplicate option in `pod update` command.
  [#725](https://github.com/CocoaPods/CocoaPods/issues/725)
- Memory fixes in Xcodeproj.
  [#43](https://github.com/CocoaPods/Xcodeproj/pull/43)

###### Xcodeproj Enhancements

- Sort contents of xcconfig files by setting name.
  [#591](https://github.com/CocoaPods/CocoaPods/issues/591)
- Add helpers to get platform name, deployment target, and frameworks build phases
- Take SDKROOT into account when adding frameworks.

## 0.16.0

[CocoaPods](https://github.com/CocoaPods/CocoaPods/compare/0.16.0.rc5...master)

###### Enhancements

- Use Rake 0.9.4
  [#657](https://github.com/CocoaPods/CocoaPods/issues/657)

## 0.16.0.rc5

[CocoaPods](https://github.com/CocoaPods/CocoaPods/compare/0.16.0.rc4...0.16.0.rc5)

###### Deprecated

- The usage of specifications defined in a Podfile is deprecated. Use the
  `:podspec` option with a file path instead. Complete removal will most
  probably happen in 0.17.0.
  [#549](https://github.com/CocoaPods/CocoaPods/issues/549)
  [#616](https://github.com/CocoaPods/CocoaPods/issues/616)
  [#525](https://github.com/CocoaPods/CocoaPods/issues/525)

###### Bug fixes

- Always consider inline podspecs as needing installation.
- Fix detection when the lib has already been integrated with the user’s target.
  [#643](https://github.com/CocoaPods/CocoaPods/issues/643)
  [#614](https://github.com/CocoaPods/CocoaPods/issues/614)
  [#613](https://github.com/CocoaPods/CocoaPods/issues/613)

## 0.16.0.rc4

[CocoaPods](https://github.com/CocoaPods/CocoaPods/compare/0.16.0.rc3...0.16.0.rc4)

###### Bug fixes

- Fix for Rake 0.9.3
  [#657](https://github.com/CocoaPods/CocoaPods/issues/657)

## 0.16.0.rc3

[CocoaPods](https://github.com/CocoaPods/CocoaPods/compare/0.16.0.rc2...0.16.0.rc3) • [Xcodeproj](https://github.com/CocoaPods/Xcodeproj/compare/0.4.0.rc1...0.4.0.rc6)

###### Enhancements

- Added support for copying frameworks to the app bundle.
  [#597](https://github.com/CocoaPods/CocoaPods/pull/597)

###### Bug fixes

- Ignore PBXReferenceProxy while integrating into user project.
  [#626](https://github.com/CocoaPods/CocoaPods/issues/626)
- Added support for PBXAggregateTarget and PBXLegacyTarget.
  [#615](https://github.com/CocoaPods/CocoaPods/issues/615)
- Added support for PBXReferenceProxy.
  [#612](https://github.com/CocoaPods/CocoaPods/issues/612)

## 0.16.0.rc2

[CocoaPods](https://github.com/CocoaPods/CocoaPods/compare/0.16.0.rc1...0.16.0.rc2)

###### Bug fixes

- Fix for uninitialized constant Xcodeproj::Constants error.

## 0.16.0.rc1

[CocoaPods](https://github.com/CocoaPods/CocoaPods/compare/0.15.2...0.16.0.rc1) • [Xcodeproj](https://github.com/CocoaPods/Xcodeproj/compare/0.3.5...0.4.0.rc1)

###### Enhancements

- Xcodeproj partial rewrite.
  [#565](https://github.com/CocoaPods/CocoaPods/issues/565)
  [#561](https://github.com/CocoaPods/CocoaPods/pull/561)
  - Performance improvements in the `Generating support files` phase.
  - Better support for editing existing projects and sorting groups.

## 0.15.2

[CocoaPods](https://github.com/CocoaPods/CocoaPods/compare/0.15.1...0.15.2)

###### Enhancements

- Added support for `.hh` headers.
  [#576](https://github.com/CocoaPods/CocoaPods/pull/576)

###### Bug fixes

- Restored support for running CocoaPods without a terminal.
  [#575](https://github.com/CocoaPods/CocoaPods/issues/575)
  [#577](https://github.com/CocoaPods/CocoaPods/issues/577)
- The git cache now always uses a barebones repo preventing a number of related issues.
  [#581](https://github.com/CocoaPods/CocoaPods/issues/581)
  [#569](https://github.com/CocoaPods/CocoaPods/issues/569)
- Improved fix for the issue that lead to empty directories for Pods.
  [#572](https://github.com/CocoaPods/CocoaPods/issues/572)
  [#602](https://github.com/CocoaPods/CocoaPods/issues/602)
- Xcodeproj robustness against invalid values, such as malformed UTF8.
  [#592](https://github.com/CocoaPods/CocoaPods/issues/592)

## 0.15.1

[CocoaPods](https://github.com/CocoaPods/CocoaPods/compare/0.15.0...0.15.1)

###### Enhancements

- Show error if syntax error in Podfile or Podfile.lock.

###### Bug fixes

- Fixed an issue that lead to empty directories for Pods.
  [#519](https://github.com/CocoaPods/CocoaPods/issues/519)
  [#568](https://github.com/CocoaPods/CocoaPods/issues/568)
- Fixed a crash related to the RubyGems version informative.
  [#570](https://github.com/CocoaPods/CocoaPods/issues/570)
- Fixed a crash for `pod outdated`.
  [#567](https://github.com/CocoaPods/CocoaPods/issues/567)
- Fixed an issue that lead to excessively slow sets computation.

## 0.15.0

[CocoaPods](https://github.com/CocoaPods/CocoaPods/compare/0.14.0...0.15.0) • [Xcodeproj](https://github.com/CocoaPods/Xcodeproj/compare/0.3.3...0.3.4)

###### Enhancements

- Pod `install` will update the specs repo only if needed.
  [#533](https://github.com/CocoaPods/CocoaPods/issues/533)
- CocoaPods now searches for the highest version of a Pod on all the repos.
  [#85](https://github.com/CocoaPods/CocoaPods/issues/85)
- Added a pre install hook to the Podfile and to root specifications.
  [#486](https://github.com/CocoaPods/CocoaPods/issues/486)
- Support for `header_mappings_dir` attribute in subspecs.
- Added support for linting a Podspec using the files from its folder `pod spec
  lint --local`
- Refactored UI.
- Added support for Podfiles named `CocoaPods.podfile` which allows to
  associate an editor application in Mac OS X.
  [#528](https://github.com/CocoaPods/CocoaPods/issues/528)
- Added config option to disable the new version available message.
  [#448](https://github.com/CocoaPods/CocoaPods/issues/448)
- Added support for extracting `.tar.bz2` files
  [#522](https://github.com/CocoaPods/CocoaPods/issues/522)
- Improved feedback for errors of repo subcommands.
  [#505](https://github.com/CocoaPods/CocoaPods/issues/505)


###### Bug fixes

- Subspecs namespacing has been restored.
  [#541](https://github.com/CocoaPods/CocoaPods/issues/541)
- Improvements to the git cache that should be more robust.
  [#517](https://github.com/CocoaPods/CocoaPods/issues/517)
  - In certain conditions pod setup would execute twice.
- The git cache now is updated if a branch is not found
  [#514](https://github.com/CocoaPods/CocoaPods/issues/514)
- Forcing UTF-8 encoding on licenses generation in Ruby 1.9.
  [#530](https://github.com/CocoaPods/CocoaPods/issues/530)
- Added support for `.hpp` headers.
  [#244](https://github.com/CocoaPods/CocoaPods/issues/244)

## 0.14.0

[CocoaPods](https://github.com/CocoaPods/CocoaPods/compare/0.14.0.rc2...0.14.0) • [Xcodeproj](https://github.com/CocoaPods/Xcodeproj/compare/0.3.2...0.3.3)

###### Bug fixes

- In certain conditions the spec of an external would have been overridden
  by the spec in the root of a Pod.
  [#489](https://github.com/CocoaPods/CocoaPods/issues/489)
- CocoaPods now uses a recent version of Octokit.
  [#490](https://github.com/CocoaPods/CocoaPods/issues/490)
- Fixed a bug that caused Pods with preferred dependencies to be always
  installed.
  [Specs#464](https://github.com/CocoaPods/CocoaPods/issues/464)
- Fixed Xcode 4.4+ artwork warning.
  [Specs#508](https://github.com/CocoaPods/CocoaPods/issues/508)

## 0.14.0.rc2

[CocoaPods](https://github.com/CocoaPods/CocoaPods/compare/0.14.0.rc1...0.14.0.rc2)

###### Bug fixes

- Fix incorrect name for Pods from external sources with preferred subspecs.
  [#485](https://github.com/CocoaPods/CocoaPods/issues/485)
- Prevent duplication of Pod with a local source and mutliple activated specs.
  [#485](https://github.com/CocoaPods/CocoaPods/issues/485)
- Fixed the `uninitialized constant Pod::Lockfile::Digest` error.
  [#484](https://github.com/CocoaPods/CocoaPods/issues/484)

## 0.14.0.rc1

[CocoaPods](https://github.com/CocoaPods/CocoaPods/compare/0.13.0...0.14.0.rc1) • [Xcodeproj](https://github.com/CocoaPods/Xcodeproj/compare/0.3.1...0.3.2)

###### Enhancements

- Improve installation process by preserving the installed versions of Pods
  across installations and machines. A Pod is reinstalled if:
  - the version required in the Podfile changes and becomes incompatible with
    the installed one.
    [#191](https://github.com/CocoaPods/CocoaPods/issues/191)
  - the external source changes.
  - the head status changes (from disabled to enabled or vice-versa).
- Introduce `pod update` command that installs the dependencies of the Podfile
  **ignoring** the lockfile `Podfile.lock`.
  [#131](https://github.com/CocoaPods/CocoaPods/issues/131)
- Introduce `pod outdated` command that shows the pods with known updates.
- Add `:local` option for dependencies which will use the source files directly
  from a local directory. This is usually used for libraries that are being
  developed in parallel to the end product (application/library).
  [#458](https://github.com/CocoaPods/CocoaPods/issues/458),
  [#415](https://github.com/CocoaPods/CocoaPods/issues/415),
  [#156](https://github.com/CocoaPods/CocoaPods/issues/156).
- Folders of Pods which are no longer required are removed during installation.
  [#298](https://github.com/CocoaPods/CocoaPods/issues/298)
- Add meaningful error messages
  - ia podspec can’t be found in the root of an external source.
    [#385](https://github.com/CocoaPods/CocoaPods/issues/385),
    [#338](https://github.com/CocoaPods/CocoaPods/issues/338),
    [#337](https://github.com/CocoaPods/CocoaPods/issues/337).
  - a subspec name is misspelled.
    [#327](https://github.com/CocoaPods/CocoaPods/issues/327)
  - an unrecognized command and/or argument is provided.
- The subversion downloader now does an export instead of a checkout, which
  makes it play nicer with SCMs that store metadata in each directory.
  [#245](https://github.com/CocoaPods/CocoaPods/issues/245)
- Now the Podfile is added to the Pods project for convenient editing.

###### Bug fixes

- The git cache now fetches the tags from the remote if it can’t find the
  reference.
- Xcodeproj now builds on 10.6.8 and Travis CI without symlinking headers.
- Only try to install, add source files to the project, and clean a Pod once.
  [#376](https://github.com/CocoaPods/CocoaPods/issues/376)

###### Notes

- External Pods might be reinstalled due to the migration to the new
  `Podfile.lock`.
- The SCM reference of head Pods is not preserved across machines.
- Pods whose inline specification changed are not detected as modified. As a
  workaround, remove their folder stored in `Pods`.
- Pods whose specification changed are not detected as modified. As a
  workaround, remove their folder stored in `Pods`.


## 0.13.0

[CocoaPods](https://github.com/CocoaPods/CocoaPods/compare/0.12.0...0.13.0)

###### Enhancements

- Add Podfile `podspec` which allows to use the dependencies of a podspec file.
  [#162](https://github.com/CocoaPods/CocoaPods/issues/162)
- Check if any of the build settings defined in the xcconfig files is
  overridden. [#92](https://github.com/CocoaPods/CocoaPods/issues/92)
- The Linter now checks that there are no compiler flags that disable warnings.

###### Bug fixes

- The final project isn’t affected anymore by the `inhibit_all_warnings!`
  option.
- Support for redirects while using podspec from an url.
  [#462](https://github.com/CocoaPods/CocoaPods/issues/462)


## 0.12.0

[CocoaPods](https://github.com/CocoaPods/CocoaPods/compare/0.11.1...0.12.0)

###### Enhancements

- The documentation is generated using the public headers if they are
  specified.
- In case of a download failure the installation is aborted and the error
  message is shown.
- Git submodules are initialized only if requested.
- Don’t impose a certain structure of the user’s project by raising if no
  ‘Frameworks’ group exists.
  [#431](https://github.com/CocoaPods/CocoaPods/pull/431)
- Support for GitHub Gists in the linter.
- Allow specifying ARC settings in subspecs.
- Add Podfile `inhibit_all_warnings!` which will inhibit all warnings from the
  Pods library. [#209](https://github.com/CocoaPods/CocoaPods/issues/209)
- Make the Pods Xcode project prettier by namespacing subspecs in nested
  groups. [#466](https://github.com/CocoaPods/CocoaPods/pull/466)


## 0.11.1

[CocoaPods](https://github.com/CocoaPods/CocoaPods/compare/0.11.0...0.11.1)

###### Bug fixes

- Fixed a crash related to subspecs without header files. [#449]
- Git submodules are loaded after the appropriate referenced is checked out and
  will be not loaded anymore in the cache. [#451]
- Fixed SVN support for the head version. [#432]


## 0.11.0

[CocoaPods](https://github.com/CocoaPods/CocoaPods/compare/0.10.0...0.11.0)

###### Enhancements

- Added support for public headers. [#440]
- Added `pod repo lint`. [#423]
- Improved support for `:head` option and SVN repositories.
- When integrating Pods with a project without "Frameworks" group in root of
  the project, raise an informative message.
  [#431](https://github.com/CocoaPods/CocoaPods/pull/431)
- Dropped support for legacy `config.ios?` and `config.osx?`

###### Bug fixes

- Version message now correctly terminates with a 0 exit status.
- Resolved an issue that lead to git error messages in the error report.


## 0.10.0

[CocoaPods](http://git.io/4i75YA)

###### Enhancements

- Added a `--local-only` option to `pod push` so that developers can push
  locally and test before pushing to a remote. [#405](http://git.io/0ILJEw)
- Added line number information for errors generated in the Podfile.
  [#408](http://git.io/fWQvMg)
- Pods stored in git repositories now initialize submodules.
  [#406](http://git.io/L9ssSw)

###### Bug fixes

- Removed note about the post install hook form the linter.
- Improved xcodebuild error detection in the linter.
- Ensure the git cache exists, before updating it, when trying to install the
  ‘bleeding edge’ of a pod. [#426](http://git.io/d4eqRA)
- Clean downloaded external pods **after** resolving and activating (sub)specs.
  [#414](http://git.io/i77q_w)
- Support `tar.gz` as filename in a HTTP source. [#428](http://git.io/qhwKkA)


## 0.9.2

[CocoaPods](http://git.io/AVlRKg) • [Xcodeproj](http://git.io/xHbc0w)

###### Bug fixes

- When generating the PodsDummy class, make that class unique to each target. [#402](http://git.io/NntYiQ)
- Raise an informative error message when the platform in the `Podfile` is omitted or incorrect. [#403](http://git.io/k5EcUQ)


## 0.9.1

[CocoaPods](http://git.io/_kqAbw)

###### Bug fixes

- CocoaPods 0.9.x needs Xcodeproj 0.3.0.


## 0.9.0

[CocoaPods](http://git.io/kucJQw) • [Xcodeproj](http://git.io/5eLL8g)

###### Enhancements

- Force downloading the ‘bleeding edge’ version of a pod with the `:head` flag. [#392](http://git.io/t_NVRQ)
- Support for weak frameworks. [#263](http://git.io/XZDuog)
- Use double quotes when shelling out. This makes a url like `$HOME/local/lib` work. [#396](http://git.io/DnBzhA)

###### Bug fixes

- Relaxed linter to accepts pod that only specify paths to preserve (like TuneupJS).
- Gender neutralization of podfile documentation. [#384](http://git.io/MAsHXg)
- Exit early when using an old RubyGems version (< 1.4.0). These versions contain subtle bugs
  related to prerelease version comparisons. Unfortunately, OS X >= 10.7 ships with 1.3.6. [#398](http://git.io/Lr7DoA)


## 0.8.0

[CocoaPods](http://git.io/RgMF3w) • [Xcodeproj](http://git.io/KBKE_Q)

###### Breaking change

Syntax change in Podfile: `dependency` has been replaced by `pod`.

``ruby
platform :ios
pod 'JSONKit',      '~> 1.4'
pod 'Reachability', '~> 2.0.4'
``

###### Bug fixes

- Properly quote all paths given to Git.


## 0.7.0

[CocoaPods](http://git.io/Agia6A) • [Xcodeproj](http://git.io/mlqquw)

###### Features

- Added support for branches in git repos.
- Added support for linting remote files, i.e. `pod spec lint http://raw/file.podspec`.
- Improved `Spec create template`.
- The indentation is automatically stripped for podspecs strings.

###### Bug fixes

- The default warnings of Xcode are not overriden anymore.
- Improvements to the detection of the license files.
- Improvements to `pod spec lint`.
- CocoaPods is now case insensitive.


## 0.6.1

[CocoaPods](http://git.io/45wFjw) • [Xcodeproj](http://git.io/rRA4XQ)

###### Bug fixes

- Switched to master branch for specs repo.
- Fixed a crash with `pod spec lint` related to `preserve_paths`.
- Fixed a bug that caused subspecs to not inherit the compiler flags of the top level specification.
- Fixed a bug that caused duplication of system framworks.


## 0.6.0

A full list of all the changes since 0.5.1 can be found [here][6].


### Link with specific targets

CocoaPods can now integrate all the targets specified in your `Podfile`.

To specify which target, in your Xcode project, a Pods target should be linked
with, use the `link_with` method like so:

``ruby
platform :ios

workspace 'MyWorkspace'

link_with ['MyAppTarget', 'MyOtherAppTarget']
dependency 'JSONKit'

target :test, :exclusive => true do
  xcodeproj 'TestProject', 'Test' => :debug
  link_with 'TestRunnerTarget'
  dependency 'Kiwi'
end
``

_NOTE: As you can see it can take either one target name, or an array of names._

* If no explicit Xcode workspace is specified and only **one** project exists in
the same directory as the Podfile, then the name of that project is used as the
workspace’s name.

* If no explicit Xcode project is specified for a target, it will use the Xcode
project of the parent target. If no target specifies an expicit Xcode project
and there is only **one** project in the same directory as the Podfile then that
project will be used.

* If no explicit target is specified, then the Pods target will be linked with
the first target in your project. So if you only have one target you do not
need to specify the target to link with.

See [#76](https://github.com/CocoaPods/CocoaPods/issues/76) for more info.

Finally, CocoaPods will add build configurations to the Pods project for all
configurations in the other projects in the workspace. By default the
configurations are based on the `Release` configuration, to base them on the
`Debug` configuration you will have to explicitely specify them as can be seen
above in the following line:

```ruby
xcodeproj 'TestProject', 'Test' => :debug
```


### Documentation

CocoaPods will now generate documentation for every library with the
[`appledoc`][5] tool and install it into Xcode’s documentation viewer.

You can customize the settings used like so:

```ruby
s.documentation = { :appledoc => ['--product-name', 'My awesome project!'] }
```

Alternatively, you can specify a URL where an HTML version of the documentation
can be found:

```ruby
s.documentation = { :html => 'http://example.com/docs/index.html' }
```

See [#149](https://github.com/CocoaPods/CocoaPods/issues/149) and
[#151](https://github.com/CocoaPods/CocoaPods/issues/151) for more info.


### Licenses & Documentation

CocoaPods will now generate two 'Acknowledgements' files for each target specified
in your Podfile which contain the License details for each Pod used in that target
(assuming details have been specified in the Pod spec).

There is a markdown file, for general consumption, as well as a property list file
that can be added to a settings bundle for an iOS application.

You don't need to do anything for this to happen, it should just work.

If you're not happy with the default boilerplate text generated for the title, header
and footnotes in the files, it's possible to customise these by overriding the methods
that generate the text in your `Podfile` like this:

```ruby
class ::Pod::Generator::Acknowledgements
  def header_text
    "My custom header text"
  end
end
```

You can even go one step further and customise the text on a per target basis by
checking against the target name, like this:

```ruby
class ::Pod::Generator::Acknowledgements
  def header_text
    if @target_definition.label.end_with?("MyTargetName")
      "Custom header text for MyTargetName"
    else
      "Custom header text for other targets"
    end
  end
end
```

Finally, here's a list of the methods that are available to override:

```ruby
header_title
header_text
footnote_title
footnote_text
```


### Introduced two new classes: LocalPod and Sandbox.

The Sandbox represents the entire contents of the `POD_ROOT` (normally
`SOURCE_ROOT/Pods`). A LocalPod represents a pod that has been installed within
the Sandbox.

These two classes can be used as better homes for various pieces of logic
currently spread throughout the installation process and provide a better API
for working with the contents of this directory.


### Xcodeproj API

All Xcodeproj APIs are now in `snake_case`, instead of `camelCase`. If you are
manipulating the project from your Podfile's `post_install` hook, or from a
podspec, then update these method calls.


### Enhancements

* [#188](https://github.com/CocoaPods/CocoaPods/pull/188): `list` command now
  displays the specifications introduced in the master repo if it is given as an
  option the number of days to take into account.

* [#188](https://github.com/CocoaPods/CocoaPods/pull/188): Transferred search
  layout improvements and options to `list` command.

* [#166](https://github.com/CocoaPods/CocoaPods/issues/166): Added printing
  of homepage and source to search results.

* [#177](https://github.com/CocoaPods/CocoaPods/issues/177): Added `--stat`
  option to display watchers and forks for pods hosted on GitHub.

* [#177](https://github.com/CocoaPods/CocoaPods/issues/177): Introduced colors
  and tuned layout of search.

* [#112](https://github.com/CocoaPods/CocoaPods/issues/112): Introduced `--push`
  option to `$ pod setup`. It configures the master spec repository to use the private
  push URL. The change is preserved in future calls to `$ pod setup`.

* [#153](https://github.com/CocoaPods/CocoaPods/issues/153): It is no longer
  required to call `$ pod setup`.

* [#163](https://github.com/CocoaPods/CocoaPods/issues/163): Print a template
  for a new ticket when an error occurs.

* Added a new Github-specific downloader that can download repositories as a
  gzipped tarball.

* No more global state is kept during resolving of dependencies.

* Updated Xcodeproj to have a friendlier API.


### Fixes

* [#142](https://github.com/CocoaPods/CocoaPods/issues/142): Xcode 4.3.2 no longer
  supports passing the -fobj-arc flag to the linker and will fail to build. The
  addition of this flag was a workaround for a compiler bug in previous versions.
  This flag is no longer included by default - to keep using this flag, you need to
  add `set_arc_compatibility_flag!` to your Podfile.

* [#183](https://github.com/CocoaPods/CocoaPods/issues/183): Fix for
  `.DS_Store` file in `~/.cocoapods` prevents `$ pod install` from running.

* [#134](https://github.com/CocoaPods/CocoaPods/issues/134): Match
  `IPHONEOS_DEPLOYMENT_TARGET` build setting with `deployment_target` option in
  generated Pods project file.

* [#142](https://github.com/CocoaPods/CocoaPods/issues/): Add `-fobjc-arc` to
  `OTHER_LDFLAGS` if _any_ pods require ARC.

* [#148](https://github.com/CocoaPods/CocoaPods/issues/148): External encoding
  set to UTF-8 on Ruby 1.9 to fix crash caused by non-ascii characters in pod
  description.

* Ensure all header search paths are quoted in the xcconfig file.

* Added weak quoting to `ibtool` input paths.


## 0.5.0

No longer requires MacRuby. Runs on MRI 1.8.7 (OS X system version) and 1.9.3.

A full list of all the changes since 0.3.0 can be found [here][7].


## 0.4.0

Oops, accidentally skipped this version.


## 0.3.0

### Multiple targets

Add support for multiple static library targets in the Pods Xcode project with
different sets of depedencies. This means that you can create a separate
library which contains all dependencies, including extra ones that you only use
in, for instance, a debug or test build. [[docs][1]]

```ruby
# This Podfile will build three static libraries:
# * libPods.a
# * libPods-debug.a
# * libPods-test.a

# This dependency is included in the `default` target, which generates the
# `libPods.a` library, and all non-exclusive targets.
dependency 'SSCatalog'

target :debug do
  # This dependency is only included in the `debug` target, which generates
  # the `libPods-debug.a` library.
  dependency 'CocoaLumberjack'
end

target :test, :exclusive => true do
  # This dependency is *only* included in the `test` target, which generates
  # the `libPods-test.a` library.
  dependency 'Kiwi'
end
```

### Install libraries from anywhere

A dependency can take a git url if the repo contains a podspec file in its
root, or a podspec can be loaded from a file or HTTP location. If no podspec is
available, a specification can be defined inline in the Podfile. [[docs][2]]

```ruby
# From a spec repo.
dependency 'SSToolkit'

# Directly from the Pod’s repo (if it contains a podspec).
dependency 'SSToolkit', :git => 'https://github.com/samsoffes/sstoolkit.git'

# Directly from the Pod’s repo (if it contains a podspec) with a specific commit (or tag).
dependency 'SSToolkit', :git    => 'https://github.com/samsoffes/sstoolkit.git',
                        :commit => '2adcd0f81740d6b0cd4589af98790eee3bd1ae7b'

# From a podspec that's outside a spec repo _and_ the library’s repo. This can be a file or http url.
dependency 'SSToolkit', :podspec => 'https://raw.github.com/gist/1353347/ef1800da9c5f5d267a642b8d3950b41174f2a6d7/SSToolkit-0.1.1.podspec'

# If no podspec is available anywhere, you can define one right in your Podfile.
dependency do |s|
  s.name         = 'SSToolkit'
  s.version      = '0.1.3'
  s.platform     = :ios
  s.source       = { :git => 'https://github.com/samsoffes/sstoolkit.git', :commit => '2adcd0f81740d6b0cd4589af98790eee3bd1ae7b' }
  s.resources    = 'Resources'
  s.source_files = 'SSToolkit/**/*.{h,m}'
  s.frameworks   = 'QuartzCore', 'CoreGraphics'

  def s.post_install(target)
    prefix_header = config.project_pods_root + target.prefix_header_filename
    prefix_header.open('a') do |file|
      file.puts(%{#ifdef __OBJC__\n#import "SSToolkitDefines.h"\n#endif})
    end
  end
end
```

### Add a `post_install` hook to the Podfile class

This allows the user to customize, for instance, the generated Xcode project
_before_ it’s written to disk. [[docs][3]]

```ruby
# Enable garbage collection support for MacRuby applications.
post_install do |installer|
  installer.project.targets.each do |target|
    target.build_configurations.each do |config|
      config.build_settings['GCC_ENABLE_OBJC_GC'] = 'supported'
    end
  end
end
```

### Manifest

Generate a Podfile.lock file next to the Podfile, which contains a manifest of
your application’s dependencies and their dependencies.

```
PODS:
  - JSONKit (1.4)
  - LibComponentLogging-Core (1.1.4)
  - LibComponentLogging-NSLog (1.0.2):
    - LibComponentLogging-Core (>= 1.1.4)
  - RestKit-JSON-JSONKit (0.9.3):
    - JSONKit
    - RestKit (= 0.9.3)
  - RestKit-Network (0.9.3):
    - LibComponentLogging-NSLog
    - RestKit (= 0.9.3)
  - RestKit-ObjectMapping (0.9.3):
    - RestKit (= 0.9.3)
    - RestKit-Network (= 0.9.3)

DOWNLOAD_ONLY:
  - RestKit (0.9.3)

DEPENDENCIES:
  - RestKit-JSON-JSONKit
  - RestKit-ObjectMapping
```

### Generate Xcode projects from scratch

We no longer ship template projects with the gem, but instead generate them
programmatically. This code has moved out into its own [Xcodeproj gem][4],
allowing you to automate Xcode related tasks.




[1]: https://github.com/CocoaPods/CocoaPods/blob/master/lib/cocoapods/podfile.rb#L151
[2]: https://github.com/CocoaPods/CocoaPods/blob/master/lib/cocoapods/podfile.rb#L82
[3]: https://github.com/CocoaPods/CocoaPods/blob/master/lib/cocoapods/podfile.rb#L185
[4]: https://github.com/CocoaPods/Xcodeproj
[5]: https://github.com/tomaz/appledoc
[6]: https://github.com/CocoaPods/CocoaPods/compare/0.5.1...0.6.0
[7]: https://github.com/CocoaPods/CocoaPods/compare/0.3.10...0.5.0<|MERGE_RESOLUTION|>--- conflicted
+++ resolved
@@ -13,12 +13,10 @@
   [#2981](https://github.com/CocoaPods/CocoaPods/issues/2981)
   [cocoapods-trunk#33](https://github.com/CocoaPods/cocoapods-trunk/issues/33)
 
-<<<<<<< HEAD
 * Only update the git sourced spec repositories for repo updates.  
   [Dustin Clark](https://github.com/clarkda)
   [#2558](https://github.com/CocoaPods/CocoaPods/issues/2558)
 
-=======
 * Xcodebuild warnings with the string `error` in them will no longer be 
   linted as errors if they are in fact warnings.  
   [Hugo Tunius](https://github.com/K0nserv)
@@ -29,7 +27,6 @@
 * Xcodebuild warnings will now be reported as `warning` during linting
   instead of `note`.  
   [Hugo Tunius](https://github.com/K0nserv)
->>>>>>> 0bbbf243
 
 ## 0.36.0.beta.1
 

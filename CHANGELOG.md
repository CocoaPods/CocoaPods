--- conflicted
+++ resolved
@@ -78,15 +78,12 @@
   [Whirlwind](https://github.com/Whirlwind)
   [#7878](https://github.com/CocoaPods/CocoaPods/pull/7878)
 
-<<<<<<< HEAD
 * Add support if project path is symbol link  
   [Whirlwind](https://github.com/Whirlwind)
   [#7879](https://github.com/CocoaPods/CocoaPods/pull/7879)
 
 * Set the path of the Pods group in the user project 
-=======
 * Set the path of the Pods group in the user project.  
->>>>>>> edb3e917
   [Whirlwind](https://github.com/Whirlwind)
   [#7886](https://github.com/CocoaPods/CocoaPods/pull/7886)
   [#6194](https://github.com/CocoaPods/CocoaPods/issues/6194)

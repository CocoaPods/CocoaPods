--- conflicted
+++ resolved
@@ -54,17 +54,15 @@
   [Joshua Kalpin](https://github.com/Kapin)
   [#1567](https://github.com/CocoaPods/CocoaPods/pull/1567)
 
-<<<<<<< HEAD
 * Users are now warned if their terminal encoding is not UTF-8. This fixes an issue
   with a small percentage of pod names that are incompatible with ASCII.
   [Joshua Kalpin](https://github.com/Kapin)
   [#1570](https://github.com/CocoaPods/CocoaPods/pull/1570)
-=======
+
 * Dtrace files are now properly left unflagged when installing, regardless of configuration
   [Swizzlr](https://github.com/swizzlr)
   [#1560](https://github.com/CocoaPods/CocoaPods/pull/1560)
 
->>>>>>> aa25ac05
 
 ## 0.27.1
 [CocoaPods](https://github.com/CocoaPods/CocoaPods/compare/0.26.2...0.27.1)

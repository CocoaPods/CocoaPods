# Installation & Update

To install or update CocoaPods see this [guide](https://guides.cocoapods.org/using/index.html).

To install release candidates run `[sudo] gem install cocoapods --pre`

## Master

##### Enhancements

* None.  

##### Bug Fixes

* None.  


## 1.12.1 (2023-04-18)

##### Enhancements

* None.  

##### Bug Fixes

* Xcode 14.3 fix: Pass the -f option when resolving the path to the symlinked source.  
  [Chris Vasselli](https://github.com/chrisvasselli)
  [#11828](https://github.com/CocoaPods/CocoaPods/pull/11828)
  [#11808](https://github.com/CocoaPods/CocoaPods/issues/11808)

* Fix typo in validation for `--validation-dir` help message  
  [Austin Evans](https://github.com/ajevans99)
  [#11857](https://github.com/CocoaPods/CocoaPods/issues/11857)

* Xcode 14.3 fix: `pod lib lint` warning generation from main.m.  
  [Paul Beusterien](https://github.com/paulb777)
  [#11846](https://github.com/CocoaPods/CocoaPods/issues/11846)
<<<<<<< HEAD

* Fix Concurrent building occasionally cleans the Pods cache directory  
  [fabcz](https://github.com/fabcz)
  [#11827](https://github.com/CocoaPods/CocoaPods/pull/11827)
  [#11826](https://github.com/CocoaPods/CocoaPods/issues/11826)
=======
>>>>>>> 40a99f47

## 1.12.0 (2023-02-27)

##### Enhancements

* Add ability to specify the `validation-dir` during `lint`.  
  [Dimitris Koutsogiorgas](https://github.com/dnkoutso)
  [#11773](https://github.com/CocoaPods/CocoaPods/pull/11773)

* Correctly handle `.docc` documentation in source_files.  
  [haifengkao](https://github.com/haifengkao)
  [Dimitris Koutsogiorgas](https://github.com/dnkoutso)
  [#11438](https://github.com/CocoaPods/CocoaPods/pull/11438)
  [#10885](https://github.com/CocoaPods/CocoaPods/issues/10885)

* Re-use the same path lists for pods that share the same root.  
  [Dimitris Koutsogiorgas](https://github.com/dnkoutso)
  [#11417](https://github.com/CocoaPods/CocoaPods/pull/11417)

* Integrate `parallelizable` scheme DSL option.  
  [Dimitris Koutsogiorgas](https://github.com/dnkoutso)
  [#11399](https://github.com/CocoaPods/CocoaPods/pull/11399)

* Use `${DEVELOPMENT_LANGUAGE}` as the default `CFBundleDevelopmentRegion` value in any generated `Info.plist`.  
  [Dimitris Koutsogiorgas](https://github.com/dnkoutso)
  [#10950](https://github.com/CocoaPods/CocoaPods/pull/10950)

* Fix setting `LD_RUNTIME_SEARCH_PATHS` for aggregate targets that include dynamic xcframeworks.  
  [Dimitris Koutsogiorgas](https://github.com/dnkoutso)
  [#11158](https://github.com/CocoaPods/CocoaPods/pull/11158)

* Add method for formatting licenses for acknowledgements generation.  
  [Raihaan Shouhell](https://github.com/res0nance)
  [#10940](https://github.com/CocoaPods/CocoaPods/pull/10940)

* Add the ability to download pods in parallel  
  [Seth Friedman](https://github.com/sethfri)
  [#11232](https://github.com/CocoaPods/CocoaPods/pull/11232)

* Include subprojects in the plugin post-install hook context  
  [Eric Amorde](https://github.com/amorde)
  [#11224](https://github.com/CocoaPods/CocoaPods/pull/11224)

* Ensure the order of slices passed to the `install_xcframework` script (in the "Copy XCFrameworks" script build phase) is stable.  
  [Olivier Halligon](https://github.com/AliSoftware)
  [#11707](https://github.com/CocoaPods/CocoaPods/pull/11707)

##### Bug Fixes

* Fix incremental installation when a development pod is deleted.  
  [John Szumski](https://github.com/jszumski)
  [#11438](https://github.com/CocoaPods/CocoaPods/pull/11681)

* Clean sandbox when a pod switches from remote to local.  
  [Dimitris Koutsogiorgas](https://github.com/dnkoutso)
  [#11213](https://github.com/CocoaPods/CocoaPods/pull/11213)

* Run post install hooks when "skip Pods.xcodeproj generation" option is set  
  [Elton Gao](https://github.com/gyfelton)
  [#11073](https://github.com/CocoaPods/CocoaPods/pull/11073)

* Change minimal required version of ruby-macho to 2.3.0.  
  [xuzhongping](https://github.com/xuzhongping)
  [#10390](https://github.com/CocoaPods/CocoaPods/issues/10390)

* Add .gitignores to the banana and snake fixtures  
  [Seth Friedman](https://github.com/sethfri)
  [#11235](https://github.com/CocoaPods/CocoaPods/pull/11235)

* Fix publishing podspecs with watchOS support on Xcode 14  
  [Justin Martin](https://github.com/justinseanmartin)
  [#11660](https://github.com/CocoaPods/CocoaPods/pull/11660)

## 1.11.3 (2022-03-16)

##### Enhancements

* None.  

##### Bug Fixes

* Fix script breaking when attempting to print a warning.  
  [Igor Makarov](https://github.com/igor-makarov)
  [#11251](https://github.com/CocoaPods/CocoaPods/issues/11251)

* Do not consider podspec_repo when analying sandbox for changes.  
  [Dimitris Koutsogiorgas](https://github.com/dnkoutso)
  [#10985](https://github.com/CocoaPods/CocoaPods/pull/10985)

* Rewrite XCFramework slice selection using plist metadata.  
  [Igor Makarov](https://github.com/igor-makarov)
  [#11229](https://github.com/CocoaPods/CocoaPods/pull/11229)

* Fix setting `LD_RUNTIME_SEARCH_PATHS` for aggregate targets that include dynamic xcframeworks.  
  [Dimitris Koutsogiorgas](https://github.com/dnkoutso)
  [#11158](https://github.com/CocoaPods/CocoaPods/pull/11158)

* Add catch for YAML syntax error to prevent crash in `cdn_url?` check.  
  [Kanstantsin Shautsou](https://github.com/KostyaSha)
  [#11010](https://github.com/CocoaPods/CocoaPods/issues/11010)

* Fix static Swift XCFramework import paths.  
  [Igor Makarov](https://github.com/igor-makarov)
  [#11058](https://github.com/CocoaPods/CocoaPods/issues/10058)
  [#11093](https://github.com/CocoaPods/CocoaPods/pull/11093)

## 1.11.2 (2021-09-13)

##### Enhancements

* None.  

##### Bug Fixes

* Do not validate modular header dependencies for pre-built Swift pods.  
  [Dimitris Koutsogiorgas](https://github.com/dnkoutso)
  [#10912](https://github.com/CocoaPods/CocoaPods/issues/10912)


## 1.11.1 (2021-09-12)

##### Enhancements

* None.  

##### Bug Fixes

* Handle spec repo urls with user info when determining if they are CDN.  
  [Dimitris Koutsogiorgas](https://github.com/dnkoutso)
  [#10941](https://github.com/CocoaPods/CocoaPods/issues/10941)

* Set `INFOPLIST_FILE` build setting to `$(SRCROOT)/App/App-Info.plist` during lint.  
  [Dimitris Koutsogiorgas](https://github.com/dnkoutso)
  [#10927](https://github.com/CocoaPods/CocoaPods/issues/10927)

* Set `PRODUCT_BUNDLE_IDENTIFIER` for generated app during lint.  
  [Dimitris Koutsogiorgas](https://github.com/dnkoutso)
  [#10933](https://github.com/CocoaPods/CocoaPods/issues/10933)


## 1.11.0 (2021-09-01)

##### Enhancements

* None.  

##### Bug Fixes

* None.  


## 1.11.0.rc.1 (2021-08-25)

##### Enhancements

* None.  

##### Bug Fixes

* Correctly process multiple `xcframeworks` a pod provides.  
  [Dimitris Koutsogiorgas](https://github.com/dnkoutso)
  [#10378](https://github.com/CocoaPods/CocoaPods/issues/10378)


## 1.11.0.beta.2 (2021-08-11)

##### Enhancements

* Integrate ODR categories into projects.  
  [Dimitris Koutsogiorgas](https://github.com/dnkoutso)
  [#10855](https://github.com/CocoaPods/CocoaPods/pull/10855)

##### Bug Fixes

* Pass correct paths for `select_slice` method.  
  [Dimitris Koutsogiorgas](https://github.com/dnkoutso)
  [#10430](https://github.com/CocoaPods/CocoaPods/issues/10430)


## 1.11.0.beta.1 (2021-08-09)

##### Enhancements

* Add support for integrating on demand resources.  
  [Dimitris Koutsogiorgas](https://github.com/dnkoutso)
  [JunyiXie](https://github.com/JunyiXie)
  [#9606](https://github.com/CocoaPods/CocoaPods/issues/9606)
  [#10845](https://github.com/CocoaPods/CocoaPods/pull/10845)

* Integrate `project_header_files` specified by specs.  
  [Dimitris Koutsogiorgas](https://github.com/dnkoutso)
  [#9820](https://github.com/CocoaPods/CocoaPods/issues/9820)

* Mark RealityComposer-projects (`.rcproject`) files defined in resources for compilation.  
  [Hendrik von Prince](https://github.com/parallaxe)
  [Dimitris Koutsogiorgas](https://github.com/dnkoutso)
  [#10793](https://github.com/CocoaPods/CocoaPods/pull/10793)

* Integrate test specs and app specs of pre-built pods.  
  [Dimitris Koutsogiorgas](https://github.com/dnkoutso)
  [#10795](https://github.com/CocoaPods/CocoaPods/pull/10795)

* Add support for `before_headers` and `after_headers` script phase DSL.  
  [Dimitris Koutsogiorgas](https://github.com/dnkoutso)
  [#10770](https://github.com/CocoaPods/CocoaPods/issues/10770)

* Fix touch on a missing directory for dSYM copy phase script.  
  [alvarollmenezes](https://github.com/alvarollmenezes)
  [Dimitris Koutsogiorgas](https://github.com/dnkoutso)
  [#10488](https://github.com/CocoaPods/CocoaPods/issues/10488)

* Check the podfile sources and plugin sources when printing warnings without explicitly using the master source.  
  [gonghonglou](https://github.com/gonghonglou)
  [#10764](https://github.com/CocoaPods/CocoaPods/pull/10764)

* Use relative paths in copy dsyms script.  
  [Mickey Knox](https://github.com/knox)
  [#10583](https://github.com/CocoaPods/CocoaPods/pull/10583)

* Use `OpenURI.open_uri` instead.  
  [Dimitris Koutsogiorgas](https://github.com/dnkoutso)
  [#10597](https://github.com/CocoaPods/CocoaPods/issues/10597)

* Set minimum supported Ruby version to 2.6.  
  [Igor Makarov](https://github.com/igor-makarov)
  [#10412](https://github.com/CocoaPods/CocoaPods/pull/10412)

* Improve compatibility with ActiveSupport 6  
  [Jun Jiang](https://github.com/jasl)
  [#10364](https://github.com/CocoaPods/CocoaPods/pull/10364)

* Add a `pre_integrate_hook` API  
  [dcvz](https://github.com/dcvz)
  [#9935](https://github.com/CocoaPods/CocoaPods/pull/9935)

* Rewrite the only place dependent on `typhoeus`.  
  [Jun Jiang](https://github.com/jasl), [Igor Makarov](https://github.com/igor-makarov)
  [#10346](https://github.com/CocoaPods/CocoaPods/pull/10346)

* Add a `--update-sources` option to `pod repo push` so one can ensure sources are up-to-date.  
  [Elton Gao](https://github.com/gyfelton)
  [Justin Martin](https://github.com/justinseanmartin)
  
* Installing a local (`:path`) pod that defines script phases will no longer
  produce warnings.  
  [Samuel Giddins](https://github.com/segiddins)

* Allow building app & test spec targets that depend on a library that uses
  Swift without requiring an empty Swift file be present.  
  [Samuel Giddins](https://github.com/segiddins)

* Add flag to ignore prerelease versions when reporting latest version for outdated pods.  
  [cltnschlosser](https://github.com/cltnschlosser)
  [#9916](https://github.com/CocoaPods/CocoaPods/pull/9916)

* Add possibility to skip modulemap generation  
  [till0xff](https://github.com/till0xff)
  [#10235](https://github.com/CocoaPods/CocoaPods/issues/10235)

* Add a `--version` option to `pod spec cat` and `pod spec which` for listing the podspec of a specific version  
  [pietbrauer](https://github.com/pietbrauer)
  [#10609](https://github.com/CocoaPods/CocoaPods/pull/10609)

##### Bug Fixes

* Fix resource variant groups in static frameworks  
  [Igor Makarov](https://github.com/igor-makarov)
  [#10834](https://github.com/CocoaPods/CocoaPods/pull/10834)
  [#10605](https://github.com/CocoaPods/CocoaPods/issues/10605)

* Fix adding embed frameworks script phase to unit test targets if xcframeworks are present.  
  [Dimitris Koutsogiorgas](https://github.com/dnkoutso)
  [#10652](https://github.com/CocoaPods/CocoaPods/issues/10652)

* Remove unused `install_xcframework_library` code.  
  [Gio Lodi](https://github.com/mokagio)
  [Dimitris Koutsogiorgas](https://github.com/dnkoutso)
  [#10831](https://github.com/CocoaPods/CocoaPods/pull/10831)

* Validate vendored library names after they have been expanded.  
  [Dimitris Koutsogiorgas](https://github.com/dnkoutso)
  [#10832](https://github.com/CocoaPods/CocoaPods/pull/10832)

* Place frameworks from xcframeworks into a unique folder name to avoid duplicate outputs.  
  [Dimitris Koutsogiorgas](https://github.com/dnkoutso)
  [#10106](https://github.com/CocoaPods/CocoaPods/issues/10106)

* Update pod in Pods folder when changing the pod from branch to version in Podfie.  
  [gonghonglou](https://github.com/gonghonglou)
  [#10825](https://github.com/CocoaPods/CocoaPods/pull/10825)

* Bump addressable dependency to 2.8.  
  [Dimitris Koutsogiorgas](https://github.com/dnkoutso)
  [#10802](https://github.com/CocoaPods/CocoaPods/issues/10802)

* Dedup bcsymbolmap paths found from multiple vendored frameworks.  
  [Dimitris Koutsogiorgas](https://github.com/dnkoutso)
  [#10373](https://github.com/CocoaPods/CocoaPods/issues/10373)

* Correctly filter dependencies for pod variants across different platforms.  
  [Dimitris Koutsogiorgas](https://github.com/dnkoutso)
  [#10777](https://github.com/CocoaPods/CocoaPods/issues/10777)

* Generate default `Info.plist` for consumer app during validation.  
  [Dimitris Koutsogiorgas](https://github.com/dnkoutso)
  [#8570](https://github.com/CocoaPods/CocoaPods/issues/8570)

* Fix lint subspec error when the name of subspec start with the pod name.  
  [XianpuMeng](https://github.com/XianpuMeng)
  [Dimitris Koutsogiorgas](https://github.com/dnkoutso)
  [#9906](https://github.com/CocoaPods/CocoaPods/issues/9906)

* Update `ruby-macho` gem version to support 1.x and 2.x.  
  [Eric Chamberlain](https://github.com/PeqNP)
  [Dimitris Koutsogiorgas](https://github.com/dnkoutso)
  [#10390](https://github.com/CocoaPods/CocoaPods/issues/10390)

* Respect `--configuration` option when analyzing via `pod lib lint --analyze`.  
  [Jenn Magder](https://github.com/jmagman)
  [#10476](https://github.com/CocoaPods/CocoaPods/issues/10476)

* Do not add dependencies to 'Link Binary With Libraries' phase.  
  [Dimitris Koutsogiorgas](https://github.com/dnkoutso)
  [#10133](https://github.com/CocoaPods/CocoaPods/pull/10133)

* Ensure cache integrity on concurrent installations.  
  [Erik Blomqvist](https://github.com/codiophile)
  [#10013](https://github.com/CocoaPods/CocoaPods/issues/10013)

* Force a clean install if installation options change.  
  [Sebastian Shanus](https://github.com/sebastianv1)
  [#10016](https://github.com/CocoaPods/CocoaPods/pull/10016)

* Correctly detect that a prebuilt pod uses Swift.  
  [Elton Gao](https://github.com/gyfelton)
  [Dimitris Koutsogiorgas](https://github.com/dnkoutso)
  [#8649](https://github.com/CocoaPods/CocoaPods/issues/8649)

* fix: ensure cached spec path uniq  
  [SolaWing](https://github.com/SolaWing)
  [#10231](https://github.com/CocoaPods/CocoaPods/issues/10231)
  
* Set `knownRegions` on generated projects with localized resources to prevent Xcode from re-saving projects to disk.  
  [Eric Amorde](https://github.com/amorde)
  [#10290](https://github.com/CocoaPods/CocoaPods/pull/10290)

* Serialize schemes that do not need to be rewritten by Xcode.  
  [Samuel Giddins](https://github.com/segiddins)


## 1.10.2 (2021-07-28)

##### Enhancements

* None.  

##### Bug Fixes

* Fix errors when archiving a Catalyst app which depends on a pod which uses `header_mappings_dir`.  
  [Thomas Goyne](https://github.com/tgoyne)
  [#10224](https://github.com/CocoaPods/CocoaPods/pull/10224)

* Fix missing `-ObjC` for static XCFrameworks - take 2  
  [Paul Beusterien](https://github.com/paulb777)
  [#10459](https://github.com/CocoaPods/CocoaPods/issues/10459)

* Change URL validation failure to a note  
  [Paul Beusterien](https://github.com/paulb777)
  [#10291](https://github.com/CocoaPods/CocoaPods/issues/10291)


## 1.10.1 (2021-01-07)

##### Enhancements

* None.

##### Bug Fixes

* Fix library name in LD `-l` flags for XCFrameworks containing libraries  
  [Wes Campaigne](https://github.com/Westacular)
  [#10165](https://github.com/CocoaPods/CocoaPods/issues/10165)

* Fix file extension replacement for resource paths when using static frameworks.  
  [Dimitris Koutsogiorgas](https://github.com/dnkoutso)
  [#10206](https://github.com/CocoaPods/CocoaPods/issues/10206)

* Fix processing of xcassets resources when pod target is static framework  
  [Federico Trimboli](https://github.com/fedetrim)
  [#10175](https://github.com/CocoaPods/CocoaPods/pull/10175)
  [#10170](https://github.com/CocoaPods/CocoaPods/issues/10170)

* Fix missing `-ObjC` for static XCFrameworks  
  [Paul Beusterien](https://github.com/paulb777)
  [#10234](https://github.com/CocoaPods/CocoaPods/pull/10234)


## 1.10.0 (2020-10-20)

##### Enhancements

* None.  

##### Bug Fixes

* Generate the correct LD `-l` flags for XCFrameworks containing libraries  
  [Wes Campaigne](https://github.com/Westacular)
  [#10071](https://github.com/CocoaPods/CocoaPods/issues/10071)

* Add support for automatically embedding XCFramework debug symbols for XCFrameworks generated with Xcode 12  
  [johntmcintosh](https://github.com/johntmcintosh)
  [#10111](https://github.com/CocoaPods/CocoaPods/issues/10111)

## 1.10.0.rc.1 (2020-09-15)

##### Enhancements

* None.  

##### Bug Fixes

* Fix XCFramework slice selection  
  [lowip](https://github.com/lowip)
  [#10026](https://github.com/CocoaPods/CocoaPods/issues/10026)

* Honor test spec deployment target during validation.  
  [Dimitris Koutsogiorgas](https://github.com/dnkoutso)
  [#9999](https://github.com/CocoaPods/CocoaPods/pull/9999)

* Ensure that incremental installation is able to set target dependencies for a
  test spec that uses a custom `app_host_name` that is in a project that is not
  regenerated.  
  [Samuel Giddins](https://github.com/segiddins)


## 1.10.0.beta.2 (2020-08-12)

##### Enhancements

* None.  

##### Bug Fixes

* Ensure that static frameworks are not embedded  
  [Bernard Gatt](https://github.com/BernardGatt)
  [#9943](https://github.com/CocoaPods/CocoaPods/issues/9943)

* Ensure that the non-compilable resource skipping in static frameworks happens only for the pod itself  
  [Igor Makarov](https://github.com/igor-makarov)
  [#9922](https://github.com/CocoaPods/CocoaPods/pull/9922)
  [#9920](https://github.com/CocoaPods/CocoaPods/issues/9920)


## 1.10.0.beta.1 (2020-07-17)

##### Breaking

* Bump minimum Ruby version to 2.3.3 (included with macOS High Sierra)  
  [Eric Amorde](https://github.com/amorde)
  [#9821](https://github.com/CocoaPods/CocoaPods/issues/9821)

##### Enhancements

* Add the App Clip product symbol to the list of products that need embedding.  
  [Igor Makarov](https://github.com/igor-makarov)
  [#9882](https://github.com/CocoaPods/CocoaPods/pull/9882)

* Allow gem to run as root when passing argument flag `--allow-root`  
  [Sean Reinhardt](https://github.com/seanreinhardtapps)
  [#8929](https://github.com/CocoaPods/CocoaPods/issues/8929)
  
* Warn users to delete the master specs repo if its not explicitly used.  
  [Dimitris Koutsogiorgas](https://github.com/dnkoutso)
  [#9871](https://github.com/CocoaPods/CocoaPods/pull/9871)

* Use User Project's compatibilityVersion instead of objectVersion when
  deciding when to use xcfilelists.  
  [Sean Reinhardt](https://github.com/seanreinhardtapps)
  [#9140](https://github.com/CocoaPods/CocoaPods/issues/9140)
  
* add a `--configuration` option to `pod lib lint` and `pod spec lint`.  
  [Gereon Steffens](https://github.com/gereons)
  [#9686](https://github.com/CocoaPods/CocoaPods/issues/9686)

* Add a `post_integrate_hook` API  
  [lucasmpaim](https://github.com/lucasmpaim)
  [#7432](https://github.com/CocoaPods/CocoaPods/issues/7432)

* Set the `BUILD_LIBRARY_FOR_DISTRIBUTION` build setting if integrating with a target that has the setting set to `YES`.  
  [Juanjo López](https://github.com/juanjonol)
  [#9232](https://github.com/CocoaPods/CocoaPods/issues/9232)

* Option to lint a specified set of test_specs  
  [Paul Beusterien](https://github.com/paulb777)
  [#9392](https://github.com/CocoaPods/CocoaPods/pull/9392)

* Add `--use-static-frameworks` lint option  
  [Paul Beusterien](https://github.com/paulb777)
  [#9632](https://github.com/CocoaPods/CocoaPods/pull/9632)

* Exclude the local spec-repos directory from Time Machine Backups.  
  [Jakob Krigovsky](https://github.com/sonicdoe)
  [#8308](https://github.com/CocoaPods/CocoaPods/issues/8308)

##### Bug Fixes

* Override Xcode 12 default for erroring on quoted imports in umbrellas.  
  [Paul Beusterien](https://github.com/paulb777)
  [#9902](https://github.com/CocoaPods/CocoaPods/issues/9902)

* Remove bitcode symbol maps from embedded framework bundles  
  [Eric Amorde](https://github.com/amorde)
  [#9681](https://github.com/CocoaPods/CocoaPods/issues/9681)

* Prevent "source changed" message for every version change when using trunk source  
  [cltnschlosser](https://github.com/cltnschlosser)
  [#9865](https://github.com/CocoaPods/CocoaPods/issues/9865)

* When pod target is a static framework, save time by copying compiled resources  
  [Igor Makarov](https://github.com/igor-makarov)
  [#9441](https://github.com/CocoaPods/CocoaPods/pull/9441)

* Re-implement `bcsymbolmap` copying to avoid duplicate outputs.  
  [Dimitris Koutsogiorgas](https://github.com/dnkoutso)
  [mplorentz](https://github.com/mplorentz)
  [#9734](https://github.com/CocoaPods/CocoaPods/pull/9734)

* Fix Xcode 11 warning when setting Bundle Identifier in `info_plist`  
  [Sean Reinhardt](https://github.com/seanreinhardtapps)
  [#9536](https://github.com/CocoaPods/CocoaPods/issues/9536)

* Fix `incompatible encoding regexp match` for linting non-ascii pod name  
  [banjun](https://github.com/banjun)
  [#9765](https://github.com/CocoaPods/CocoaPods/issues/9765)
  [#9776](https://github.com/CocoaPods/CocoaPods/pull/9776)

* Fix crash when targets missing in Podfile  
  [Paul Beusterien](https://github.com/paulb777)
  [#9745](https://github.com/CocoaPods/CocoaPods/pull/9745)

* Fix adding developer library search paths during pod validation.  
  [Nick Entin](https://github.com/NickEntin)
  [#9736](https://github.com/CocoaPods/CocoaPods/pull/9736)

* Fix an issue that caused multiple xcframework scripts to produce the same output files  
  [Eric Amorde](https://github.com/amorde)
  [#9670](https://github.com/CocoaPods/CocoaPods/issues/9670)
  [#9720](https://github.com/CocoaPods/CocoaPods/pull/9720)

* Fix an issue preventing framework user targets with an xcframework dependency from building successfully  
  [Eric Amorde](https://github.com/amorde)
  [#9525](https://github.com/CocoaPods/CocoaPods/issues/9525)
  [#9720](https://github.com/CocoaPods/CocoaPods/pull/9720)

* Fix an issue preventing xcframeworks that wrapped static libraries from linking successfully  
  [Eric Amorde](https://github.com/amorde)
  [#9528](https://github.com/CocoaPods/CocoaPods/issues/9528)
  [#9720](https://github.com/CocoaPods/CocoaPods/pull/9720)

* Fix setting `swift_version` when deduplicate targets is turned off.  
  [Dimitris Koutsogiorgas](https://github.com/dnkoutso)
  [#9689](https://github.com/CocoaPods/CocoaPods/pull/9689)

* Honor prefix_header_file=false for subspecs  
  [Paul Beusterien](https://github.com/paulb777)
  [#9687](https://github.com/CocoaPods/CocoaPods/pull/9687)

* Do not clean user projects from sandbox.  
  [Dimitris Koutsogiorgas](https://github.com/dnkoutso)
  [#9683](https://github.com/CocoaPods/CocoaPods/pull/9683)

* Fix mapping of resource paths for app specs.  
  [Dimitris Koutsogiorgas](https://github.com/dnkoutso)
  [#9676](https://github.com/CocoaPods/CocoaPods/pull/9676)

* When preserving pod paths, preserve ALL the paths  
  [Igor Makarov](https://github.com/igor-makarov)
  [#9483](https://github.com/CocoaPods/CocoaPods/pull/9483)

* Re-implement `dSYM` copying and stripping to avoid duplicate outputs.  
  [Dimitris Koutsogiorgas](https://github.com/dnkoutso)
  [#9185](https://github.com/CocoaPods/CocoaPods/issues/9185)

* Add support for running tests through the scheme of the app spec host of a test spec    
  [Eric Amorde](https://github.com/amorde)
  [#9332](https://github.com/CocoaPods/CocoaPods/issues/9332)

* Fix an issue that prevented variables in test bundle scheme settings from expanding   
  [Eric Amorde](https://github.com/amorde)
  [#9539](https://github.com/CocoaPods/CocoaPods/pull/9539)

* Fix project path handling issue that caused cmake projects to be incorrect  
  [Paul Beusterien](https://github.com/paulb777)
  [Andrew](https://github.com/mad-rain)
  [#6268](https://github.com/CocoaPods/CocoaPods/pull/6268)

* Set `Missing Localizability` setting to `'YES'` to prevent warnings in Xcode 11  
  [Eric Amorde](https://github.com/amorde)
  [#9612](https://github.com/CocoaPods/CocoaPods/pull/9612)

* Don't crash on non UTF-8 error message  
  [Kenji KATO](https://github.com/katoken-0215)
  [#9706](https://github.com/CocoaPods/CocoaPods/pull/9706)

* Fix XCFramework slice selection when having more archs in slice than requested with $ARCHS  
  [jerbob92](https://github.com/jerbob92)
  [#9790](https://github.com/CocoaPods/CocoaPods/pull/9790)

* Don't add app spec dependencies to the parent library's target in Xcode,
  which was happening when the dependency's project was not being regenerated
  due to incremental installation.  
  [segiddins][https://github.com/segiddins]

* Add the trunk repo to the default `sources` for the `repo push` command  
  [Elf Sundae](https://github.com/ElfSundae)
  [#9840](https://github.com/CocoaPods/CocoaPods/pull/9840)

## 1.9.3 (2020-05-29)

##### Enhancements

* None.  

##### Bug Fixes

* None.  


## 1.9.2 (2020-05-22)

##### Enhancements

* None.  

##### Bug Fixes

* None.  


## 1.9.1 (2020-03-09)

##### Enhancements

##### Bug Fixes

* Apply correct `SYSTEM_FRAMEWORK_SEARCH_PATHS` for `XCTUnwrap` fix.  
  [Dimitris Koutsogiorgas](https://github.com/dnkoutso)
  [#9579](https://github.com/CocoaPods/CocoaPods/pull/9579)

* Fix an issue that caused a build failure with vendored XCFrameworks on macOS  
  [Eric Amorde](https://github.com/amorde)
  [#9572](https://github.com/CocoaPods/CocoaPods/issues/9572)

* Fix an issue that prevented the correct XCFramework slice from being selected for watchOS extensions  
  [Eric Amorde](https://github.com/amorde)
  [#9569](https://github.com/CocoaPods/CocoaPods/issues/9569)


## 1.9.0 (2020-02-25)

##### Enhancements

* None.  

##### Bug Fixes

* Also apply Xcode 11 `XCTUnwrap` fix to library and framework targets that weakly link `XCTest`.  
  [Dimitris Koutsogiorgas](https://github.com/dnkoutso)
  [#9518](https://github.com/CocoaPods/CocoaPods/pull/9518)

* Fix dSYM handling for XCFrameworks.  
  [Eric Amorde](https://github.com/amorde)
  [#9530](https://github.com/CocoaPods/CocoaPods/issues/9530)

## 1.9.0.beta.3 (2020-02-04)

##### Enhancements

* PathList optimizations related to file system reads.  
  [manuyavuz](https://github.com/manuyavuz)
  [#9428](https://github.com/CocoaPods/CocoaPods/pull/9428)

##### Bug Fixes

* Apply Xcode 11 `XCTUnwrap` fix to library and framework targets.  
  [Dimitris Koutsogiorgas](https://github.com/dnkoutso)
  [#9500](https://github.com/CocoaPods/CocoaPods/pull/9500)

* Fix resources script when building a project from a symlink.  
  [Dimitris Koutsogiorgas](https://github.com/dnkoutso)
  [#9423](https://github.com/CocoaPods/CocoaPods/issues/9423)

* Fix `pod install` crash on projects with atypical configuration names.  
  [Paul Beusterien](https://github.com/paulb777)
  [#9465](https://github.com/CocoaPods/CocoaPods/pull/9465)

* Fix an issue that caused iOS archives to be invalid when including a vendored XCFramework  
  [Eric Amorde](https://github.com/amorde)
  [#9458](https://github.com/CocoaPods/CocoaPods/issues/9458)

* Fix a bug where an incremental install missed library resources.  
  [Igor Makarov](https://github.com/igor-makarov)
  [#9431](https://github.com/CocoaPods/CocoaPods/pull/9431)

* Fix an issue that caused an incorrect warning to be emitted for CLI targets with static libraries  
  [Eric Amorde](https://github.com/amorde)
  [#9498](https://github.com/CocoaPods/CocoaPods/issues/9498)

## 1.9.0.beta.2 (2019-12-17)

##### Enhancements

* None.  

##### Bug Fixes

* Fix validator to properly integration project during `lint`.  
  [Dimitris Koutsogiorgas](https://github.com/dnkoutso)
  [#9416](https://github.com/CocoaPods/CocoaPods/pull/9416)

## 1.9.0.beta.1 (2019-12-16)

##### Enhancements

* Support for scheme code coverage.  
  [Dimitris Koutsogiorgas](https://github.com/dnkoutso)
  [#8921](https://github.com/CocoaPods/CocoaPods/issues/8921)

* Support Swift version variants.  
  [Dimitris Koutsogiorgas](https://github.com/dnkoutso)
  [#9230](https://github.com/CocoaPods/CocoaPods/pull/9230)

* Configure dependencies per configuration.  
  [Samuel Giddins](https://github.com/segiddins)
  [Dimitris Koutsogiorgas](https://github.com/dnkoutso)
  [#9149](https://github.com/CocoaPods/CocoaPods/pull/9149)

* Include Podfile Plugin changes for incremental installation.  
  [Sebastian Shanus](https://github.com/sebastianv1)
  [#9147](https://github.com/CocoaPods/CocoaPods/pull/9147)

* Integrate `use_frameworks!` linkage DSL.  
  [Dimitris Koutsogiorgas](https://github.com/dnkoutso)
  [#9099](https://github.com/CocoaPods/CocoaPods/issues/9099)

* Add support for integrating dependency file in user script phases.  
  [Dimitris Koutsogiorgas](https://github.com/dnkoutso)
  [#9082](https://github.com/CocoaPods/CocoaPods/issues/9082)
 
* Add support for XCFrameworks using the `vendored_frameworks` Podspec DSL.  
  [Eric Amorde](https://github.com/amorde)
  [#9148](https://github.com/CocoaPods/CocoaPods/issues/9148)

##### Bug Fixes

* Move `run_podfile_post_install_hooks` call to execute right before projects are saved.  
  [Yusuf Sobh](https://github.com/yusufoos)
  [#9379](https://github.com/CocoaPods/CocoaPods/issues/9379)

* Do not apply header mapping copy if the spec does not provide a header mappings dir.  
  [Dimitris Koutsogiorgas](https://github.com/dnkoutso)
  [#9308](https://github.com/CocoaPods/CocoaPods/issues/9308)

* Fix issue where workspace was missing user project references during incremental installation.  
  [Sebastian Shanus](https://github.com/sebastianv1)
  [#9237](https://github.com/CocoaPods/CocoaPods/issues/9237)

* Search in users xcconfig's for figuring out when to set `APPLICATION_EXTENSION_API_ONLY`.  
  [Dimitris Koutsogiorgas](https://github.com/dnkoutso)
  [#9233](https://github.com/CocoaPods/CocoaPods/issues/9233)

* Always generate a lockfile even if project integration is disabled.  
  [Dimitris Koutsogiorgas](https://github.com/dnkoutso)
  [#9288](https://github.com/CocoaPods/CocoaPods/issues/9288)

* Fix incremental installation with plugins that include arguments with different ordering.  
  [Dimitris Koutsogiorgas](https://github.com/dnkoutso)
  [#9170](https://github.com/CocoaPods/CocoaPods/pull/9170)

* Move custom `Copy Headers` script phase for header mappings before `Compile Sources`.  
  [Dimitris Koutsogiorgas](https://github.com/dnkoutso)
  [#9131](https://github.com/CocoaPods/CocoaPods/pull/9131)

* Don't create a conflicting `LaunchScreen.storyboard` when an app spec contains a file
  with that name in its `resources`.  
  [Samuel Giddins](https://github.com/segiddins)


## 1.8.4 (2019-10-16)

##### Enhancements

* None.  

##### Bug Fixes

* Do not crash if the repos dir is not setup.  
  [Dimitris Koutsogiorgas](https://github.com/dnkoutso)
  [#9216](https://github.com/CocoaPods/CocoaPods/issues/9216)

## 1.8.3 (2019-10-04)

##### Enhancements

* None.  

##### Bug Fixes

* Fix crash when running on mounted filesystems  
  [Paul Beusterien](https://github.com/paulb777)
  [#9200](https://github.com/CocoaPods/CocoaPods/pull/9200)


## 1.8.1 (2019-09-27)

##### Enhancements

* None.  

##### Bug Fixes

* None.  


## 1.8.0 (2019-09-23)

##### Enhancements

* None.  

##### Bug Fixes

* Include dependent vendored frameworks in linker flags  
  [Alex Coomans](https://github.com/drcapulet)
  [#9045](https://github.com/CocoaPods/CocoaPods/pull/9045)

* Correctly set deployment target for non library specs even if the root spec does not specify one.  
  [Dimitris Koutsogiorgas](https://github.com/dnkoutso)
  [#9153](https://github.com/CocoaPods/CocoaPods/pull/9153)

* Make `APPLICATION_EXTENSION_API_ONLY` build setting not break when performing a cached incremental install.  
  [Igor Makarov](https://github.com/igor-makarov)
  [#8967](https://github.com/CocoaPods/CocoaPods/issues/8967)
  [#9141](https://github.com/CocoaPods/CocoaPods/issues/9141)
  [#9142](https://github.com/CocoaPods/CocoaPods/pull/9142)

## 1.8.0.beta.2 (2019-08-27)

##### Enhancements

* None.  

##### Bug Fixes

* Do not verify deployment target version during resolution for non library specs.  
  [Dimitris Koutsogiorgas](https://github.com/dnkoutso)
  [#9105](https://github.com/CocoaPods/CocoaPods/issues/9105)

* Add `USE_RECURSIVE_SCRIPT_INPUTS_IN_SCRIPT_PHASES = YES` to all `.xcconfig`s  
  [Igor Makarov](https://github.com/igor-makarov)
  [#8073](https://github.com/CocoaPods/CocoaPods/issues/8073)
  [#9125](https://github.com/CocoaPods/CocoaPods/pull/9125)
  [cocoapods-integration-specs#248](https://github.com/CocoaPods/cocoapods-integration-specs/pull/248)

* Fix iOS app spec code signing.  
  [Dimitris Koutsogiorgas](https://github.com/dnkoutso)
  [#9110](https://github.com/CocoaPods/CocoaPods/issues/9110)

* Add Apple watch device family to resource bundles built for WatchOS  
  [Aaron McDaniel](https://github.com/Spilly)
  [#9075](https://github.com/CocoaPods/CocoaPods/issues/9075)

## 1.8.0.beta.1 (2019-08-05)

##### Enhancements

* Allow Algolia search for CDNSource  
  [Igor Makarov](https://github.com/igor-makarov)
  [#9015](https://github.com/CocoaPods/CocoaPods/issues/9015)
  [#9046](https://github.com/CocoaPods/CocoaPods/pull/9046)
  [Core#569](https://github.com/CocoaPods/Core/pull/569)

* Using `repo push` now pushes to the current repo branch (`HEAD`) instead of `master`  
  [Jhonatan Avalos](https://github.com/baguio)
  [#8630](https://github.com/CocoaPods/CocoaPods/pull/8630)  

* Add support for UI test specs with `test_type` value `:ui`  
  [Yavuz Nuzumlali](https://github.com/manuyavuz)
  [#9002](https://github.com/CocoaPods/CocoaPods/pull/9002)
  [Core#562](https://github.com/CocoaPods/Core/pull/562)

* Replace git-based `MasterSource` with CDN-based `TrunkSource`  
  [Igor Makarov](https://github.com/igor-makarov)
  [#8923](https://github.com/CocoaPods/CocoaPods/pull/8923)
  [Core#552](https://github.com/CocoaPods/Core/pull/552)

* Integrate a pod into a custom project name if specified.  
  [Dimitris Koutsogiorgas](https://github.com/dnkoutso) & [Sebastian Shanus](https://github.com/sebastianv1)
  [#8939](https://github.com/CocoaPods/CocoaPods/pull/8939)

* Performance optimization for large number of files related to cleaning sandbox directory during installation  
  [hovox](https://github.com/hovox)
  [#8797](https://github.com/CocoaPods/CocoaPods/issues/8797)

* Add support for Specification Info.plist DSL  
  [Eric Amorde](https://github.com/amorde)
  [#8753](https://github.com/CocoaPods/CocoaPods/issues/8753)
  [#3032](https://github.com/CocoaPods/CocoaPods/issues/3032)

* Fix target definition display name for inhibit warnings message.  
  [Dimitris Koutsogiorgas](https://github.com/dnkoutso)
  [#8935](https://github.com/CocoaPods/CocoaPods/pull/8935)

* Allow using an application defined by an app spec as the app host for a test spec.  
  [jkap](https://github.com/jkap)
  [Samuel Giddins](https://github.com/segiddins)
  [#8654](https://github.com/CocoaPods/CocoaPods/pull/8654)

* Speed up dependency resolution when there are many requirements for the same pod
  or many versions that do not satisfy the given requirements.  
  [Samuel Giddins](https://github.com/segiddins)

* Add support for pods in abstract-only targets to be installed.  
  [Samuel Giddins](https://github.com/segiddins)

* Emit a warning when attempting to integrate dynamic frameworks into command line tool targets  
  [Eric Amorde](https://github.com/amorde)
  [#6493](https://github.com/CocoaPods/CocoaPods/issues/6493)

* Always suggest `pod repo update` on dependency resolution conflict,
  unless repo update was specifically requested.
  [Artem Sheremet](https://github.com/dotdoom)
  [#8768](https://github.com/CocoaPods/CocoaPods/pull/8768)

* Set Default Module for Storyboards in resource bundle targets.  
  [James Treanor](https://github.com/jtreanor)
  [#8890](https://github.com/CocoaPods/CocoaPods/pull/8890)

* Print correct platform name when inferring target platform.  
  [Dimitris Koutsogiorgas](https://github.com/dnkoutso)
  [#8916](https://github.com/CocoaPods/CocoaPods/pull/8916)

* Do not re-write sandbox files if they have not changed.  
  [Dimitris Koutsogiorgas](https://github.com/dnkoutso)
  [#8983](https://github.com/CocoaPods/CocoaPods/pull/8983)

* Added option to skip Pods.xcodeproj generation  
  [Itay Brenner](https://github.com/itaybre)
  [8872](https://github.com/CocoaPods/CocoaPods/pull/8872)

##### Bug Fixes

* Update symlink script to prevent duplicate files  
  [Alex Coomans](https://github.com/drcapulet)
  [#9035](https://github.com/CocoaPods/CocoaPods/pull/9035)

* Use correct `header_mappings_dir` for subspecs  
  [Alex Coomans](https://github.com/drcapulet)
  [#9019](https://github.com/CocoaPods/CocoaPods/pull/9019)

* Make CDNSource show up in `pod repo env`  
  [Igor Makarov](https://github.com/igor-makarov)
  [#9016](https://github.com/CocoaPods/CocoaPods/pull/9016)

* Fix regenerating aggregate targets for incremental installation.  
  [Sebastian Shanus](https://github.com/sebastianv1)
  [#9009](https://github.com/CocoaPods/CocoaPods/pull/9009)

* Fix heuristic for determining whether the source URL to be added is CDN  
  [Igor Makarov](https://github.com/igor-makarov)
  [#9000](https://github.com/CocoaPods/CocoaPods/issues/9000)
  [#8999](https://github.com/CocoaPods/CocoaPods/issues/8999)

* Fix set `cache_root` from config file error  
  [tripleCC](https://github.com/tripleCC)
  [#8515](https://github.com/CocoaPods/CocoaPods/issues/8515)

* Set default build configurations for app / test specs when installing with
  `integrate_targets: false`, ensuring the `Embed Frameworks` and
  `Copy Resources` scripts will copy the necessary build artifacts.  
  [Samuel Giddins](https://github.com/segiddins)

* No longer show a warning when using an optional include (`#include?`) to
  include the Pods .xcconfig from the base .xcconfig file  
  [Rob Hudson](https://github.com/robtimp)

* Remove stale podspecs from 'Local Podspecs' when installing non-local counterparts.  
  [Pär Strindevall](https://github.com/parski)
  [Dimitris Koutsogiorgas](https://github.com/dnkoutso)
  [#8914](https://github.com/CocoaPods/CocoaPods/pull/8914)

* Fix inheriting search paths for test targets in `init` command.  
  [Dimitris Koutsogiorgas](https://github.com/dnkoutso)
  [#8868](https://github.com/CocoaPods/CocoaPods/issues/8868)

* Allow detecting `SWIFT_VERSION` build settings from user targets when some
  xcconfig files are missing.  
  [Samuel Giddins](https://github.com/segiddins)

* Only return library itself as a framework path for library specs.  
  [Dimitris Koutsogiorgas](https://github.com/dnkoutso)
  [#9029](https://github.com/CocoaPods/CocoaPods/pull/9029)
  
* Fix a bug that prevented dependencies in a plugin source from resolving  
  [Eric Amorde](https://github.com/amorde)
  [#8540](https://github.com/CocoaPods/CocoaPods/issues/8540)

* Store relative project and file paths in the incremental cache.  
  [Dimitris Koutsogiorgas](https://github.com/dnkoutso)
  [#9041](https://github.com/CocoaPods/CocoaPods/pull/9041)

* Use correct deployment target for test specs and app specs.  
  [Dimitris Koutsogiorgas](https://github.com/dnkoutso)
  [#9040](https://github.com/CocoaPods/CocoaPods/pull/9040)

* Allow overriding custom xcconfig entries set for compiling a library when
  specifying an app or test spec.  
  [Samuel Giddins](https://github.com/segiddins)

* Pass a non-browser user agent for social media validation  
  [Dov Frankel](https://github.com/abbeycode)
  [CocoaPods/Core#571](https://github.com/CocoaPods/Core/pull/571)
  [#9053](https://github.com/CocoaPods/Cocoapods/pull/9053)
  [#9049](https://github.com/CocoaPods/CocoaPods/issues/9049)

* Do not add CocoaPods script phases to targets that have no paths to embed.  
  [Dimitris Koutsogiorgas](https://github.com/dnkoutso)
  [#9069](https://github.com/CocoaPods/CocoaPods/pull/9069)


## 1.7.5 (2019-07-19)

##### Enhancements

* None.  

##### Bug Fixes

* Do not pass inhibit warnings compiler flags for Swift source files.  
  [Dimitris Koutsogiorgas](https://github.com/dnkoutso)
  [#9013](https://github.com/CocoaPods/CocoaPods/issues/9013)


## 1.7.4 (2019-07-09)

##### Enhancements

* None.  

##### Bug Fixes

* Handle scheme configuration for specs with unsupported platforms.  
  [Dimitris Koutsogiorgas](https://github.com/dnkoutso)
  [#8850](https://github.com/CocoaPods/CocoaPods/issues/8850)


## 1.7.3 (2019-06-28)

##### Enhancements

* None.  

##### Bug Fixes

* Honor the Swift version set by a dependency pod during lint.  
  [Dimitris Koutsogiorgas](https://github.com/dnkoutso)
  [#8940](https://github.com/CocoaPods/CocoaPods/issues/8940)


## 1.7.2 (2019-06-13)

##### Enhancements

* None.  

##### Bug Fixes

* Prevent crash when configuring schemes for subspecs.  
  [Dimitris Koutsogiorgas](https://github.com/dnkoutso)
  [#8880](https://github.com/CocoaPods/CocoaPods/issues/8880)

* Attempt to use Swift version for dependencies during lint.  
  [Dimitris Koutsogiorgas](https://github.com/dnkoutso)
  [#8764](https://github.com/CocoaPods/CocoaPods/issues/8764)


## 1.7.1 (2019-05-30)

##### Enhancements

* None.  

##### Bug Fixes

* Stabilize product reference UUIDs to fix Xcode crashing with incremental installation.  
  [Sebastian Shanus](https://github.com/sebastianv1)
  [#8845](https://github.com/CocoaPods/CocoaPods/pull/8845)

* Fix a 1.7.0 regression in header directory paths when using static libraries  
  [Eric Amorde](https://github.com/amorde)
  [#8836](https://github.com/CocoaPods/CocoaPods/issues/8836)


## 1.7.0 (2019-05-22)

##### Enhancements

* None.  

##### Bug Fixes

* Fix 1.7.0.rc.2 regression - Resources need to be added for test specs in library builds  
  [Paul Beusterien](https://github.com/paulb777)
  [#8812](https://github.com/CocoaPods/CocoaPods/pull/8812)

* Configure schemes regardless if they are being shared or not.  
  [Dimitris Koutsogiorgas](https://github.com/dnkoutso)
  [#8815](https://github.com/CocoaPods/CocoaPods/pull/8815)

* Update dSYM stripping string matcher for 64-bit only dSYMs.  
  [Dimitris Koutsogiorgas](https://github.com/dnkoutso)
  [#8827](https://github.com/CocoaPods/CocoaPods/issues/8827)


## 1.7.0.rc.2 (2019-05-15)

##### Enhancements

* None.  

##### Bug Fixes

* Don't add resources to a second test_spec pod target build phase  
  [Paul Beusterien](https://github.com/paulb777)
  [#8173](https://github.com/CocoaPods/CocoaPods/issues/8173)

* Fix 1.7.0.rc.1 static library regression for pods with `header_dir` attribute  
  [Paul Beusterien](https://github.com/paulb777)
  [#8765](https://github.com/CocoaPods/CocoaPods/issues/8765)

* Scope app spec dependent targets when no dedup'ing targets.  
  [Dimitris Koutsogiorgas](https://github.com/dnkoutso)
  [#8770](https://github.com/CocoaPods/CocoaPods/pull/8770)

* Fix embedding static frameworks in extensions while using `use_frameworks!`  
  [Martin Fiebig](https://github.com/mfiebig)
  [#8798](https://github.com/CocoaPods/CocoaPods/pull/8798)


## 1.7.0.rc.1 (2019-05-02)

##### Enhancements

* Replace Pods project `Dependencies` group with `Development Pods` and `Pods` groups.  
  [Sebastian Shanus](https://github.com/sebastianv1)
  [#8659](https://github.com/CocoaPods/CocoaPods/issues/8659)

* Add an error message for :podspec pods not matching the version in Pods and on disk  
  [orta](https://github.com/orta)
  [#8676](https://github.com/CocoaPods/CocoaPods/issues/8676)

##### Bug Fixes

* Allow insecure loads in requires_app_host's Info.plist  
  [Paul Beusterien](https://github.com/paulb777)
  [#8747](https://github.com/CocoaPods/CocoaPods/pull/8747)

* Fix a regression for static libraries with a custom module name  
  [Eric Amorde](https://github.com/amorde)
  [#8695](https://github.com/CocoaPods/CocoaPods/issues/8695)

* Fix target cache key SPECS key ordering.  
  [Sebastian Shanus](https://github.com/sebastianv1)
  [#8657](https://github.com/CocoaPods/CocoaPods/issues/8657)

* Fix regression not compiling xcdatamodeld files in static frameworks  
  [Paul Beusterien](https://github.com/paulb777)
  [#8702](https://github.com/CocoaPods/CocoaPods/issues/8702)

* Fix: AppIcon not found when executing `pod lib lint`  
  [Itay Brenner](https://github.com/itaybre)
  [#8648](https://github.com/CocoaPods/CocoaPods/issues/8648)


## 1.7.0.beta.3 (2019-03-28)

##### Enhancements

* Adds support for referring to other podspecs during validation  
  [Orta Therox](https://github.com/orta)
  [#8536](https://github.com/CocoaPods/CocoaPods/pull/8536)

##### Bug Fixes

* Deintegrate deleted targets even if `incremental_installation` is turned on.  
  [Dimitris Koutsogiorgas](https://github.com/dnkoutso) & [Doug Mead](https://github.com/dmead28)
  [#8638](https://github.com/CocoaPods/CocoaPods/pull/8638)

* Reduce the probability of multiple project UUID collisions.  
  [Sebastian Shanus](https://github.com/sebastianv1)
  [#8636](https://github.com/CocoaPods/CocoaPods/pull/8636)

* Resolved an issue that could cause spec repo updates to fail on CI servers.  
  [rpecka](https://github.com/rpecka)
  [#7317](https://github.com/CocoaPods/CocoaPods/issues/7317)


## 1.7.0.beta.2 (2019-03-08)

##### Enhancements

* Integrate `xcfilelist` input/output paths for script phases.  
  [Dimitris Koutsogiorgas](https://github.com/dnkoutso)
  [#8585](https://github.com/CocoaPods/CocoaPods/pull/8585)

##### Bug Fixes

* Do not warn of `.swift-version` file being deprecated if pod does not use Swift.  
  [Dimitris Koutsogiorgas](https://github.com/dnkoutso)
  [#8593](https://github.com/CocoaPods/CocoaPods/pull/8593)

* Generate sibling targets for incremental installation.  
  [Sebastian Shanus](https://github.com/sebastianv1) & [Igor Makarov](https://github.com/igor-makarov)
  [#8577](https://github.com/CocoaPods/CocoaPods/issues/8577)

* Validator should filter our app specs from subspec analysis.  
  [Dimitris Koutsogiorgas](https://github.com/dnkoutso)
  [#8592](https://github.com/CocoaPods/CocoaPods/pull/8592)

* Do not warn that `--swift-version` parameter is deprecated.  
  [Dimitris Koutsogiorgas](https://github.com/dnkoutso)
  [#8586](https://github.com/CocoaPods/CocoaPods/pull/8586)

* Include `bcsymbolmap` file output paths into script phase.  
  [Dimitris Koutsogiorgas](https://github.com/dnkoutso)
  [#8563](https://github.com/CocoaPods/CocoaPods/pull/8563)

* Copy `bcsymbolmap` files into correct destination to avoid invalid app archives  
  [florianbuerger](https://github.com/florianbuerger)
  [#8558](https://github.com/CocoaPods/CocoaPods/pull/8558)

* Fix: unset GIT_DIR and GIT_WORK_TREE for git operations  
  [tripleCC](https://github.com/tripleCC)
  [#7958](https://github.com/CocoaPods/CocoaPods/issues/7958)

* Fix crash when running `pod update` with `--sources` and `--project-directory`  
  [tripleCC](https://github.com/tripleCC)
  [#8565](https://github.com/CocoaPods/CocoaPods/issues/8565)

* Do not use spaces around variable assignment in generated embed framework script  
  [florianbuerger](https://github.com/florianbuerger)
  [#8548](https://github.com/CocoaPods/CocoaPods/pull/8548)

* Do not link specs into user targets that are only used by app specs.  
  [Samuel Giddins](https://github.com/segiddins)


## 1.7.0.beta.1 (2019-02-22)

##### Enhancements

* Copy `bcsymbolmap` files of a vendored framework.  
  [dacaiguoguogmail](https://github.com/dacaiguoguogmail)
  [#8461](https://github.com/CocoaPods/CocoaPods/issues/8461)

* Set the path of development pod groups to root directory of the Pod  
  [Eric Amorde](https://github.com/amorde)
  [#8445](https://github.com/CocoaPods/CocoaPods/pull/8445)
  [#8503](https://github.com/CocoaPods/CocoaPods/pull/8503)

* Incremental Pod Installation
  Enables only regenerating projects for pod targets that have changed since the previous installation. 
  This feature is gated by the `incremental_installation` option.  
  [Sebastian Shanus](https://github.com/sebastianv1)
  [#8319](https://github.com/CocoaPods/CocoaPods/issues/8319)

* Podfile: Add a CDNSource automatically if it's not present, just like git source.  
  Convenience for CDNSource when specified as `source 'https://cdn.jsdelivr.net/cocoa/'`.  
  If source doesn't exist, it will be created.  
  [igor-makarov](https://github.com/igor-makarov)
  [#8362](https://github.com/CocoaPods/CocoaPods/pull/8362)

* Scheme configuration support.  
  [Dimitris Koutsogiorgas](https://github.com/dnkoutso)
  [#7577](https://github.com/CocoaPods/CocoaPods/issues/7577)

* Add support for `.rb` extension for Podfiles  
  [Eric Amorde](https://github.com/amorde)
  [#8171](https://github.com/CocoaPods/CocoaPods/issues/8171)

* Add CDN repo Source to allow retrieving specs from a web URL.  
  [igor-makarov](https://github.com/igor-makarov)
  [#8268](https://github.com/CocoaPods/CocoaPods/issues/8268) (partial beta solution)

* Multi Pod Project Generation Support.  
  Support for splitting the pods project into a subproject per pod target, gated by the `generate_multiple_pod_projects` installation option.  
  [Sebastian Shanus](https://github.com/sebastianv1)
  [#8253](https://github.com/CocoaPods/CocoaPods/issues/8253)

* Don't add main for app specs.  
  [Derek Ostrander](https://github.com/dostrander)
  [#8235](https://github.com/CocoaPods/CocoaPods/pull/8235)

* Multiple Swift versions support  
  [Dimitris Koutsogiorgas](https://github.com/dnkoutso)
  [#8191](https://github.com/CocoaPods/CocoaPods/issues/8191)

* Adds app spec project integration.  
  [Derek Ostrander](https://github.com/dostrander)
  [#8158](https://github.com/CocoaPods/CocoaPods/pull/8158)

* Add documentation for the Podfile installation options  
  [Eric Amorde](https://github.com/amorde)
  [#8198](https://github.com/CocoaPods/CocoaPods/issues/8198)
  [guides.cocoapods.org #142](https://github.com/CocoaPods/guides.cocoapods.org/issues/142)

##### Bug Fixes

* Clean up old integrated framework references.  
  [Dimitris Koutsogiorgas](https://github.com/dnkouts)
  [#8296](https://github.com/CocoaPods/CocoaPods/issues/8296)

* Always update sources specified with the `:source` option when `--repo-update` is specified  
  [Eric Amorde](https://github.com/amorde)
  [#8421](https://github.com/CocoaPods/CocoaPods/issues/8421) 

* Set `showEnvVarsInLog` for script phases only when its disabled.  
  [Dimitris Koutsogiorgas](https://github.com/dnkoutso)
  [#8400](https://github.com/CocoaPods/CocoaPods/pull/8400)

* Fix error when execute pod list --update --verbose command  
  [tripleCC](https://github.com/tripleCC)
  [#8404](https://github.com/CocoaPods/CocoaPods/pull/8404)

* Remove `manifest` attribute from sandbox.  
  [Dimitris Koutsogiorgas](https://github.com/dnkoutso)
  [#8260](https://github.com/CocoaPods/CocoaPods/pull/8260)
  
* Don't have libraries build the app spec.  
  [Derek Ostrander](https://github.com/dostrander)
  [#8244](https://github.com/CocoaPods/CocoaPods/pull/8244)
  
* Fix HTTPs -> HTTPS in warning message  
  [CydeWeys](https://github.com/CydeWeys)
  [#8354](https://github.com/CocoaPods/CocoaPods/issues/8354)

* Add the `FRAMEWORK_SEARCH_PATHS` necessary to import `XCTest` when it is
  linked as a weak framework.  
  [Samuel Giddins](https://github.com/segiddins)

* Treat `USER_HEADER_SEARCH_PATHS` as a plural build setting.  
  [Samuel Giddins](https://github.com/segiddins)
  [#8451](https://github.com/CocoaPods/CocoaPods/issues/8451)

* Trying to add a spec repo with a `file://` URL on Ruby 2.6 won't fail with a
  a git unknown option error.  
  [Samuel Giddins](https://github.com/segiddins)

* Fixed test host delegate methods to not warn about unused arguments.  
  [Jacek Suliga](https://github.com/jmkk)
  [#8521](https://github.com/CocoaPods/CocoaPods/pull/8521)


## 1.6.2 (2019-05-15)

##### Enhancements

* None.  

##### Bug Fixes

* Ensure all embedded pod targets are copied over to the host target.  
  [Dimitris Koutsogiorgas](https://github.com/dnkoutso)
  [#8608](https://github.com/CocoaPods/CocoaPods/issues/8608)


## 1.6.1 (2019-02-21)

##### Enhancements

* Add `--analyze` option for the linters.  
  [Paul Beusterien](https://github.com/paulb777)
  [#8792](https://github.com/CocoaPods/CocoaPods/issues/8792)

##### Bug Fixes

* Properly link system frameworks and weak frameworks into dynamic framework targets.  
  [Dimitris Koutsogiorgas](https://github.com/dnkoutso)
  [#8493](https://github.com/CocoaPods/CocoaPods/issues/8493)


## 1.6.0 (2019-02-07)

##### Enhancements

* None.  

##### Bug Fixes

* None.  


## 1.6.0.rc.2 (2019-01-29)

##### Enhancements

* None. 

##### Bug Fixes

* Fix linking of vendored libraries and frameworks in pod targets  
  [Wes Campaigne](https://github.com/Westacular)
  [#8453](https://github.com/CocoaPods/CocoaPods/issues/8453)


## 1.6.0.rc.1 (2019-01-25)

##### Enhancements

* Generate Info.plist files for static frameworks  
  [Paul Beusterien](https://github.com/paulb777)
  [#8287](https://github.com/CocoaPods/CocoaPods/issues/8287)

##### Bug Fixes

* Do not force 64-bit architectures on Xcode 10  
  [Eric Amorde](https://github.com/amorde)
  [#8242](https://github.com/CocoaPods/CocoaPods/issues/8242)

* Fix running test specs that support iOS 8.  
  [Jeff Kelley](https://github.com/SlaunchaMan)
  [#8286](https://github.com/CocoaPods/CocoaPods/pull/8286)

* Remove linker flags that linked dynamic libraries & frameworks from the build
  settings for pod targets.  
  [Samuel Giddins](https://github.com/segiddins)
  [#8314](https://github.com/CocoaPods/CocoaPods/pull/8314)

## 1.6.0.beta.2 (2018-10-17)

##### Enhancements

* Remove contraction from docs to fix rendering on the website.  
  [stevemoser](https://github.com/stevemoser)
  [#8131](https://github.com/CocoaPods/CocoaPods/pull/8131)

* Provide an installation option to preserve folder structure  
  [dacaiguoguogmail](https://github.com/dacaiguoguogmail)
  [#8097](https://github.com/CocoaPods/CocoaPods/pull/8097)

* Nests test specs host apps inside that Pod's directory for cleaner project 
  navigators.  
  [Derek Ostrander](https://github.com/dostrander)
   
* mark_ruby_file_ref add indent width and tab width config  
  [dacaiguoguogmail](https://github.com/dacaiguoguogmail)

* Print an error that will show up in Xcode's issue navigator upon unexpected
  failures in the copy resources and embed frameworks script phases.  
  [Samuel Giddins](https://github.com/segiddins)
  
* Validate that all generated `PBXNativeTarget`s contain source files to build,
  so specs (including test specs) with no source files won't fail at runtime
  due to the lack of a generated executable.  
  [Samuel Giddins](https://github.com/segiddins)

* Print better promote message when unable to find a specification.  
  [Xinyu Zhao](https://github.com/X140Yu)
  [#8064](https://github.com/CocoaPods/CocoaPods/issues/8064)

* Silence warnings in headers for Pods with `inhibit_warnings => true`  
  [Guillaume Algis](https://github.com/guillaumealgis)
  [#6401](https://github.com/CocoaPods/CocoaPods/pull/6401)

* When resolving a locked dependency, source the spec from the locked
  specs repository.  
  [Samuel Giddins](https://github.com/segiddins)

* Slightly improve resolution speed for Podfiles that contain multiple targets
  with the same dependencies.  
  [Samuel Giddins](https://github.com/segiddins)
  
##### Bug Fixes

* Don't generate unencrypted source warnings for localhost.  
  [Paul Beusterien](https://github.com/paulb777)
  [#8156](https://github.com/CocoaPods/CocoaPods/issues/8156)

* Fix linting when armv7 is included but i386 isn't.  
  [Paul Beusterien](https://github.com/paulb777)
  [#8129](https://github.com/CocoaPods/CocoaPods/issues/8129)

* Provide an installation option to disable usage of input/output paths.  
  [Dimitris Koutsogiorgas](https://github.com/dnkoutso)
  [#8073](https://github.com/CocoaPods/CocoaPods/issues/8073)

* Scope prefix header setting to each test spec.  
  [Dimitris Koutsogiorgas](https://github.com/dnkoutso)
  [#8046](https://github.com/CocoaPods/CocoaPods/pull/8046)

* Don't add incomplete subspec subset targets for extensions.  
  [Paul Beusterien](https://github.com/paulb777)
  [#7850](https://github.com/CocoaPods/CocoaPods/issues/7850)

* Clear out `MACH_O_TYPE` for unit test bundles that use static frameworks.  
  [Dimitris Koutsogiorgas](https://github.com/dnkoutso)
  [#8031](https://github.com/CocoaPods/CocoaPods/issues/8031)

* Fix `weak_frameworks` missing regression.  
  [Dimitris Koutsogiorgas](https://github.com/dnkoutso)
  [#7872](https://github.com/CocoaPods/CocoaPods/issues/7872)

* Fix line spacing for Swift error message.  
  [Dimitris Koutsogiorgas](https://github.com/dnkoutso)
  [#8024](https://github.com/CocoaPods/CocoaPods/pull/8024)

* Improve validation for test_specs on specific platforms  
  [icecrystal23](https://github.com/icecrystal23)
  [#7009](https://github.com/CocoaPods/CocoaPods/issues/7009)

* Fix running `pod outdated` with externally-sourced pods.  
  [Samuel Giddins](https://github.com/segiddins)
  [#8025](https://github.com/CocoaPods/CocoaPods/issues/8025)

* Remove codesign suppression  
  [Jaehong Kang](https://github.com/sinoru)
  [#7606](https://github.com/CocoaPods/CocoaPods/issues/7606)


## 1.6.0.beta.1 (2018-08-16)

##### Enhancements

* Every test spec will have its own xctest bundle.  
  [Dimitris Koutsogiorgas](https://github.com/dnkoutso)
  [Jenn Kaplan](https://github.com/jkap)
  [#7908](https://github.com/CocoaPods/CocoaPods/pull/7908)

* Generate a separate app host per pod.  
  [Samuel Giddins](https://github.com/segiddins)
  [Dimitris Koutsogiorgas](https://github.com/dnkoutso)
  [#8005](https://github.com/CocoaPods/CocoaPods/pull/8005)

* Add default launch screen storyboard to test app hosts.  
  [Dimitris Koutsogiorgas](https://github.com/dnkoutso)
  [#7971](https://github.com/CocoaPods/CocoaPods/pull/7971)

* Always display downloader error message.  
  [Dimitris Koutsogiorgas](https://github.com/dnkoutso)
  [#7625](https://github.com/CocoaPods/CocoaPods/issues/7625)

* Warn instead of error when linting if `public_header_files` or
  `private_header_files` do not match any files.  
  [Eric Amorde](https://github.com/amorde)
  [#7427](https://github.com/CocoaPods/CocoaPods/issues/7427)

* Add `--platforms` parameter to `pod spec lint` and `pod lib lint` to specify
  which platforms to lint.  
  [Eric Amorde](https://github.com/amorde)
  [#7783](https://github.com/CocoaPods/CocoaPods/issues/7783)

* Warn if the `git://` protocol is used as the source of a pod.  
  [Dimitris Koutsogiorgas](https://github.com/dnkoutso)
  [#7705](https://github.com/CocoaPods/CocoaPods/issues/7705)

* Remove all xcode project state from target objects,
  improving project generation performance.  
  [Dimitris Koutsogiorgas](https://github.com/dnkoutso)
  [#7610](https://github.com/CocoaPods/CocoaPods/pull/7610)

* Improve performance of Pods project generation by skipping native targets
  for which dependent targets have already been added.
  [Jacek Suliga](https://github.com/jmkk)

* Refactor build settings generation to perform much better on large projects.  
  [Samuel Giddins](https://github.com/segiddins)

* Make sure the temporary directory used to download a pod is removed,
  even if an error is raised.  
  [augustorsouza](https://github.com/augustorsouza)

* Avoid unlocking sources on every `pod install` when there are no
  plugin post-install hooks for performance reasons.  
  [Samuel Giddins](https://github.com/segiddins)

* Change shell script relative paths to use `${PODS_ROOT}` instead of 
  `${SRCROOT}/Pods`.  
  [Whirlwind](https://github.com/Whirlwind)
  [#7878](https://github.com/CocoaPods/CocoaPods/pull/7878)

* Set the path of the Pods group in the user project.  
  [Whirlwind](https://github.com/Whirlwind)
  [#7886](https://github.com/CocoaPods/CocoaPods/pull/7886)
  [#6194](https://github.com/CocoaPods/CocoaPods/issues/6194)

* Add a `--deployment` flag to `pod install` that errors if there are any
  changes to the Podfile or Lockfile.  
  [Samuel Giddins](https://github.com/segiddins)
  
* Add `--use-modular-headers` flag to the `pod spec lint`, `pod lib lint`,
  and `pod repo push` commands.  
  [Eric Amorde](https://github.com/amorde)
  [#7683](https://github.com/CocoaPods/CocoaPods/issues/7683)

##### Bug Fixes

* Scope embedded pods to their host targets by their configuration.  
  [Dimitris Koutsogiorgas](https://github.com/dnkoutso)
  [#8011](https://github.com/CocoaPods/CocoaPods/issues/8011)

* Set the `SWIFT_VERSION` on resource bundle targets that contain compiled
  sources and use Swift.  
  [Dimitris Koutsogiorgas](https://github.com/dnkoutso)
  [#7950](https://github.com/CocoaPods/CocoaPods/issues/7950)

* Do not ignore `--no-overwrite` parameter if a commit message is specified.  
  [Dimitris Koutsogiorgas](https://github.com/dnkoutso)
  [#7926](https://github.com/CocoaPods/CocoaPods/issues/7926)
  
* Generate `-ObjC` in `OTHER_LDFLAGS` for apps with static frameworks.  
  [Paul Beusterien](https://github.com/paulb777)
  [#7946](https://github.com/CocoaPods/CocoaPods/pull/7946)

* Do not display that a source was changed if it uses different casing.  
  [Dimitris Koutsogiorgas](https://github.com/dnkoutso)
  [#7883](https://github.com/CocoaPods/CocoaPods/pull/7883)
  
* Set `CURRENT_PROJECT_VERSION` for generated app host targets.  
  [Dimitris Koutsogiorgas](https://github.com/dnkoutso)
  [#7825](https://github.com/CocoaPods/CocoaPods/pull/7825)

* Properly follow symlinks within macOS universal frameworks.  
  [Dimitris Koutsogiorgas](https://github.com/dnkoutso)
  [#7587](https://github.com/CocoaPods/CocoaPods/issues/7587)
  
* Validator adds a Swift file if any of the pod targets use Swift.  
  [Dimitris Koutsogiorgas](https://github.com/dnkoutso)
  [#7738](https://github.com/CocoaPods/CocoaPods/issues/7738)

* Fix `INFOPLIST_FILE` being overridden when set in a podspec's `pod_target_xcconfig`.  
  [Eric Amorde](https://github.com/amorde)
  [#7530](https://github.com/CocoaPods/CocoaPods/issues/7530)

* Raise an error if user target `SWIFT_VERSION` is missing.  
  [Dimitris Koutsogiorgas](https://github.com/dnkoutso)
  [#7770](https://github.com/CocoaPods/CocoaPods/issues/7770)

* Fix the umbrella header import path when `header_dir` is specified in the
  podspec and building a static library with modular headers enabled.  
  [chuganzy](https://github.com/chuganzy)
  [#7724](https://github.com/CocoaPods/CocoaPods/pull/7724)

* Do not symlink headers that belong to test specs.  
  [Dimitris Koutsogiorgas](https://github.com/dnkoutso)
  [#7762](https://github.com/CocoaPods/CocoaPods/pull/7762)

* Do not build pod target if it only contains script phases.  
  [Dimitris Koutsogiorgas](https://github.com/dnkoutso)
  [#7746](https://github.com/CocoaPods/CocoaPods/issues/7746)

* Do not try to integrate uncreated test native targets.  
  [Dimitris Koutsogiorgas](https://github.com/dnkoutso)
  [#7394](https://github.com/CocoaPods/CocoaPods/issues/7394)

* Attempt to parse `SWIFT_VERSION` from xcconfig during target inspection.  
  [Dimitris Koutsogiorgas](https://github.com/dnkoutso)
  [#7731](https://github.com/CocoaPods/CocoaPods/issues/7731)

* Do not crash when creating build settings for a missing user build configuration.  
  [Dimitris Koutsogiorgas](https://github.com/dnkoutso)
  [#7698](https://github.com/CocoaPods/CocoaPods/pull/7698)

* Do not overwrite App host info plist when using multiple test specs.  
  [Dimitris Koutsogiorgas](https://github.com/dnkoutso)
  [#7695](https://github.com/CocoaPods/CocoaPods/pull/7695)

* Do not include test dependencies' input and output paths.  
  [Dimitris Koutsogiorgas](https://github.com/dnkoutso)
  [#7688](https://github.com/CocoaPods/CocoaPods/pull/7688)

* Skip test file accessors for `uses_swift?` and `should_build?` methods.  
  [Dimitris Koutsogiorgas](https://github.com/dnkoutso)
  [#7671](https://github.com/CocoaPods/CocoaPods/pull/7671)

* When integrating a vendored framework while building pods as static
  libraries, public headers will be found via `FRAMEWORK_SEARCH_PATHS`
  instead of via the sandbox headers store.  
  [Samuel Giddins](https://github.com/segiddins)

* Improve performance of grouping pods by configuration.  
  [Samuel Giddins](https://github.com/segiddins)

* Stop linking frameworks to static libraries to avoid warnings with the new build system.  
  [Samuel Giddins](https://github.com/segiddins)
  [#7570](https://github.com/CocoaPods/CocoaPods/pull/7570)

* Allow `EXPANDED_CODE_SIGN_IDENTITY` to be unset.  
  [Keith Smiley](https://github.com/keith)
  [#7708](https://github.com/CocoaPods/CocoaPods/issues/7708)

* Running `pod install` with static library modules no longer causes pods to
  be recompiled.  
  [Samuel Giddins](https://github.com/segiddins)

* A pod built as a static library linked into multiple targets will only build
  as a module when all of the targets it is linked into have opted into it.  
  [Samuel Giddins](https://github.com/segiddins)

* Use `CP_HOME_DIR` as the base for all default directories.  
  [mcfedr](https://github.com/mcfedr)
  [#7917](https://github.com/CocoaPods/CocoaPods/pull/7917)
  
* Exclude 32-bit architectures from Pod targets when the deployment target is
  iOS 11.0 or higher.  
  [Eric Amorde](https://github.com/amorde)
  [#7148](https://github.com/CocoaPods/CocoaPods/issues/7148)

* Fail gracefully when the analyzer has dependencies to fetch, but has been
  told not to fetch them.  
  [Samuel Giddins](https://github.com/segiddins)

* Don't generate framework or resource scripts if they will not be used.  
  [Eric Amorde](https://github.com/amorde)

* Fix a crash when loading the `macho` gem in certain environments.  
  [Eric Amorde](https://github.com/amorde)
  [#7867](https://github.com/CocoaPods/CocoaPods/issues/7867)


## 1.5.3 (2018-05-25)

##### Enhancements

* None.  

##### Bug Fixes

* Fix compatibility with RubyGems 2.7.7.  
  [Samuel Giddins](https://github.com/segiddins)
  [#7765](https://github.com/CocoaPods/CocoaPods/issues/7765)
  [#7766](https://github.com/CocoaPods/CocoaPods/issues/7766)
  [#7763](https://github.com/CocoaPods/CocoaPods/issues/7763)


## 1.5.2 (2018-05-09)

##### Enhancements

* None.  

##### Bug Fixes

* None.  


## 1.5.1 (2018-05-07)

##### Enhancements

* Improve performance of the dependency resolver by removing duplicates for dependency nodes.
  [Jacek Suliga](https://github.com/jmkk)

##### Bug Fixes

* Do not include test dependencies input and output paths.  
  [Dimitris Koutsogiorgas](https://github.com/dnkoutso)
  [#7688](https://github.com/CocoaPods/CocoaPods/pull/7688)

* Remove [system] declaration attribute from generated module maps.  
  [Dimitris Koutsogiorgas](https://github.com/dnkoutso)
  [#7589](https://github.com/CocoaPods/CocoaPods/issues/7589)

* Properly namespace Info.plist names during target installation.  
  [Dimitris Koutsogiorgas](https://github.com/dnkoutso)
  [#7611](https://github.com/CocoaPods/CocoaPods/pull/7611)

* Always generate FRAMEWORK_SEARCH_PATHS for vendored_frameworks.  
  [Paul Beusterien](https://github.com/paulb777)
  [#7591](https://github.com/CocoaPods/CocoaPods/issues/7591)

* Fix modular header access to header_dir's.  
  [Paul Beusterien](https://github.com/paulb777)
  [#7597](https://github.com/CocoaPods/CocoaPods/issues/7597)

* Fix static framework dependent target double linking without `use_frameworks`.  
  [Paul Beusterien](https://github.com/paulb777)
  [#7592](https://github.com/CocoaPods/CocoaPods/issues/7592)

* Make modular header private header access consistent with frameworks and static libraries.  
  [Paul Beusterien](https://github.com/paulb777)
  [#7596](https://github.com/CocoaPods/CocoaPods/issues/7596)

* Inhibit warnings for all dependencies during validation except for the one being validated.  
  [Dimitris Koutsogiorgas](https://github.com/dnkoutso)
  [#7434](https://github.com/CocoaPods/CocoaPods/issues/7434)

* Prevent duplicated targets from being stripped out from the framework search paths.  
  [Liquidsoul](https://github.com/liquidsoul)
  [#7644](https://github.com/CocoaPods/CocoaPods/pull/7644)

* Fix `assetcatalog_generated_info.plist` path in copy resources phase.  
  [Maxime Le Moine](https://github.com/MaximeLM)
  [#7590](https://github.com/CocoaPods/CocoaPods/issues/7590)

## 1.5.0 (2018-04-04)

##### Enhancements

* None.  

##### Bug Fixes

* Escape double quotes for module map contents  
  [Dimitris Koutsogiorgas](https://github.com/dnkoutso)
  [#7549](https://github.com/CocoaPods/CocoaPods/pull/7549)

* Fix building Swift static library test specs.  
  [Samuel Giddins](https://github.com/segiddins)

* Swift static libraries can be used in targets whose search paths are inherited.  
  [Samuel Giddins](https://github.com/segiddins)

## 1.5.0.beta.1 (2018-03-23)

##### Enhancements

* Add `--exclude-pods` option to `pod update` to allow excluding specific pods from update  
  [Oleksandr Kruk](https://github.com/0mega)
  [#7334](https://github.com/CocoaPods/CocoaPods/issues/7334)

* Add support for mixed Objective-C and Swift static frameworks  
  [Paul Beusterien](https://github.com/paulb777)
  [#7213](https://github.com/CocoaPods/CocoaPods/issues/7213)

* Improve `pod install` performance for pods with exact file paths rather than glob patterns  
  [Muhammed Yavuz Nuzumlalı](https://github.com/manuyavuz)
  [#7473](https://github.com/CocoaPods/CocoaPods/pull/7473)

* Display a message when a pods source has changed during installation  
  [Dimitris Koutsogiorgas](https://github.com/dnkoutso)
  [#7464](https://github.com/CocoaPods/CocoaPods/pull/7464)

* Add support for modular header search paths, include "legacy" support.  
  [Dimitris Koutsogiorgas](https://github.com/dnkoutso)
  [#7412](https://github.com/CocoaPods/CocoaPods/pull/7412)

* Set direct and transitive dependency header search paths for pod targets  
  [Dimitris Koutsogiorgas](https://github.com/dnkoutso)
  [#7116](https://github.com/CocoaPods/CocoaPods/pull/7116)

* Log target names missing host for libraries  
  [Keith Smiley](https://github.com/keith)
  [#7346](https://github.com/CocoaPods/CocoaPods/pull/7346)

* Add a `--no-overwrite` flag to `pod repo push` to disable overwriting
  existing specs that have already been pushed.  
  [Samuel Giddins](https://github.com/segiddins)

* Store which specs repo a pod comes from in the lockfile.  
  [Samuel Giddins](https://github.com/segiddins)

* Add `set -u` to the copy frameworks and copy resources scripts.  
  [Keith Smiley](https://github.com/keith)
  [#7180](https://github.com/CocoaPods/CocoaPods/pull/7180)

* Allow integrating into static library targets without attempting to copy 
  resources or embed frameworks unless `UNLOCALIZED_RESOURCES_FOLDER_PATH` 
  or `FRAMEWORKS_FOLDER_PATH` is set.  
  [Samuel Giddins](https://github.com/segiddins)

* Change color scheme of `pod outdated` from red-yellow-green to red-blue-green to be more colorblind friendly  
  [iv-mexx](https://github.com/iv-mexx)  
  [#7372](https://github.com/CocoaPods/CocoaPods/issues/7372)  

* Add support for integrating swift pods as static libraries.  
  [Danielle Tomlinson](https://github.com/dantoml)
  [Samuel Giddins](https://github.com/segiddins)
  [#6899](https://github.com/CocoaPods/CocoaPods/issues/6899)

* Document format of POD_NAMES in pod update  
  [mrh-is](https://github.com/mrh-is)

* Update validator to stream output as xcodebuild runs  
  [abbeycode](https://github.com/abbeycode)
  [#7040](https://github.com/CocoaPods/CocoaPods/issues/7040)
  
##### Bug Fixes

* Create a generic Info.plist file for test targets  
  Use xcode default `PRODUCT_MODULE_NAME` for generated test targets  
  [Paul Zabelin](https://github.com/paulz)
  [#7506](https://github.com/CocoaPods/CocoaPods/issues/7506)
  
* Prevent `xcassets` compilation from stomping over the apps `xcassets`  
  [Dimitris Koutsogiorgas](https://github.com/dnkoutso)
  [#7003](https://github.com/CocoaPods/CocoaPods/issues/7003)

* Fix script phase output path for `.xcasset` resources  
  [Dimitris Koutsogiorgas](https://github.com/dnkoutso)
  [#7511](https://github.com/CocoaPods/CocoaPods/issues/7511)

* Fix `PRODUCT_MODULE_NAME` for generated test targets  
  [Dimitris Koutsogiorgas](https://github.com/dnkoutso)
  [#7507](https://github.com/CocoaPods/CocoaPods/issues/7507)

* Ensure `SWIFT_VERSION` is set for test only pod targets during validation  
  [Dimitris Koutsogiorgas](https://github.com/dnkoutso)
  [#7498](https://github.com/CocoaPods/CocoaPods/issues/7498)

* Fix iOS test native target signing settings  
  [Dimitris Koutsogiorgas](https://github.com/dnkoutso)
  [#7504](https://github.com/CocoaPods/CocoaPods/pull/7504)

* Clear input/output paths if they exceed an arbitrary limit  
  [Dimitris Koutsogiorgas](https://github.com/dnkoutso)
  [#7362](https://github.com/CocoaPods/CocoaPods/issues/7362)

* Warn instead of throwing an exception when a development pod specifies an invalid license file path  
  [Eric Amorde](https://github.com/amorde)
  [#7377](https://github.com/CocoaPods/CocoaPods/issues/7377)

* Better static frameworks transitive dependency error checking  
  [Paul Beusterien](https://github.com/paulb777)
  [#7352](https://github.com/CocoaPods/CocoaPods/issues/7352)

* Always update input/output paths even if they are empty  
  [Dimitris Koutsogiorgas](https://github.com/dnkoutso)
  [#7368](https://github.com/CocoaPods/CocoaPods/pull/7368)

* Unique all available pre-release versions when displaying  
  [Samuel Giddins](https://github.com/segiddins)
  [#7353](https://github.com/CocoaPods/CocoaPods/pull/7353)

* Do not attempt compilation for pods with no sources and skipping import validation  
  [Dimitris Koutsogiorgas](https://github.com/dnkoutso)
  [#7336](https://github.com/CocoaPods/CocoaPods/issues/7336)

* Avoid adding copy resources and frameworks script phases when those phases
  would not copy anything.  
  [Keith Smiley](https://github.com/keith)
  [Samuel Giddins](https://github.com/segiddins)

* Speed up `pod install` times by up to 50% for very large project.  
  [Samuel Giddins](https://github.com/segiddins)

* Avoid dependency resolution conflicts when a pod depends upon a local pod.  
  [Samuel Giddins](https://github.com/segiddins)

* Fix legacy header search paths that broke due to #7116 and #7412.  
  [Dimitris Koutsogiorgas](https://github.com/dnkoutso)
  [#7445](https://github.com/CocoaPods/CocoaPods/pull/7445)

* Stop adding header search paths that do not contain any headers.  
  [Samuel Giddins](https://github.com/segiddins)

* Do not warn when http source uses `file:///` URI scheme  
  [Dimitris Koutsogiorgas](https://github.com/dnkoutso)
  [#7460](https://github.com/CocoaPods/CocoaPods/issues/7460)

* Remove bogus `PROVISIONING_PROFILE_SPECIFIER` value from Pods project.  
  [Ruenzuo](https://github.com/Ruenzuo)
  [#6964](https://github.com/CocoaPods/CocoaPods/issues/6964)

* Fix returning absolute paths from glob, fixes issue with static framework and public headers.  
  [Morgan McKenzie](https://github.com/rmtmckenzie)
  [#7463](https://github.com/CocoaPods/CocoaPods/issues/7463)

* Improve messages when integrating Swift pods as static libraries.  
  [Marcelo Fabri](https://github.com/marcelofabri)
  [#7495](https://github.com/CocoaPods/CocoaPods/issues/7495)

## 1.4.0 (2018-01-18)

##### Enhancements

* Show warning when Pod source uses unencrypted HTTP  
  [KrauseFx](https://github.com/KrauseFx)
  [#7293](https://github.com/CocoaPods/CocoaPods/issues/7293)

##### Bug Fixes

* Do not include test spec resources and framework paths of dependent targets into test scripts  
  [Dimitris Koutsogiorgas](https://github.com/dnkoutso)
  [#7318](https://github.com/CocoaPods/CocoaPods/pull/7318)

* Restore `development_pod_targets` public method in installer  
  [Dimitris Koutsogiorgas](https://github.com/dnkoutso)
  [#7292](https://github.com/CocoaPods/CocoaPods/pull/7292)

* Fix resolution when multiple sources provide the same pods, and there are 
  (potential) dependencies between the sources.  
  [Samuel Giddins](https://github.com/segiddins)
  [#7031](https://github.com/CocoaPods/CocoaPods/issues/7031)

* Ensure that externally-sourced (e.g. local & git) pods are allowed to resolve
  to prerelease versions.  
  [segiddins](https://github.com/segiddins)

## 1.4.0.rc.1 (2017-12-16)

##### Enhancements

* Integrate `swift_version` DSL support into pod targets  
  [Dimitris Koutsogiorgas](https://github.com/dnkoutso)
  [#7134](https://github.com/CocoaPods/CocoaPods/issues/7134)

* Add color indication to output of `pod outdated`  
  [iv-mexx](https://github.com/iv-mexx)
  [#7204](https://github.com/CocoaPods/CocoaPods/pull/7204)

* Set syntax of podspecs from development pods to Ruby when appropriate  
  [Eric Amorde](https://github.com/amorde)
  [#7278](https://github.com/CocoaPods/CocoaPods/pull/7278)

* Add support for editing the podspec, license, README, license, and docs of local development pods  
  [Eric Amorde](https://github.com/amorde)
  [#7093](https://github.com/CocoaPods/CocoaPods/pull/7093)

* Show warning when SDK provider tries to push a version with an unencrypted HTTP source  
  [KrauseFx](https://github.com/KrauseFx)
  [#7250](https://github.com/CocoaPods/CocoaPods/pull/7250)

##### Bug Fixes

* Deduplicate output path file names for resources and frameworks  
  [Eric Amorde](https://github.com/amorde)
  [#7259](https://github.com/CocoaPods/CocoaPods/issues/7259)

* Allow installation of a pod with its own Swift version on multiple targets  
  [Dimitris Koutsogiorgas](https://github.com/dnkoutso)
  [#7261](https://github.com/CocoaPods/CocoaPods/pull/7261)

* Quote framework names in OTHER_LDFLAGS  
  [Tyler Stromberg](https://github.com/AquaGeek)
  [#7185](https://github.com/CocoaPods/CocoaPods/issues/7185)

* Fix static framework archive regression from #7187  
  [Paul Beusterien](https://github.com/paulb777)
  [#7225](https://github.com/CocoaPods/CocoaPods/issues/7225)

* Install resource bundles and embed frameworks for every test target's configuration  
  [Nickolay Tarbayev](https://github.com/tarbayev)
  [#7012](https://github.com/CocoaPods/CocoaPods/issues/7012)

* Set `SWIFT_VERSION` to test native targets during validation  
  [Dimitris Koutsogiorgas](https://github.com/dnkoutso)
  [#7216](https://github.com/CocoaPods/CocoaPods/pull/7216)

* Add copied resources' paths to "Copy Pods Resources" output file list  
  [igor-makarov](https://github.com/igor-makarov)
  [#6936](https://github.com/CocoaPods/CocoaPods/issues/6936)

* Do not link system frameworks of test specs to library targets  
  [Dimitris Koutsogiorgas](https://github.com/dnkoutso)
  [#7205](https://github.com/CocoaPods/CocoaPods/pull/7205)

* Be more lenient when stripping frameworks and dSYMs for non fat binaries  
  [Dimitris Koutsogiorgas](https://github.com/dnkoutso)
  [#7196](https://github.com/CocoaPods/CocoaPods/issues/7196)
  [#5854](https://github.com/CocoaPods/CocoaPods/issues/5854)

* Do not display script phases warnings multiple times per platform  
  [Dimitris Koutsogiorgas](https://github.com/dnkoutso)
  [#7193](https://github.com/CocoaPods/CocoaPods/pull/7193)

* Fix unnecessary whole project recompilation with static frameworks  
  [Vladimir Gorbenko](https://github.com/volodg)
  [#7187](https://github.com/CocoaPods/CocoaPods/issues/7187)

* Prevent passing empty string to git when running `pod repo update --silent`  
  [Jon Sorrells](https://github.com/jonsorrells)
  [#7176](https://github.com/CocoaPods/CocoaPods/issues/7176)

* Do not propagate test spec frameworks and libraries into pod target xcconfig  
  [Dimitris Koutsogiorgas](https://github.com/dnkoutso)
  [#7172](https://github.com/CocoaPods/CocoaPods/issues/7172)

* Set language to Swift for test native targets if any dependencies use Swift  
  [Dimitris Koutsogiorgas](https://github.com/dnkoutso)
  [#7170](https://github.com/CocoaPods/CocoaPods/issues/7170)
  
* Prevent multiple script phases from stripping vendored dSYM  
  [Dimitris Koutsogiorgas](https://github.com/dnkoutso)
  [#7166](https://github.com/CocoaPods/CocoaPods/pull/7166)

* Static library headers should all be `Project` in Xcode header build phase  
  [Paul Beusterien](https://github.com/paulb777)
  [#4496](https://github.com/CocoaPods/CocoaPods/issues/4496)

* Fix archiving apps with static frameworks  
  [Paul Beusterien](https://github.com/paulb777)
  [#7158](https://github.com/CocoaPods/CocoaPods/issues/7158)

## 1.4.0.beta.2 (2017-10-24)

##### Enhancements

* Integrate execution position for shell script phases  
  [Dimitris Koutsogiorgas](https://github.com/dnkoutso)
  [#7101](https://github.com/CocoaPods/CocoaPods/pull/7101)

* Add support to integrate script phases from podspecs  
  [Dimitris Koutsogiorgas](https://github.com/dnkoutso)
  [#7092](https://github.com/CocoaPods/CocoaPods/pull/7092)

* Add support for preventing pch file generation with the skip_pch podspec attribute  
  [Paul Beusterien](https://github.com/paulb777)
  [#7044](https://github.com/CocoaPods/CocoaPods/pull/7044)

* Add app host support for test specs  
  [Dimitris Koutsogiorgas](https://github.com/dnkoutso)
  [#6953](https://github.com/CocoaPods/CocoaPods/issues/6953)

* Add support for resources in source static library frameworks  
  [Paul Beusterien](https://github.com/paulb777)
  [#7100](https://github.com/CocoaPods/CocoaPods/pull/7100)

##### Bug Fixes

* Copy .swiftmodule into static_frameworks to enable access to Swift static frameworks  
  [Paul Beusterien](https://github.com/paulb777)
  [#7140](https://github.com/CocoaPods/CocoaPods/issues/7140)

* Fix docs for prefix header paths  
  [Dimitris Koutsogiorgas](https://github.com/dnkoutso)
  [#7149](https://github.com/CocoaPods/CocoaPods/pull/7149)

* Fix integration `prefix_header_file` with test specs  
  [Dimitris Koutsogiorgas](https://github.com/dnkoutso)
  [#7147](https://github.com/CocoaPods/CocoaPods/pull/7147)

* Set the default Swift version to 3.2 during validation  
  [Victor Hugo Barros](https://github.com/heyzooi)
  [Dimitris Koutsogiorgas](https://github.com/dnkoutso)
  [#7136](https://github.com/CocoaPods/CocoaPods/pull/7136)

* Better warning message for which Swift version was used during validation  
  [Dimitris Koutsogiorgas](https://github.com/dnkoutso)
  [#7121](https://github.com/CocoaPods/CocoaPods/issues/7121)

* Fix static_framework Swift pod dependencies and implement pod access to dependent vendored_framework modules  
  [Paul Beusterien](https://github.com/paulb777)
  [#7117](https://github.com/CocoaPods/CocoaPods/issues/7117)

* Strip vendored dSYMs during embed script phase  
  [Dimitris Koutsogiorgas](https://github.com/dnkoutso)
  [#7111](https://github.com/CocoaPods/CocoaPods/issues/7111)

* Warn when a pod that was added or changed includes script phases  
  [Dimitris Koutsogiorgas](https://github.com/dnkoutso)
  [#7110](https://github.com/CocoaPods/CocoaPods/pull/7110)

* Build pod targets with script phases and integrate them properly  
  [Dimitris Koutsogiorgas](https://github.com/dnkoutso)
  [#7104](https://github.com/CocoaPods/CocoaPods/pull/7104)

* Do not set a `CODE_SIGN_IDENTITY` for macOS app hosts or xctest bundles  
  [Dimitris Koutsogiorgas](https://github.com/dnkoutso)
  [#7103](https://github.com/CocoaPods/CocoaPods/pull/7103)

* Fix framework and resources paths caching  
  [Dimitris Koutsogiorgas](https://github.com/dnkoutso)
  [#7068](https://github.com/CocoaPods/CocoaPods/pull/7068)

* Build subspecs in static frameworks without error  
  [Paul Beusterien](https://github.com/paulb777)
  [#7058](https://github.com/CocoaPods/CocoaPods/pull/7058)

* Ensure `SYMROOT` is properly set for all user configurations  
  [Dimitris Koutsogiorgas](https://github.com/dnkoutso)
  [#7081](https://github.com/CocoaPods/CocoaPods/issues/7081)

## 1.4.0.beta.1 (2017-09-24)

##### Enhancements

* Do not force include the master spec repo if plugins provide sources  
  [Eric Amorde](https://github.com/amorde)
  [#7033](https://github.com/CocoaPods/CocoaPods/pull/7033)

* Add custom shell script integration from Podfile  
  [Dimitris Koutsogiorgas](https://github.com/dnkoutso)
  [#6820](https://github.com/CocoaPods/CocoaPods/pull/6820)

* Show full requirement trees when a version conflict is encountered during 
  dependency resolution.  
  [Samuel Giddins](https://github.com/segiddins)

* Add support for source static library frameworks  
  [Paul Beusterien](https://github.com/paulb777)
  [#6811](https://github.com/CocoaPods/CocoaPods/pull/6811)

* Add Private Header support to static frameworks  
  [Paul Beusterien](https://github.com/paulb777)
  [#6969](https://github.com/CocoaPods/CocoaPods/pull/6969)

* For source static frameworks, include frameworks from dependent targets and libraries in OTHER_LDFLAGS  
  [Paul Beusterien](https://github.com/paulb777)
  [#6988](https://github.com/CocoaPods/CocoaPods/pull/6988)

##### Bug Fixes

* Deduplicate test specs correctly from pod variants and targets  
  [Dimitris Koutsogiorgas](https://github.com/dnkoutso)
  [#7036](https://github.com/CocoaPods/CocoaPods/pull/7036)

* Do not merge `pod_target_xcconfig` from test specs into non test xcconfigs  
  [Dimitris Koutsogiorgas](https://github.com/dnkoutso)
  [#7037](https://github.com/CocoaPods/CocoaPods/pull/7037)

* Wrap `$PODS_CONFIGURATION_BUILD_DIR` and `$PODS_BUILD_DIR` with curlies  
  [Dimitris Koutsogiorgas](https://github.com/dnkoutso)
  [#7048](https://github.com/CocoaPods/CocoaPods/pull/7048)

* Fix common paths sometimes calculating incorrectly  
  [amorde](https://github.com/amorde)
  [#7028](https://github.com/CocoaPods/CocoaPods/pull/7028)

* Do not code sign OSX targets for testing bundles  
  [Justin Martin](https://github.com/justinseanmartin)
  [#7027](https://github.com/CocoaPods/CocoaPods/pull/7027)

* Ensure a unique ID is generated for each resource bundle  
  [Justin Martin](https://github.com/justinseanmartin)
  [#7015](https://github.com/CocoaPods/CocoaPods/pull/7015)

* Do not include settings from file accessors of test specs into aggregate xcconfigs  
  [Dimitris Koutsogiorgas](https://github.com/dnkoutso)
  [#7019](https://github.com/CocoaPods/CocoaPods/pull/7019)

* Use the resolver to identify which pod targets are test only  
  [Dimitris Koutsogiorgas](https://github.com/dnkoutso)
  [Justin Martin](https://github.com/justinseanmartin)
  [#7014](https://github.com/CocoaPods/CocoaPods/pull/7014)

* Perform code signing on xctest bundles in the Pods project generated by a test spec  
  [Justin Martin](https://github.com/justinseanmartin)
  [#7013](https://github.com/CocoaPods/CocoaPods/pull/7013)

* Exclude test resource and framework paths from aggregate targets  
  [Dimitris Koutsogiorgas](https://github.com/dnkoutso)
  [#7000](https://github.com/CocoaPods/CocoaPods/pull/7000)

* Wrap platform warning message with quotes  
  [Dimitris Koutsogiorgas](https://github.com/dnkoutso)
  [#6968](https://github.com/CocoaPods/CocoaPods/pull/6968)

* Wire dependencies for pod targets not part of any aggregate target  
  [Dimitris Koutsogiorgas](https://github.com/dnkoutso)
  [#6948](https://github.com/CocoaPods/CocoaPods/pull/6948)

* Fix validation warnings when using --swift-version  
  [Danielle Tomlinson](https://github.com/dantoml)
  [#6971](https://github.com/CocoaPods/CocoaPods/pull/6971)

* Fix xcconfig boolean merging when substrings include yes or no  
  [Paul Beusterien](https://github.com/paulb777)
  [#6997](https://github.com/CocoaPods/CocoaPods/pull/6997)

* Filter out subset dependent targets from FRAMEWORK_SEARCH_PATHS  
  [Paul Beusterien](https://github.com/paulb777)
  [#7002](https://github.com/CocoaPods/CocoaPods/pull/7002)

* Propagate HEADER_SEARCH_PATHS settings from search paths  
  [Paul Beusterien](https://github.com/paulb777)
  [#7006](https://github.com/CocoaPods/CocoaPods/pull/7006)

## 1.3.1 (2017-08-02)

##### Enhancements

* None.

##### Bug Fixes

* Do not use `--delete` when copying resources to app target folder  
  [Dimitris Koutsogiorgas](https://github.com/dnkoutso)
  [#6927](https://github.com/CocoaPods/CocoaPods/issues/6927)

## 1.3.0 (2017-08-02)

##### Enhancements

* None.  

##### Bug Fixes

* Ensure transitive dependencies are linked to test targets  
  [Dimitris Koutsogiorgas](https://github.com/dnkoutso)
  [#6917](https://github.com/CocoaPods/CocoaPods/pull/6917)

* Properly install pod targets with test specs within subspecs  
  [Dimitris Koutsogiorgas](https://github.com/dnkoutso)
  [#6915](https://github.com/CocoaPods/CocoaPods/pull/6915)

* Add `--skip-tests` support `push` to push command  
  [Dimitris Koutsogiorgas](https://github.com/dnkoutso)
  [#6893](https://github.com/CocoaPods/CocoaPods/pull/6893)

## 1.3.0.rc.1 (2017-07-27)

##### Enhancements

* None.  

##### Bug Fixes

* Cache result of resource and framework paths  
  [Dimitris Koutsogiorgas](https://github.com/dnkoutso)
  [#6893](https://github.com/CocoaPods/CocoaPods/pull/6893)

* Ensure source urls are set when spec has subspecs with dependencies  
  [Dimitris Koutsogiorgas](https://github.com/dnkoutso)
  [#6888](https://github.com/CocoaPods/CocoaPods/pull/6888)

## 1.3.0.beta.3 (2017-07-19)

##### Enhancements

* Protect rsync tmp files from being deleted if two targets sync at the same time  
  [Justin Martin](https://github.com/justinseanmartin)
  [#6873](https://github.com/CocoaPods/CocoaPods/pull/6873)

* Include test schemes within library schemes  
  [Dimitris Koutsogiorgas](https://github.com/dnkoutso)
  [#6765](https://github.com/CocoaPods/CocoaPods/issues/6765)

* Truncate extra groups in Development Pods when they are parents of all files  
  [Eric Amorde](https://github.com/amorde)
  [#6814](https://github.com/CocoaPods/CocoaPods/pull/6814)

* Do not re-write generated files that have not changed  
  [Dimitris Koutsogiorgas](https://github.com/dnkoutso)
  [dingjingpisces2015](https://github.com/dingjingpisces2015)
  [#6825](https://github.com/CocoaPods/CocoaPods/pull/6825)

##### Bug Fixes

* Set the test xcconfig file to resource bundles used only by tests  
  [Dimitris Koutsogiorgas](https://github.com/dnkoutso)
  [#6886](https://github.com/CocoaPods/CocoaPods/pull/6886)

* Integrate test targets to embed frameworks and resources  
  [Dimitris Koutsogiorgas](https://github.com/dnkoutso)
  [#6828](https://github.com/CocoaPods/CocoaPods/pull/6828)

* Ensure resource bundle and test dependencies are set for test native targets  
  [Dimitris Koutsogiorgas](https://github.com/dnkoutso)
  [#6829](https://github.com/CocoaPods/CocoaPods/pull/6829)

* Provide a better error message when references are missing for non-source files
  [David Airapetyan](https://github.com/davidair)
  [#4887](https://github.com/CocoaPods/CocoaPods/issues/4887)

* Select unique module_name(s) across host target's and embedded targets' pod targets  
  [Anand Biligiri](https://github.com/abiligiri)
  [#6711](https://github.com/CocoaPods/CocoaPods/issues/6711)

## 1.3.0.beta.2 (2017-06-22)

##### Enhancements
* Add inputs and outputs for resources script phase  
  [Dimitris Koutsogiorgas](https://github.com/dnkoutso)
  [#6806](https://github.com/CocoaPods/CocoaPods/pull/6806)

* Simplify logic around framework input and output paths  
  [Dimitris Koutsogiorgas](https://github.com/dnkoutso)
  [#6803](https://github.com/CocoaPods/CocoaPods/pull/6803)

* Add inputs and outputs to check manifest lock and embed framework script phases  
  [Dimitris Koutsogiorgas](https://github.com/dnkoutso)
  [#6797](https://github.com/CocoaPods/CocoaPods/issues/6797)

##### Bug Fixes

* Remove 0.34 migration for a small boost in `pod install` time  
  [Dimitris Koutsogiorgas](https://github.com/dnkoutso)
  [#6783](hhttps://github.com/CocoaPods/CocoaPods/pull/6783)

* Use a cache when figuring out if a pod target is test only  
  [Dimitris Koutsogiorgas](https://github.com/dnkoutso)
  [#6787](https://github.com/CocoaPods/CocoaPods/pull/6787)

## 1.3.0.beta.1 (2017-06-06)

##### Enhancements

* Add validator support to run test specs during lint  
  [Dimitris Koutsogiorgas](https://github.com/dnkoutso)
  [#6753](https://github.com/CocoaPods/CocoaPods/pull/6753)

* Fix to include proper runtime search paths for test native targets  
  [Dimitris Koutsogiorgas](https://github.com/dnkoutso)
  [#6727](https://github.com/CocoaPods/CocoaPods/pull/6727)

* Aggregate targets should not include pod targets only used by tests  
  [Dimitris Koutsogiorgas](https://github.com/dnkoutso)
  [#6726](https://github.com/CocoaPods/CocoaPods/pull/6726)

* Add support for test target creation in the pods project generator  
  [Dimitris Koutsogiorgas](https://github.com/dnkoutso)
  [#6703](https://github.com/CocoaPods/CocoaPods/pull/6703) 

* Copy dSYM for vendored frameworks.  
  [Dimitris Koutsogiorgas](https://github.com/dnkoutso)
  [#1698](https://github.com/CocoaPods/CocoaPods/issues/1698) 

* Prevents need for .swift-version file in Objective-C pods  
  [Austin Emmons](https://github.com/atreat)
  [#6742](https://github.com/CocoaPods/CocoaPods/issues/6742) 

* Add a ipc command `podfile_json` converts a Podfile to JSON  
  [Dacaiguoguo](https://github.com/dacaiguoguogmail)
  [#6779](https://github.com/CocoaPods/CocoaPods/pull/6779)

##### Bug Fixes

* Link `swiftSwiftOnoneSupport` for test xcconfigs  
  [Dimitris Koutsogiorgas](https://github.com/dnkoutso)
  [#6769](https://github.com/CocoaPods/CocoaPods/pull/6769)

* Do not double add search paths to test xcconfig from parent  
  [Dimitris Koutsogiorgas](https://github.com/dnkoutso)
  [#6768](https://github.com/CocoaPods/CocoaPods/pull/6768)

* Ensure product name for tests is not overridden by custom build settings  
  [Dimitris Koutsogiorgas](https://github.com/dnkoutso)
  [#6766](https://github.com/CocoaPods/CocoaPods/pull/6766)

* Do not use the same product name for test targets  
  [Dimitris Koutsogiorgas](https://github.com/dnkoutso)
  [#6762](https://github.com/CocoaPods/CocoaPods/pull/6762)

* Use unique temp folder during lint for parallel execution  
  [Dimitris Koutsogiorgas](https://github.com/dnkoutso)
  [#5117](https://github.com/CocoaPods/CocoaPods/issues/5117)

* Stop adding `$(inherited)` for every static library linked  
  [Dimitris Koutsogiorgas](https://github.com/dnkoutso)
  [#6756](https://github.com/CocoaPods/CocoaPods/pull/6756)

* Settings for dependent targets should include the parent target for test xcconfigs  
  [Dimitris Koutsogiorgas](https://github.com/dnkoutso)
  [#6755](https://github.com/CocoaPods/CocoaPods/pull/6755)

* Only check for valid Swift version for pod targets that use Swift  
  [Dimitris Koutsogiorgas](https://github.com/dnkoutso)
  [#6733](https://github.com/CocoaPods/CocoaPods/pull/6733) 

* Fix pod install error from 1.2.1 when working with static lib-only projects.  
  [Ben Asher](https://github.com/benasher44)
  [#6673](https://github.com/CocoaPods/CocoaPods/issues/6673)

* Use `git!` when executing `push` command in order to raise informative and set exit code.  
  [Dimitris Koutsogiorgas](https://github.com/dnkoutso)
  [#6700](https://github.com/CocoaPods/CocoaPods/pull/6700) 

* Make copy resources echoes always return true to work around issue where Xcode stops handling build script output greater than \~440 characters (rdar://30607704).  
  [postmechanical](https://github.com/postmechanical)
  [#6595](https://github.com/CocoaPods/CocoaPods/issues/6595)

* Inherit pod defined values for `SWIFT_ACTIVE_COMPILATION_CONDITIONS`.  
  [Louis D'hauwe](https://github.com/louisdh)
  [#6629](https://github.com/CocoaPods/CocoaPods/pull/6629)
  
* Delete extraneous files in rsync destination.  
  [jgavris](https://github.com/jgavris)
  [#6694](https://github.com/CocoaPods/CocoaPods/pull/6694)
  
## 1.2.1 (2017-04-11)

##### Enhancements

* None.  

##### Bug Fixes

* No master specs cloning when not needed for `pod lib lint`.  
  [Alfredo Delli Bovi](https://github.com/adellibovi)
  [#6154](https://github.com/CocoaPods/CocoaPods/issues/6154)


## 1.2.1.rc.1 (2017-04-05)

##### Enhancements

* None.  

##### Bug Fixes

* Fix generating `LD_RUNPATH_SEARCH_PATHS` without `use_frameworks!` but consuming a vendored dynamic artifact.  
  [Dimitris Koutsogiorgas](https://github.com/dnkoutso)
  [#6596](https://github.com/CocoaPods/CocoaPods/issues/6596)

* Fix building with static lib subprojects (previously only supported framework subprojects).  
  [Ben Asher](https://github.com/benasher44)
  [#5830](https://github.com/CocoaPods/CocoaPods/issues/5830)
  [#6306](https://github.com/CocoaPods/CocoaPods/issues/6306)

* Fix regression from #6457 to ensure a correct error message is given when a spec is not found.  
  [Dimitris Koutsogiorgas](https://github.com/dnkoutso)
  [#6457](https://github.com/CocoaPods/CocoaPods/issues/6457)

* Provide a better error message if a podspec is found but cannot be parsed.  
  [Dimitris Koutsogiorgas](https://github.com/dnkoutso)
  [#6457](https://github.com/CocoaPods/CocoaPods/issues/6457)

* Only share pod target xcscheme if present during validation.  
  [Dimitris Koutsogiorgas](https://github.com/dnkoutso)
  [#6558](https://github.com/CocoaPods/CocoaPods/pull/6558)

* Properly compile storyboard for watch device family.  
  [Dimitris Koutsogiorgas](https://github.com/dnkoutso)
  [#6516](https://github.com/CocoaPods/CocoaPods/issues/6516)

* Support git progress for `pod repo update` and `pod install --repo-update`  
  [Alfredo Delli Bovi](https://github.com/adellibovi)
  [#6525](https://github.com/CocoaPods/CocoaPods/issues/6525)

* Return new exit code (31) when spec not found  
  [Alfredo Delli Bovi](https://github.com/adellibovi)
  [#6033](https://github.com/CocoaPods/CocoaPods/issues/6033)

* Provide better error message when spec not found  
  [Alfredo Delli Bovi](https://github.com/adellibovi)
  [#6033](https://github.com/CocoaPods/CocoaPods/issues/6033)


## 1.2.1.beta.1 (2017-03-08)

##### Enhancements

* Use red text when pod installation fails 
  [Dimitris Koutsogiorgas](https://github.com/dnkoutso)
  [#6534](https://github.com/CocoaPods/CocoaPods/issues/6534)
  
* Provide installation option to disable multiple pod sources warnings.  
  [Dimitris Koutsogiorgas](https://github.com/dnkoutso)
  [#6497](https://github.com/CocoaPods/CocoaPods/pull/6497)

* Use the colored2 gem instead of colored.  
  [Orta Therox](https://github.com/orta)
  [xcodeproj#463](https://github.com/CocoaPods/Xcodeproj/pull/463)

* Cache results of dynamic_binary?  
  [Ken Wigginton](https://github.com/hailstorm350)
  [#6434](https://github.com/CocoaPods/CocoaPods/pull/6434)

* Created `NOMENCLATURE.md` to keep a glossary of the most common terms used in cocoapods.
  [Rob Contreras](https://github.com/robcontreras)
  [#2379](https://github.com/CocoaPods/CocoaPods/pull/2379)

##### Bug Fixes

* Ensure Core Data models get added to the compile sources phase for header generation.  
  [Ben Asher](https://github.com/benasher44)
  [#6259](https://github.com/CocoaPods/CocoaPods/issues/6259)

* Do not crash when attempting to install pod with no supported targets.  
  [Dimitris Koutsogiorgas](https://github.com/dnkoutso)
  [#6465](https://github.com/CocoaPods/CocoaPods/issues/6465)

* Correctly handle `OTHER_LDFLAGS` for targets with inherit search paths and source pods.  
  [Justin Martin](https://github.com/justinseanmartin)
  [Dimitris Koutsogiorgas](https://github.com/dnkoutso)
  [#6481](https://github.com/CocoaPods/CocoaPods/pull/6481)

* Uses `${PODS_PODFILE_DIR_PATH}` for generated manifest lock script phase.  
  [Dimitris Koutsogiorgas](https://github.com/dnkoutso)
  [#5499](https://github.com/CocoaPods/CocoaPods/issues/5499)

* Do not generate `UIRequiredDeviceCapabilities` for `tvOS` Info.plists.  
  [Dimitris Koutsogiorgas](https://github.com/dnkoutso)
  [#6193](https://github.com/CocoaPods/CocoaPods/issues/6193)

* Fix integration with vendored static frameworks and libraries.  
  [Dimitris Koutsogiorgas](https://github.com/dnkoutso)
  [#6477](https://github.com/CocoaPods/CocoaPods/pull/6477)

* Use `${SRCROOT}` rather than `${PODS_ROOT}` in the generated manifest lock script phase.  
  [Dimitris Koutsogiorgas](https://github.com/dnkoutso)
  [#5499](https://github.com/CocoaPods/CocoaPods/issues/5499)
  
* Fix build phase resource references to point at PBXVariantGroups where relevant.  
  [Wes Campaigne](https://github.com/Westacular)
  [Dimitris Koutsogiorgas](https://github.com/dnkoutso)
  [#6373](https://github.com/CocoaPods/CocoaPods/issues/6373)

* Correctly set runtime search paths for OSX unit test bundles when using frameworks.  
  [Dimitris Koutsogiorgas](https://github.com/dnkoutso)
  [#6435](https://github.com/CocoaPods/CocoaPods/pull/6435)
  
* Add `--skip-import-validation` to skip linking a pod during lint.  
  [Samuel Giddins](https://github.com/segiddins)
  [Dimitris Koutsogiorgas](https://github.com/dnkoutso)
  [#5670](https://github.com/CocoaPods/CocoaPods/issues/5670)

* Updated the colored2 gem (previous version removed from rubygems.org).  
  [Ben Asher](https://github.com/benasher44)
  [#6533](https://github.com/CocoaPods/CocoaPods/pull/6533)

## 1.2.0 (2017-01-28)

##### Enhancements

* None.  

##### Bug Fixes

* Do not link static frameworks to targets that use `inherit! search_paths`.  
  [Dimitris Koutsogiorgas](https://github.com/dnkoutso)
  [#6065](https://github.com/CocoaPods/CocoaPods/issues/6065)


## 1.2.0.rc.1 (2017-01-13)

##### Enhancements

* Show git progress when downloading the CocoaPods Specs repo.  
  [Danielle Tomlinson](https://github.com/dantoml)
  [#5937](https://github.com/CocoaPods/CocoaPods/issues/5937)

* Move Installer target verification into the Xcode namespace 
  [Danielle Tomlinson](https://github.com/DanToml)
  [#5607](https://github.com/CocoaPods/CocoaPods/pull/5607)

##### Bug Fixes

* None.  


## 1.2.0.beta.3 (2016-12-28)

##### Enhancements

* `pod repo push` now accepts the `--swift-version` argument.  
  [Dimitris Koutsogiorgas](https://github.com/dnkoutso)
  [#6217](https://github.com/CocoaPods/CocoaPods/issues/6217)

* Output Swift targets when multiple versions of Swift are detected.  
  [Justin Martin](https://github.com/justinseanmartin) & [Dimitris Koutsogiorgas](https://github.com/dnkoutso)
  [#6191](https://github.com/CocoaPods/CocoaPods/issues/6191)

* [update] adding --sources to specify to only update pods from a repo  
  [Mark Schall](https://github.com/maschall)
  [#5809](https://github.com/CocoaPods/CocoaPods/pull/5809)

* Add aggregated search paths targets to vendored build settings  
  [Chris Ortman](https://github.com/chrisortman)
  [Johannes Plunien](https://github.com/plu)
  [#5512](https://github.com/CocoaPods/CocoaPods/issues/5512)

* Use fetch and reset rather than a pull when updating specs repos.  
  [Danielle Tomlinson](https://github.com/dantoml)
  [#6206](https://github.com/CocoaPods/CocoaPods/pull/6206)

##### Bug Fixes

* Fix default LD_RUNPATH_SEARCH_PATHS for host targets.  
  [Dimitris Koutsogiorgas](https://github.com/dnkoutso)
  [#6006](https://github.com/CocoaPods/CocoaPods/issues/6006)

* Fix codesigning issues when targets have spaces.   
  [Sam Gammon](https://github.com/sgammon)
  [#6153](https://github.com/CocoaPods/CocoaPods/issues/6153)

* Raise an exception if unable to find a reference for a path and handle symlink references.  
  [Dimitris Koutsogiorgas](https://github.com/dnkoutso)
  [#5427](https://github.com/CocoaPods/CocoaPods/issues/5427)

* Re-escaped backslashes in embed_frameworks generator  
  [Harlan Haskins](https://github.com/harlanhaskins)
  [#6121](https://github.com/CocoaPods/CocoaPods/issues/6121)

* Escape spaces in CONFIGURATION_BUILD_DIR when creating header folders symlink  
  [Dmitry Obukhov](https://github.com/stel)
  [#6146](https://github.com/CocoaPods/CocoaPods/pull/6146)

* Fail gracefully when downloading a podspec in `pod spec lint` fails.  
  [Samuel Giddins](https://github.com/segiddins)

* Remove the `const_missing` hack for `Pod::SourcesManager`.  
  [Samuel Giddins](https://github.com/segiddins)

* Fixed code signing issue causing lint failure on macOS.  
  [Paul Cantrell](https://github.com/pcantrell)
  [#5645](https://github.com/CocoaPods/CocoaPods/issues/5645)

* Raise an exception when using a git version prior to 1.8.5.  
  [Danielle Tomlinson](https://github.com/dantoml)
  [#6078](https://github.com/CocoaPods/CocoaPods/issues/6078)

* Fix framework support for frameworks in sub-projects.  
  [Ben Asher](https://github.com/benasher44)
  [#6123](https://github.com/CocoaPods/CocoaPods/issues/6123)

* Remove errors that prevent host/extension target mismatches, which Xcode will warn about.
  [Ben Asher](https://github.com/benasher44)
  [#6173](https://github.com/CocoaPods/CocoaPods/issues/6173)


## 1.2.0.beta.1 (2016-10-28)

##### Enhancements

* Generate `PODS_TARGET_SRCROOT` build setting for each pod target.  
  [Dimitris Koutsogiorgas](https://github.com/dnkoutso)
  [#5375](https://github.com/CocoaPods/CocoaPods/issues/5375)

* Add support for running CocoaPods on Linux.  
  [Samuel Giddins](https://github.com/segiddins)

* Use native Ruby ASCII plist parsing and serialization, removing dependencies
  on FFI, Xcode, and macOS.  
  [Samuel Giddins](https://github.com/segiddins)

* Run codesigning in parallel in the embed frameworks build phase when
 `COCOAPODS_PARALLEL_CODE_SIGN` is set to `true`.  
  [Ben Asher](https://github.com/benasher44)
  [#6088](https://github.com/CocoaPods/CocoaPods/pull/6088)

##### Bug Fixes

* Add target-device tvOS in copy_resources generator.  
  [Konrad Feiler](https://github.com/Bersaelor)
  [#6052](https://github.com/CocoaPods/CocoaPods/issues/6052)

* Read the correct `SWIFT_VERSION` when generating target XCConfigs.  
  [Ben Asher](https://github.com/benasher44)
  [#6067](https://github.com/CocoaPods/CocoaPods/issues/6067)

* Don't explicitly set `ALWAYS_EMBED_SWIFT_STANDARD_LIBRARIES` to NO.  
  [Ben Asher](https://github.com/benasher44)
  [#6064](https://github.com/CocoaPods/CocoaPods/issues/6064)

* Redefine FOUNDATION_EXPORT for C-only pods in umbrella header.  
  [Chris Ballinger](https://github.com/chrisballinger)
  [#6024](https://github.com/CocoaPods/CocoaPods/issues/6024)


## 1.1.1 (2016-10-20)

##### Enhancements

* None.  

##### Bug Fixes

* Strip newlines from .swift-version files.  
  [Danielle Tomlinson](https://github.com/dantoml)
  [#6059](https://github.com/CocoaPods/CocoaPods/pull/6059)


## 1.1.0 (2016-10-19)

##### Enhancements

* Use host target for frameworks of XPC services.  
  [Ingmar Stein](https://github.com/IngmarStein)
  [#6029](https://github.com/CocoaPods/CocoaPods/pull/6029)

* Use Swift 3.0 by default during validation.  
  [Danielle Tomlinson](https://github.com/dantoml)
  [#6042](https://github.com/CocoaPods/CocoaPods/pull/6042)

* Exit with non-zero exit status if pod repo update fails  
  [Uku Loskit](https://github.com/UkuLoskit)
  [#6037](https://github.com/CocoaPods/CocoaPods/issues/6037)

* The validator has an API for accessing which version of Swift was used.  
  [Orta Therox](https://github.com/orta)
  [#6049](https://github.com/CocoaPods/CocoaPods/pull/6049)

##### Bug Fixes

* None.  

* Redefine FOUNDATION_EXPORT for C-only pods in umbrella header.  
  [Chris Ballinger](https://github.com/chrisballinger)
  [#6024](https://github.com/CocoaPods/CocoaPods/issues/6024)

## 1.1.0.rc.3 (2016-10-11)

##### Enhancements

* Cache result of inhibit_warnings and include_in_build_config to speed up pod install.  
  [Dimitris Koutsogiorgas](https://github.com/dnkoutso)
  [#5934](https://github.com/CocoaPods/CocoaPods/pull/5934)

* Tell users about the .swift-version file on validation failures.  
  [Danielle Tomlinson](https://github.com/dantoml)
  [#5951](https://github.com/CocoaPods/CocoaPods/pull/5951)

* Improve performance of PathList.read_file_system  
  [Heath Borders](https://github.com/hborders)
  [#5890](https://github.com/CocoaPods/CocoaPods/issues/5890)

* Cache result of uses_swift and should_build to speed up pod install.  
  [Dimitris Koutsogiorgas](https://github.com/dnkoutso)
  [#5837](https://github.com/CocoaPods/CocoaPods/pull/5837)

* Remove uses of `cd` in generated scripts  
  [Ben Asher](https://github.com/benasher44)
  [#5959](https://github.com/CocoaPods/CocoaPods/pull/5959)

* Error with helpful message when integrating a pod into targets that have mismatched Swift versions.  
  [Ben Asher](https://github.com/benasher44)
  [#5984](https://github.com/CocoaPods/CocoaPods/pull/5984)

* Allow users to share pods between Objective-C and Swift targets.  
  [Danielle Tomlinson](https://github.com/dantoml)
  [#5984](https://github.com/CocoaPods/CocoaPods/pull/5984)

* Allow setting the linting Swift version via `--swift-version=VERSION`  
  [Danielle Tomlinson](https://github.com/dantoml)
  [#5989](https://github.com/CocoaPods/CocoaPods/pull/5989)

* Greenify pod install success message  
  [Stephen Hayes](https://github.com/schayes04)
  [#5713](https://github.com/CocoaPods/CocoaPods/issues/5713)

* Update EMBEDDED_CONTENT_CONTAINS_SWIFT flag behaviour based on xcode version.  
  [codymoorhouse](https://github.com/codymoorhouse)
  [#5732](https://github.com/CocoaPods/CocoaPods/issues/5732)

##### Bug Fixes

* Remove special handling for messages apps  
  [Ben Asher](https://github.com/benasher44)
  [#5860](https://github.com/CocoaPods/CocoaPods/issues/5860)

* Ensure messages apps have an embed frameworks build phase  
  [Ben Asher](https://github.com/benasher44)
  [#5860](https://github.com/CocoaPods/CocoaPods/issues/5860)

* Fix linting of private pods when using libraries.  
  [Stefan Pühringer](https://github.com/b-ray)
  [#5891](https://github.com/CocoaPods/CocoaPods/issues/5891)


## 1.1.0.rc.2 (2016-09-13)

##### Enhancements

* Use the SWIFT_VERSION when linting pods. To lint with Swift 3.0
  add a Swift Version file. `echo "3.0" >> .swift-version`.   
  [Danielle Tomlinson](https://github.com/dantoml)
  [#5841](https://github.com/CocoaPods/CocoaPods/pull/5841)

##### Bug Fixes

* Correctly pass Pod:VERSION in `pod lib create`.  
  [Danielle Tomlinson](https://github.com/dantoml)
  [#5840](https://github.com/CocoaPods/CocoaPods/issues/5840)


## 1.1.0.rc.1 (2016-09-10)

##### Enhancements

*  

##### Bug Fixes

* Wrap generated import headers with __OBJC__ to fix C only pods.   
  [Dimitris Koutsogiorgas](https://github.com/dnkoutso)
  [#5291](https://github.com/CocoaPods/CocoaPods/issues/5291)

* Prevent crash when generating acknowledgements when license type is not specified.  
  [Marcelo Fabri](https://github.com/marcelofabri)
  [#5826](https://github.com/CocoaPods/CocoaPods/issues/5826)

* Pass full path to App.xcworkspace for spec validation, and use `git -C` for `pod repo push` git ops.  
  [Ben Asher](https://github.com/benasher44)
  [#5805](https://github.com/CocoaPods/CocoaPods/issues/5805)


## 1.1.0.beta.2 (2016-09-03)

##### Enhancements

* Remove references to the pre-1.0 Migrator.  
  [Danielle Tomlinson](https://github.com/dantoml)
  [#5635](https://github.com/CocoaPods/CocoaPods/pull/5635)  

* Improve performance of dependency resolution.
  [yanzhiwei147](https://github.com/yanzhiwei147)
  [#5510](https://github.com/CocoaPods/CocoaPods/pull/5510)

* Add support for building Messages applications.  
  [Ben Asher](https://github.com/benasher44)
  [#5726](https://github.com/CocoaPods/CocoaPods/pull/5726)

* Improved messaging when missing host targets for embedded targets.
  Improved support for framework-only projects.  
  [Ben Asher](https://github.com/benasher44)
  [#5733](https://github.com/CocoaPods/CocoaPods/pull/5733)

* Set ALWAYS_EMBED_SWIFT_STANDARD_LIBRARIES when appropriate.  
  [Ben Asher](https://github.com/benasher44)
  [#5732](https://github.com/CocoaPods/CocoaPods/pull/5732)

* Verify that embedded target platform and swift version matches the host.  
  [Ben Asher](https://github.com/benasher44)
  [#5747](https://github.com/CocoaPods/CocoaPods/pull/5747)

* Pass the version of CocoaPods to `pod lib create`'s configure script.  
  [orta](https://github.com/orta)
  [#5787](https://github.com/CocoaPods/CocoaPods/pull/5787)

* Improve host target detection for embedded targets
  in sub-projects.  
  [Ben Asher](https://github.com/benasher44)
  [#5622](https://github.com/CocoaPods/CocoaPods/issues/5622)

##### Bug Fixes

* Hash scope suffixes if they are over 50 characters to prevent file paths from being too long.  
  [Danielle Tomlinson](https://github.com/dantoml)
  [#5491](https://github.com/CocoaPods/CocoaPods/issues/5491)

* Fix codesigning identity on watchOS and tvOS targets.  
  [Danielle Tomlinson](https://github.com/dantoml)
  [#5686](https://github.com/CocoaPods/CocoaPods/issues/5686)

* Fix SWIFT_VERSION not being read when only defined at the project level.  
  [Ben Asher](https://github.com/benasher44)
  [#5700](https://github.com/CocoaPods/CocoaPods/issues/5700) and [#5737](https://github.com/CocoaPods/CocoaPods/issues/5737)

* Fix analyzer checking the compatibility of an embedded target with a host that has not been added the Podfile.  
  [Ben Asher](https://github.com/benasher44)
  [#5783](https://github.com/CocoaPods/CocoaPods/issues/5783)

## 1.1.0.beta.1 (2016-07-11)

##### Enhancements

* Move Pods Project generation to an `Xcode` Namespace.  
  [Daniel Tomlinson](https://github.com/dantoml)
  [#5480](https://github.com/CocoaPods/CocoaPods/pull/5480)

* Add the ability to inhibit swift warnings.  
  [Peter Ryszkiewicz](https://github.com/pRizz)
  [#5414](https://github.com/CocoaPods/CocoaPods/pull/5414)

* Use `git ls-remote` to skip full clones for branch dependencies.  
  [Juan Civile](https://github.com/champo)
  [#5376](https://github.com/CocoaPods/CocoaPods/issues/5376)

* [repo/push] --use-json to convert podspecs to JSON format when pushing.  
  [Mark Schall](https://github.com/maschall)
  [#5568](https://github.com/CocoaPods/CocoaPods/pull/5568)

* Set 'Allow app extension API only' for Messages extensions.  
  [Boris Bügling](https://github.com/neonichu)
  [#5558](https://github.com/CocoaPods/CocoaPods/issues/5558)

* Accept `pod repo push` with URL instead of only repo name.  
  [Mark Schall](https://github.com/maschall)
  [#5572](https://github.com/CocoaPods/CocoaPods/pull/5572)

* [Installer] Set the SWIFT_VERSION for CocoaPods generated targets.  
  [Danielle Tomlinson](https://github.com/DanToml)
  [#5540](https://github.com/CocoaPods/CocoaPods/pull/5540)

* Print message when skipping user project integration.  
  [Danielle Tomlinson](https://github.com/dantoml)
  [#5517](https://github.com/CocoaPods/CocoaPods/issues/5517)

* Show GitHub Issues that could be related to exceptions.  
  [Orta Therox](https://github.com/orta)
  [#4817](https://github.com/CocoaPods/CocoaPods/issues/4817)

* Improve handling of app extensions, watch os 1 extensions
  and framework targets.  
  [Ben Asher](https://github.com/benasher44)
  [#4203](https://github.com/CocoaPods/CocoaPods/issues/4203)

* Add a license type to generated acknowledgements file in plist.  
  [Naoto Kaneko](https://github.com/naoty)
  [#5436](https://github.com/CocoaPods/CocoaPods/pull/5436)

##### Bug Fixes

* Fix local pod platform conflict error message.  
  [Muhammed Yavuz Nuzumlalı](https://github.com/manuyavuz)
  [#5052](https://github.com/CocoaPods/CocoaPods/issues/5052)

* Avoid use of `activesupport` version 5 to stay compatible with macOS system
  Ruby.  
  [Boris Bügling](https://github.com/neonichu)
  [#5602](https://github.com/CocoaPods/CocoaPods/issues/5602)

* Fix installing pods with `use_frameworks` when deduplication is disabled.  
  [Samuel Giddins](https://github.com/segiddins)
  [#5481](https://github.com/CocoaPods/CocoaPods/issues/5481)

* Running `pod setup --silent` will now properly silence git output while
  updating the repository.  
  [Samuel Giddins](https://github.com/segiddins)

* Fix linting pods that depend upon `XCTest`.  
  [Samuel Giddins](https://github.com/segiddins)
  [#5321](https://github.com/CocoaPods/CocoaPods/issues/5321)

* Use `require` instead of `autoload` to solve an issue with loading
  `fourflusher`.  
  [Boris Bügling](https://github.com/neonichu)
  [#5445](https://github.com/CocoaPods/CocoaPods/issues/5445)

* Resolve cyclic dependencies when creating pod targets.  
  [Juan Civile](https://github.com/champo)
  [#5362](https://github.com/CocoaPods/CocoaPods/issues/5362)

* Fix embedding frameworks in UI Testing bundles.  
  [Daniel Tomlinson](https://github.com/dantoml)
  [#5250](https://github.com/CocoaPods/CocoaPods/issues/5250)

* Ensure attempting to print a path in the error report doesn't itself error.  
  [Samuel Giddins](https://github.com/)
  [#5541](https://github.com/CocoaPods/CocoaPods/issues/5541)

* Fix linting with Xcode 8.  
  [Boris Bügling](https://github.com/neonichu)
  [#5529](https://github.com/CocoaPods/CocoaPods/issues/5529)

* Fix linting with Xcode 8 by disabling it entirely.  
  [Boris Bügling](https://github.com/neonichu)
  [#5528](https://github.com/CocoaPods/CocoaPods/issues/5528)

* Error during install when there are duplicate library names.  
  [Daniel Tomlinson](https://github.com/dantoml)
  [#4014](https://github.com/CocoaPods/CocoaPods/issues/4014)

* Make the `Check Pods Manifest.lock` script write errors to STDERR and improve
  POSIX shell compatibility.  
  [Simon Warta](https://github.com/webmaster128)
  [#5595](https://github.com/CocoaPods/CocoaPods/pull/5595)


## 1.0.1 (2016-06-02)

##### Enhancements

* None.

##### Bug Fixes

* Symlink the header folders in the framework bundle's root directory
  by a new shell script build phase if `header_mappings_dir` is used
  with frameworks.  
  [Marius Rackwitz](https://github.com/mrackwitz)
  [#5313](https://github.com/CocoaPods/CocoaPods/issues/5313)

* Removed emojis in Build Phases names — as it seems that some third party tools have trouble with them.  
  [Olivier Halligon](https://github.com/AliSoftware)
  [#5382](https://github.com/CocoaPods/CocoaPods/pull/5382)

* Ensure `Set` is defined before using it.  
  [Samuel Giddins](https://github.com/segiddins)
  [#5287](https://github.com/CocoaPods/CocoaPods/issues/5287)

* Add --target-device to ibtool invocation for XIBs
  [Juan Civile](https://github.com/champo)
  [#5282](https://github.com/CocoaPods/CocoaPods/issues/5282)

* Fix error when executables cannot be found.
  [Jan Berkel](https://github.com/jberkel)
  [#5319](https://github.com/CocoaPods/CocoaPods/pull/5319)

* Avoid removing all files when root directory contains unicode characters.  
  [Marc Boquet](https://github.com/marcboquet)
  [#5294](https://github.com/CocoaPods/CocoaPods/issues/5294)

* Guarding from crash if pod lib create has a + character in the name.  
  [William Entriken](https://github.com/fulldecent)
  [CocoaPods/pod-template#69](https://github.com/CocoaPods/pod-template/issues/69)

* Use target product types to determine whether a target is a test target when
  running `pod init`.  
  [Samuel Giddins](https://github.com/segiddins)
  [#5378](https://github.com/CocoaPods/CocoaPods/issues/5378)


## 1.0.0 (2016-05-10)

##### Enhancements

* Validate that resource bundles declared in the podspec contain resources.  
  [Samuel Giddins](https://github.com/segiddins)
  [#5218](https://github.com/CocoaPods/CocoaPods/issues/5218)

* Improvements to the error messaging around missing dependencies.  
  [Orta Therox](https://github.com/orta)
  [#5260](https://github.com/CocoaPods/CocoaPods/issues/5260)

* Make sharing schemes for development pods an installation option
  (`share_schemes_for_development_pods`) and disable sharing schemes
  by default.  
  [Samuel Giddins](https://github.com/segiddins)

##### Bug Fixes

* Fix search paths inheritance when there are transitive dependencies.  
  [Samuel Giddins](https://github.com/segiddins)
  [#5264](https://github.com/CocoaPods/CocoaPods/issues/5264)


## 1.0.0.rc.2 (2016-05-04)

##### Enhancements

* None.  

##### Bug Fixes

* Handle when an abstract target has no declared platform without crashing.  
  [Samuel Giddins](https://github.com/segiddins)
  [#5236](https://github.com/CocoaPods/CocoaPods/issues/5236)

* Don't recurse into child directories to find podspecs when running
  `pod spec lint`.  
  [Samuel Giddins](https://github.com/segiddins)
  [#5244](https://github.com/CocoaPods/CocoaPods/issues/5244)


## 1.0.0.rc.1 (2016-04-30)

##### Enhancements

* The `pod init` command now uses target inheritance for test targets
  in the generated Podfile.  
  [Orta Therox](https://github.com/orta)
  [#4714](https://github.com/CocoaPods/CocoaPods/issues/4714)

* Support customized build directories by letting user xcconfig definitions
  rely on the new overridable alias build variable `PODS_BUILD_DIR`.  
  [Marius Rackwitz](https://github.com/mrackwitz)
  [#5217](https://github.com/CocoaPods/CocoaPods/issues/5217)

##### Bug Fixes

* Fix for `pod repo push --help` throwing an error.  
  [Boris Bügling](https://github.com/neonichu)
  [#5214](https://github.com/CocoaPods/CocoaPods/pull/5214)

* The warning for not having utf-8 set as the default encoding for a
  terminal now properly respects the `--no-ansi` argument.  
  [Joshua Kalpin](https://github.com/Kapin)
  [#5199](https://github.com/CocoaPods/CocoaPods/pull/5199)


## 1.0.0.beta.8 (2016-04-15)

##### Enhancements

* None.  

##### Bug Fixes

* Headers from vendored frameworks no longer end up in the `HEADER_SEARCH_PATH`
  when using frameworks. They are now assumed to be already present as modular
  headers in the framework itself.  
  [Mark Spanbroek](https://github.com/markspanbroek)
  [#5146](https://github.com/CocoaPods/CocoaPods/pull/5146)

* Access to the `Pod::SourcesManager` constant has been restored, though its use
  is considered deprecated and subject to removal at any time. Migrate to use
  `Pod::Config.instance.sources_manager` in some manner as soon as possible.  
  [Samuel Giddins](https://github.com/segiddins)

* Running `pod repo update --silent` will now properly silence git output while
  updating the repository.  
  [Samuel Giddins](https://github.com/segiddins)


## 1.0.0.beta.7 (2016-04-15)

##### Enhancements

* When an unknown build configuration is mentioned in the Podfile, CocoaPods
  will suggest the build configurations found in the user project.  
  [Samuel Giddins](https://github.com/segiddins)
  [#5113](https://github.com/CocoaPods/CocoaPods/issues/5113)

* Improved the error message when a matching spec cannot be found,
  mentioning that now `pod repo update` is not implicit when running `pod
  install`.  
  [Orta Therox](https://github.com/orta)
  [#5135](https://github.com/CocoaPods/CocoaPods/issues/5135)

* Add support for sharded specs directories.  
  [Samuel Giddins](https://github.com/segiddins)
  [#5002](https://github.com/CocoaPods/CocoaPods/issues/5002)

* Pass the build setting `OTHER_CODE_SIGN_FLAGS` to codesign for the generated
  embed frameworks build phase's script, as Xcode does when signing natively.  
  [Václav Slavík](https://github.com/vslavik)
  [#5087](https://github.com/CocoaPods/CocoaPods/pull/5087)

##### Bug Fixes

* Sort files from `Dir.glob` explicitly to produce same result on case sensitive
  file system as result on case insensitive file system.  
  [Soutaro Matsumoto](https://github.com/soutaro)

* Fix build path for resource bundles.  
  [Marius Rackwitz](https://github.com/mrackwitz)
  [#5034](https://github.com/CocoaPods/CocoaPods/issues/5034)

* Rely on `TARGET_BUILD_DIR` instead of `CONFIGURATION_BUILD_DIR` in the
  generated embed resources build phase's script, so that UI test targets can
  be run.  
  [seaders](https://github.com/seaders)
  [#5133](https://github.com/CocoaPods/CocoaPods/issues/5133)

* Ensure that a `CFBundleVersion` is set for resource bundles' Info.plist
  files.  
  [Samuel Giddins](https://github.com/segiddins)
  [#4897](https://github.com/CocoaPods/CocoaPods/issues/4897)


## 1.0.0.beta.6 (2016-03-15)

##### Breaking

* Running `pod install` doesn't imply an automatic spec repo update.  
  The old behavior can be achieved by passing in the option `--repo-update`
  or running `pod repo update`.  
  [Marius Rackwitz](https://github.com/mrackwitz)
  [#5004](https://github.com/CocoaPods/CocoaPods/issues/5004)

* Remove the configuration variable `skip_repo_update` as the default behavior
  varies now between `pod install` and `pod (update|outdated)`.  
  [Marius Rackwitz](https://github.com/mrackwitz)
  [#5017](https://github.com/CocoaPods/CocoaPods/issues/5017)

##### Enhancements

* The master specs repo will no longer perform 'no-op' git fetches. This should
  help to reduce the load on GitHub's servers.  
  [Daniel Tomlinson](https://github.com/DanielTomlinson)
  [#5005](https://github.com/CocoaPods/CocoaPods/issues/5005)
  [#4989](https://github.com/CocoaPods/CocoaPods/issues/4989)

* The specs repos will no longer support shallow clones to reduce CPU load
  on git servers. Pre-existing shallow clones of the `master` repo will
  automatically be upgraded to deep clones when the repo is updated.  
  [Samuel Giddins](https://github.com/segiddins)
  [#5016](https://github.com/CocoaPods/CocoaPods/issues/5016)

* The validator will check that all `public_header_files` and
  `private_header_files` are also present in `source_files`.  
  [Samuel Giddins](https://github.com/segiddins)
  [#4936](https://github.com/CocoaPods/CocoaPods/issues/4936)

##### Bug Fixes

* The master specs repository can no longer be added via `pod repo add`, but
  instead must be done via `pod setup`.  
  [Samuel Giddins](https://github.com/segiddins)

* Print a friendly error message when the platform for a target cannot be
  inferred.  
  [Samuel Giddins](https://github.com/segiddins)
  [#4790](https://github.com/CocoaPods/CocoaPods/issues/4790)

* Rely on `TARGET_BUILD_DIR` instead of `CONFIGURATION_BUILD_DIR` in the
  generated embed frameworks build phase's script, so that UI test targets can
  be run.  
  [Marius Rackwitz](https://github.com/mrackwitz)
  [#5022](https://github.com/CocoaPods/CocoaPods/issues/5022)

* Fix build paths for resources bundles.  
  [Marius Rackwitz](https://github.com/mrackwitz)
  [#5028](https://github.com/CocoaPods/CocoaPods/pull/5028)

* Validate that a Podfile does not declare the same target twice.  
  [Samuel Giddins](https://github.com/segiddins)
  [#5029](https://github.com/CocoaPods/CocoaPods/issues/5029)


## 1.0.0.beta.5 (2016-03-08)

##### Breaking

* Development pods will no longer be implicitly unlocked. This makes CocoaPods respect
  constraints related to dependencies of development pods in the lockfile.

  If you change the constraints of a dependency of your development pod and want to
  override the locked version, you will have to use
  `pod update ${DEPENDENCY_NAME}` manually.  
  [Muhammed Yavuz Nuzumlalı](https://github.com/manuyavuz)
  [#4211](https://github.com/CocoaPods/CocoaPods/issues/4211)
  [#4577](https://github.com/CocoaPods/CocoaPods/issues/4577)
  [#4580](https://github.com/CocoaPods/CocoaPods/issues/4580)

##### Enhancements

* Add the :package: emoji in front of CocoaPods Script Build Phases
  to quickly and visually differentiate them from other phases.  
  [Olivier Halligon](https://github.com/AliSoftware)
  [#4985](https://github.com/CocoaPods/CocoaPods/issues/4985)

* Enable syntax highlighting on the Podfile in the generated
  `Pods.xcodeproj`.  
  [Samuel Giddins](https://github.com/segiddins)
  [#4962](https://github.com/CocoaPods/CocoaPods/issues/4962)

##### Bug Fixes

* Fixes paths passed for resources bundles in the copy resources script.  
  [Marius Rackwitz](https://github.com/mrackwitz)
  [#4954](https://github.com/CocoaPods/CocoaPods/pull/4954)

* Fix saying the `master` specs repo exists when it has not been set up.  
  [Samuel Giddins](https://github.com/segiddins)
  [#4955](https://github.com/CocoaPods/CocoaPods/issues/4955)

* Move `${TARGET_DEVICE_ARGS}` out of the quotations for `--sdk` in the
  `Copy Pods Resources` build phase.  
  [seaders](https://github.com/seaders) [#4940](https://github.com/CocoaPods/CocoaPods/issues/4940)

* Handle when `$PATH` isn't set.  
  [Samuel Giddins](https://github.com/segiddins)

* Module maps that are set per-platform will be installed for the correct
  platform.  
  [Samuel Giddins](https://github.com/segiddins)
  [#4968](https://github.com/CocoaPods/CocoaPods/issues/4968)


## 1.0.0.beta.4 (2016-02-24)

##### Enhancements

* Allow deduplication to take effect even when the same pod is used with
  different sets of subspecs across different platforms.
  This changes the general naming scheme scoped pod targets. They are
  suffixed now on base of what makes them different among others for the
  same root spec instead of being prefixed by the dependent target.  
  [Marius Rackwitz](https://github.com/mrackwitz)
  [#4146](https://github.com/CocoaPods/CocoaPods/pull/4146)

* Pass `COCOAPODS_VERSION` as environment variable when invoking the
  `prepare_command`.  
  [Marius Rackwitz](https://github.com/mrackwitz)
  [#4933](https://github.com/CocoaPods/CocoaPods/pull/4933)

##### Bug Fixes

* Pods are built by default in another scoping level of the build products
  directory identified by their name to prevent name clashes among
  dependencies.  
  [Marius Rackwitz](https://github.com/mrackwitz)
  [#4146](https://github.com/CocoaPods/CocoaPods/pull/4146)

* Fix mixed integrations where static libraries are used along frameworks
  from different target definitions in one Podfile.  
  [Marius Rackwitz](https://github.com/mrackwitz)
  [#4146](https://github.com/CocoaPods/CocoaPods/pull/4146)

* Pass target device arguments to `ibtool` in the copy resources script, fixing
  compilation of storyboards when targeting versions of iOS prior to iOS 8.  
  [seaders](https://github.com/seaders)
  [#4913](https://github.com/CocoaPods/CocoaPods/issues/4913)

* Fix `pod repo lint` when passed a path argument.  
  [Boris Bügling](https://github.com/neonichu)
  [#4883](https://github.com/CocoaPods/CocoaPods/issues/4883)


## 1.0.0.beta.3 (2016-02-03)

##### Breaking

* Rename the `xcodeproj` Podfile directive to `project`.  
  [Marius Rackwitz](https://github.com/mrackwitz)
  [Core#298](https://github.com/CocoaPods/Core/issues/298)

##### Enhancements

* None.  

##### Bug Fixes

* Don't try to embed project headers into frameworks.  
  [Marius Rackwitz](https://github.com/mrackwitz)
  [#4819](https://github.com/CocoaPods/CocoaPods/issues/4819)

* Fix a crash in the analyzer when target deduplication is deactivated.  
  [Marius Rackwitz](https://github.com/mrackwitz)
  [#4751](https://github.com/CocoaPods/CocoaPods/issues/4751)

* Handle CoreData mapping models with recursive resource globs.  
  [Eric Firestone](https://github.com/efirestone)
  [#4809](https://github.com/CocoaPods/CocoaPods/pull/4809)

* Generate valid xcconfig when target name includes spaces.  
  [Dimitris Koutsogiorgas](https://github.com/dnkoutso)
  [#4783](https://github.com/CocoaPods/CocoaPods/issues/4783)

* Properly add resource files to resources build phase.  
  [Eric Firestone](https://github.com/efirestone)
  [#4762](https://github.com/CocoaPods/CocoaPods/issues/4762)

* Fix suggestion of sudo when it actually isn't needed.  
  [Marcel Jackwerth](https://github.com/sirlantis)

* Set the `TARGET_DEVICE_FAMILY` to support both iPhone and iPad for iOS
  resource bundle targets.  
  [Andy Rifken](https://github.com/arifken)

* Share user schemes of `Pods.xcodeproj` after generating deterministic UUIDS.  
  [Samuel Giddins](https://github.com/segiddins)

* Only attempt to `import` a framework during linting if the pod has source
  files, and is thus being built by CocoaPods.  
  [Samuel Giddins](https://github.com/segiddins)
  [#4823](https://github.com/CocoaPods/CocoaPods/issues/4823)

* Determine whether an external source needs to be fetched when updating a
  dependency regardless of subspec names.  
  [Samuel Giddins](https://github.com/segiddins)
  [#4821](https://github.com/CocoaPods/CocoaPods/issues/4821)


## 1.0.0.beta.2 (2016-01-05)

##### Enhancements

* Present a friendly error suggesting running `pod install` when there are
  missing local podspecs when running `pod outdated`.  
  [Samuel Giddins](https://github.com/segiddins)
  [#4716](https://github.com/CocoaPods/CocoaPods/issues/4716)

* Don't warn about setting base config when identical to current config.  
  [Jed Lewison](https://github.com/jedlewison)
  [#4722](https://github.com/CocoaPods/CocoaPods/issues/4722)

* Add `user_targets` method to the `UmbrellaTargetDescription` in the
  post-install hooks context.  
  [Samuel Giddins](https://github.com/segiddins)

##### Bug Fixes

* Always fetch a `:podspec` dependency's podspec when it is missing in the
  `Pods` directory.  
  [Samuel Giddins](https://github.com/segiddins)
  [#4717](https://github.com/CocoaPods/CocoaPods/issues/4717)

* The `Info.plist` file will now be generated properly for resource bundles,
  setting the proper `CFBundlePackageType` and omitting the `CFBundleExecutable`
  key.  
  [Samuel Giddins](https://github.com/segiddins)
  [Xcodeproj#259](https://github.com/CocoaPods/Xcodeproj/issues/259)

* Fix crash when deintegrating due to major version change and there are
  multiple root-level Xcode projects.  
  [Samuel Giddins](https://github.com/segiddins)

* Ensure the `sandbox_root` attribute is set on the pre-install hooks context.  
  [Samuel Giddins](https://github.com/segiddins)


## 1.0.0.beta.1 (2015-12-30)

##### Breaking

* The `link_with` Podfile DSL method has been removed in favor of target
  inheritance.  
  [Samuel Giddins](https://github.com/segiddins)

* The `:exclusive => true` Podfile DSL target option has been removed in favor
  of the `inherit! :search_paths` directive.  
  [Samuel Giddins](https://github.com/segiddins)

* The specification of `:head` dependencies has been removed.  
  [Samuel Giddins](https://github.com/segiddins)
  [#4673](https://github.com/CocoaPods/CocoaPods/issues/4673)

* The deprecated `:local` dependency option has been removed in favor of the
  equivalent `:path` option.  
  [Samuel Giddins](https://github.com/segiddins)

* The deprecated `dependency` method in the Podfile DSL has been removed in
  favor of the equivalent `pod` method.  
  [Samuel Giddins](https://github.com/segiddins)

* The deprecated `preferred_dependency` method in the Specification DSL has been
  removed in favor of the equivalent `default_subspecs` method.  
  [Samuel Giddins](https://github.com/segiddins)

* The `docset_url` Specification attribute has been removed.  
  [Samuel Giddins](https://github.com/segiddins)
  [Core#284](https://github.com/CocoaPods/Core/issues/284)

* Build configuration names are no longer set as pre-processor defines, but
  rather `POD_CONFIGURATION_$CONFIGURATION_NAME` is defined in order to lessen
  conflicts with pod code.  
  [#4143](https://github.com/CocoaPods/CocoaPods/issues/4143)

##### Highlighted Enhancements That Need Testing

* The Podfile DSL has been cleaned up, with the removal of confusing options and
  the introduction of abstract targets, search paths-only inheritance, the
  specification of installation options, and the removal of head dependencies.  
  [Samuel Giddins](https://github.com/segiddins)
  [#840](https://github.com/CocoaPods/CocoaPods/issues/840)

##### Enhancements

* Add the ability to add a custom commit message when pushing a spec.
  [Bart Jacobs](https://github.com/bartjacobs)
  [#4583](https://github.com/CocoaPods/CocoaPods/issues/4583)

* Added support for `pod env` to print the pod environment without having to crash.  
  [Hemal Shah](https://github.com/hemal)
  [#3660](https://github.com/CocoaPods/CocoaPods/issues/3660)

* Add support for specifying :source with a pod dependency.  
  [Eric Firestone](https://github.com/efirestone)
  [#4486](https://github.com/CocoaPods/CocoaPods/pull/4486)

* Ask user to run `pod install` when a resource not found during in copy resources script.  
  [Muhammed Yavuz Nuzumlalı](https://github.com/manuyavuz)

* Add support to track `.def` sources.
* Add support to track `.def` files as headers.
  [Dimitris Koutsogiorgas](https://github.com/dnkoutso)
  [#338](https://github.com/CocoaPods/Xcodeproj/pull/338)

* `Pod::Installer::PostInstallHooksContext` now offers access to the `sandbox`
  object.  
  [Marcelo Fabri](https://github.com/marcelofabri)
  [#4487](https://github.com/CocoaPods/CocoaPods/pull/4487)

* Improve sorting algorithm for `pod search`.  
  [Muhammed Yavuz Nuzumlalı](https://github.com/manuyavuz)
  [cocoapods-search#12](https://github.com/CocoaPods/cocoapods-search/issues/12)

* Improve `pod search` performance while using _`--full`_ flag.  
  [Muhammed Yavuz Nuzumlalı](https://github.com/manuyavuz)
  [cocoapods-search#8](https://github.com/CocoaPods/cocoapods-search/issues/8)

* Improve message when there is no spec in repos for dependency set in Podfile.  
  [Muhammed Yavuz Nuzumlalı](https://github.com/manuyavuz)
  [#4430](https://github.com/CocoaPods/CocoaPods/issues/4430)

* Reduce the number of times the user's Xcode project is opened, speeding up
  installation.  
  [Samuel Giddins](https://github.com/segiddins)
  [#4374](https://github.com/CocoaPods/CocoaPods/issues/4374)

* Improving the performance of Pod::Installer::Analyzer#generate_pod_targets  
  [Daniel Ribeiro](https://github.com/danielribeiro)
  [#4399](https://github.com/CocoaPods/CocoaPods/pull/4399)

* Framework pods that have a `header_mappings_dirs` set will now produce
  frameworks with headers that respect the nesting.  
  [Samuel Giddins](https://github.com/segiddins)

* The validator will now ensure that pods with a `header_mappings_dirs` have all
  of their headers inside that directory.  
  [Samuel Giddins](https://github.com/segiddins)

* Pods will be validated with the `-Wincomplete-umbrella` compiler flag to
  ensure module maps are valid.  
  [Samuel Giddins](https://github.com/segiddins)
  [#3428](https://github.com/CocoaPods/CocoaPods/issues/3428)

* The validator will now attempt to build an app that imports the pod.  
  [Samuel Giddins](https://github.com/segiddins)
  [#2095](https://github.com/CocoaPods/CocoaPods/issues/2095)
  [#2134](https://github.com/CocoaPods/CocoaPods/issues/2134)

* The `Info.plist` file's `CFBundleIdentifier` is now set via the
  `PRODUCT_BUNDLE_IDENTIFIER` build setting, consistent with Xcode 7.  
  [Samuel Giddins](https://github.com/segiddins)
  [#4426](https://github.com/CocoaPods/CocoaPods/issues/4426)

* Externally-sourced pods will now have their specifications quickly linted.  
  [Samuel Giddins](https://github.com/segiddins)

* Set the deployment target on pods to be that which is defined in the
  podspec.  
  [Samuel Giddins](https://github.com/segiddins)
  [#4354](https://github.com/CocoaPods/CocoaPods/issues/3454)

* Set a deployment target for resource bundle targets.  
  [Samuel Giddins](https://github.com/segiddins)
  [#3347](https://github.com/CocoaPods/CocoaPods/issues/3347)

* Targets that are no longer integrated with CocoaPods will be properly
  de-integrated when installation occurs.  
  [Samuel Giddins](https://github.com/segiddins)

* Targets that are integrated will be ensured that they have all
  CocoaPods-related settings and phases properly installed.  
  [Samuel Giddins](https://github.com/segiddins)

* Total de-integration will happen whenever the major version of CocoaPods
  changes, ensuring backwards-incompatible changes are properly applied.  
  [Samuel Giddins](https://github.com/segiddins)

* The Podfile now allows specifying installation options via the `install!`
  directive.  
  [Samuel Giddins](https://github.com/segiddins)
  [Core#151](https://github.com/CocoaPods/Core/issues/151)

* The Podfile now allows marking targets as `abstract` and specifying the pod
  inheritance mode via the `inherit!` directive.  
  [Samuel Giddins](https://github.com/segiddins)
  [#1249](https://github.com/CocoaPods/CocoaPods/issues/1249)
  [#1626](https://github.com/CocoaPods/CocoaPods/issues/1626)
  [#4001](https://github.com/CocoaPods/CocoaPods/issues/4001)

##### Bug Fixes

* Fix compiling of localized resources.
  [Eric Firestone](https://github.com/efirestone)
  [#1653](https://github.com/CocoaPods/CocoaPods/issues/1653)

* Fix compiling of asset catalog files inside resource bundles.  
  [Muhammed Yavuz Nuzumlalı](https://github.com/manuyavuz)
  [#4501](https://github.com/CocoaPods/CocoaPods/issues/4501)

* Prevent installer to be run from inside sandbox directory.  
  [Muhammed Yavuz Nuzumlalı](https://github.com/manuyavuz)

* Improve repo lint error message when no repo found with given name.  
  [Muhammed Yavuz Nuzumlalı](https://github.com/manuyavuz)
  [#4142](https://github.com/CocoaPods/CocoaPods/issues/4142)

* Fix a crash in dependency resolution when running Ruby 2.3.  
  [Samuel Giddins](https://github.com/segiddins)
  [#4345](https://github.com/CocoaPods/CocoaPods/issues/4345)

* Fix handling of localized files in Pods installed as frameworks.  
  [Tim Bodeit](https://github.com/timbodeit)
  [#2597](https://github.com/CocoaPods/CocoaPods/issues/2597)

* Only include native targets when generating the Podfile in `pod init`.  
  [Samuel Giddins](https://github.com/segiddins)
  [#2169](https://github.com/CocoaPods/CocoaPods/issues/2169)

* Ensure that generated `Info.plist` files have a `CFBundleShortVersionString`
  that is precisely three dot-separated numbers.  
  [Samuel Giddins](https://github.com/segiddins)
  [#4421](https://github.com/CocoaPods/CocoaPods/issues/4421)

* Set the `APPLICATION_EXTENSION_API_ONLY` build setting if integrating with a
  tvOS extension target, or a target that has the setting set to `YES`.  
  [Samuel Giddins](https://github.com/segiddins)
  [#3644](https://github.com/CocoaPods/CocoaPods/issues/3644)
  [#4393](https://github.com/CocoaPods/CocoaPods/issues/4393)

* Only the root directory of externally-sourced pods will be searched for
  podspecs.  
  [Samuel Giddins](https://github.com/segiddins)
  [#3683](https://github.com/CocoaPods/CocoaPods/issues/3683)

* Remove the library name's extension when adding it in the "linker flags" build
  setting to support dynamic libraries.  
  [Andrea Cremaschi](https://github.com/andreacremaschi)
  [#4468](https://github.com/CocoaPods/CocoaPods/issues/4468)

* Specifying relative subspec names to the linter is now supported.  
  [Samuel Giddins](https://github.com/segiddins)
  [#1917](https://github.com/CocoaPods/CocoaPods/issues/1917)

* Headers used to build a pod will no longer be duplicated for frameworks.  
  [Samuel Giddins](https://github.com/segiddins)
  [#4420](https://github.com/CocoaPods/CocoaPods/issues/4420)

* The `UIRequiredDeviceCapabilities` key is now specified in the `Info.plist`
  file for tvOS pods built as frameworks.  
  [Samuel Giddins](https://github.com/segiddins)
  [#4514](https://github.com/CocoaPods/CocoaPods/issues/4514)

* Fix Swift code completion for Development Pods by using `realpath` for
  symlinked source files.  
  [Boris Bügling](https://github.com/neonichu)
  [#3777](https://github.com/CocoaPods/CocoaPods/issues/3777)

* Avoid the duplicate UUID warning when a Pod is installed for multiple
  platforms.  
  [Samuel Giddins](https://github.com/segiddins)
  [#4521](https://github.com/CocoaPods/CocoaPods/issues/4521)

* Changing the name of a target in a Podfile will no longer cause warnings about
  being unable to set the base configuration XCConfig.  
  [Samuel Giddins](https://github.com/segiddins)

* Ensure that linking multiple times against the same framework does not trigger
  the duplicate module name check for frameworks.  
  [Boris Bügling](https://github.com/neonichu)
  [Samuel Giddins](https://github.com/segiddins)
  [#4550](https://github.com/CocoaPods/CocoaPods/issues/4550)

* Fix lint in Xcode 7.2, it requires `-destination`.  
  [Boris Bügling](https://github.com/neonichu)
  [#4652](https://github.com/CocoaPods/CocoaPods/pull/4652)

* Empty podfiles / target blocks no longer break the user's Xcode project.  
  [Samuel Giddins](https://github.com/segiddins)
  [#3617](https://github.com/CocoaPods/CocoaPods/issues/3617)

* The pre-processor define for `DEBUG` will be set for all debug-based build
  configurations when building pods.  
  [Samuel Giddins](https://github.com/segiddins)
  [#4148](https://github.com/CocoaPods/CocoaPods/issues/4148)


## 0.39.0 (2015-10-09)

##### Enhancements

* Podfile-specified options are passed to plugins as hashes that treat string
  and symbol keys identically.  
  [Samuel Giddins](https://github.com/segiddins)
  [#3354](https://github.com/CocoaPods/CocoaPods/issues/3354)

##### Bug Fixes

* Only link dynamic vendored frameworks and libraries of pod dependencies.  
  [Kevin Coleman](https://github.com/kcoleman731)
  [#4336](https://github.com/CocoaPods/CocoaPods/issues/4336)


## 0.39.0.rc.1 (2015-10-05)

##### Enhancements

* Support for adding dependency target vendored libraries and frameworks to build settings.  
  [Kevin Coleman](https://github.com/kcoleman731)
  [#4278](https://github.com/CocoaPods/CocoaPods/pull/4278)

* Always link the aggregate target as static to the user project.  
  [Marius Rackwitz](https://github.com/mrackwitz)
  [#4137](https://github.com/CocoaPods/CocoaPods/pull/4137)


## 0.39.0.beta.5 (2015-10-01)

##### Breaking

* Activesupport 4 is now required, breaking compatibility with applications
  locked to `3.x.y`.  

##### Enhancements

* The `EMBEDDED_CONTENT_CONTAINS_SWIFT` build setting will now be set when
  appropriate.  
  [Samuel Giddins](https://github.com/segiddins)

* The embed frameworks script will no longer manually copy over the Swift
  runtime libraries on Xcode 7 and later.  
  [Samuel Giddins](https://github.com/segiddins)
  [earltedly](https://github.com/segiddins)
  [DJ Tarazona](https://github.com/djtarazona)
  [#4188](https://github.com/CocoaPods/CocoaPods/issues/4188)

* A post-install summary of the pods installed is now printed.  
  [Samuel Giddins](https://github.com/segiddins)
  [#4124](https://github.com/CocoaPods/CocoaPods/issues/4124)

##### Bug Fixes

* Give a meaningful message for the case where there is no available stable
  version for a pod, and there is no explicit version requirement.  
  [Muhammed Yavuz Nuzumlalı](https://github.com/manuyavuz)
  [#4197](https://github.com/CocoaPods/CocoaPods/issues/4197)

* Use `watchsimulator` when validating pods with the watchOS platform.  
  [Thomas Kollbach](https://github.com/toto)
  [#4130](https://github.com/CocoaPods/CocoaPods/issues/4130)

* C or C++ preprocessor output files with `.i` extension now have their compiler
  flags set correctly.  
  [Andrea Aresu](https://github.com/aaresu/)

* Remove SDKROOT relative search path as it isn't needed anymore since XCTest.  
  [Boris Bügling](https://github.com/neonichu)
  [#4219](https://github.com/CocoaPods/CocoaPods/issues/4219)

* Podfile generated by `pod init` now specifies iOS 8.0 as the default platform
  and includes `use_frameworks!` for Swift projects.  
  [Jamie Evans](https://github.com/JamieREvans)

* Support for the new `tvos` platform.  
  [Boris Bügling](https://github.com/neonichu)
  [#4152](https://github.com/CocoaPods/CocoaPods/pull/4152)

* Either generate just one pod target or generate it once for each target
  definition.  
  [Marius Rackwitz](https://github.com/mrackwitz)
  [#4034](https://github.com/CocoaPods/CocoaPods/issues/4034)

* Stop setting `DYLIB_CURRENT_VERSION`, `CURRENT_PROJECT_VERSION`, and
  `DYLIB_COMPATIBILITY_VERSION` for pods integrated as dynamic frameworks.  
  [Samuel Giddins](https://github.com/segiddins)
  [#4083](https://github.com/CocoaPods/CocoaPods/issues/4083)

* The headers folders paths for static library pods will be unset, fixing
  validation when archives are uploaded to iTunes Connect.  
  [Boris Bügling](https://github.com/neonichu)
  [Samuel Giddins](https://github.com/segiddins)
  [#4119](https://github.com/CocoaPods/CocoaPods/issues/4119)

* Don't require the `platform` attribute for targets without any declared pods
  when running `pod install --no-integrate`.  
  [Sylvain Guillopé](https://github.com/sguillope)
  [#3151](https://github.com/CocoaPods/CocoaPods/issues/3151)

* Gracefully handle exception if creating the repos directory fails due to a
  system error like a permission issue.  
  [Sylvain Guillopé](https://github.com/sguillope)
  [#4177](https://github.com/CocoaPods/CocoaPods/issues/4177)

## 0.39.0.beta.4 (2015-09-02)

##### Bug Fixes

* Using vendored frameworks without a `Headers` directory will no longer cause a
  crash.  
  [Samuel Giddins](https://github.com/segiddins)
  [#3967](https://github.com/CocoaPods/CocoaPods/issues/3967)

* Computing the set of transitive dependencies for a pod target,
  even if the target is scoped, will no longer smash the stack.  
  [Samuel Giddins](https://github.com/segiddins)
  [#4092](https://github.com/CocoaPods/CocoaPods/issues/4092)

* Take into account a specification's `exclude_files` when constructing resource
  bundles.  
  [Samuel Giddins](https://github.com/segiddins)
  [#4065](https://github.com/CocoaPods/CocoaPods/issues/4065)

* Fix resolving to platform-compatible versions of transitive dependencies.  
  [Samuel Giddins](https://github.com/segiddins)
  [#4084](https://github.com/CocoaPods/CocoaPods/issues/4084)


## 0.39.0.beta.3 (2015-08-28)

##### Bug Fixes

* This release fixes a file permissions error when using the RubyGem.  
  [Samuel Giddins](https://github.com/segiddins)


## 0.39.0.beta.2 (2015-08-27)

##### Bug Fixes

* Ensure all gem files are readable.  
  [Samuel Giddins](https://github.com/segiddins)
  [#4085](https://github.com/CocoaPods/CocoaPods/issues/4085)


## 0.39.0.beta.1 (2015-08-26)

##### Breaking

* The `HEADER_SEARCH_PATHS` will no longer be constructed recursively.  
  [Samuel Giddins](https://github.com/segiddins)
  [twoboxen](https://github.com/twoboxen)
  [#1437](https://github.com/CocoaPods/CocoaPods/issues/1437)
  [#3760](https://github.com/CocoaPods/CocoaPods/issues/3760)

##### Enhancements

* Collapse the namespaced public and private pod xcconfig into one single
  xcconfig file.  
  [Marius Rackwitz](https://github.com/mrackwitz)
  [#3916](https://github.com/CocoaPods/CocoaPods/pull/3916)

* Add `--sources` option to `push` command.  
  [Dimitris Koutsogiorgas](https://github.com/dnkoutso)
  [#3912](https://github.com/CocoaPods/CocoaPods/issues/3912)

* Implicitly unlock all local dependencies when installing.  
  [Samuel Giddins](https://github.com/segiddins)
  [#3764](https://github.com/CocoaPods/CocoaPods/issues/3764)

* The resolver error message when a conflict occurred due to platform deployment
  target mismatches will now explain that.  
  [Samuel Giddins](https://github.com/segiddins)
  [#3926](https://github.com/CocoaPods/CocoaPods/issues/3926)

* Add `:source_provider` hook to allow plugins to provide sources.  
  [Eric Amorde](https://github.com/amorde)
  [#3190](https://github.com/CocoaPods/CocoaPods/issues/3190)
  [#3792](https://github.com/CocoaPods/CocoaPods/pull/3792)

* Remove embed frameworks build phase from target types, where it is not required.  
  [Marius Rackwitz](https://github.com/mrackwitz)
  [#3905](https://github.com/CocoaPods/CocoaPods/issues/3905)
  [#4028](https://github.com/CocoaPods/CocoaPods/pull/4028)

* Add a `--private` option to `pod spec lint`, `pod lib lint`, and
  `pod repo push` that will ignore warnings that only apply to public
  specifications and sources.  
  [Samuel Giddins](https://github.com/segiddins)
  [Core#190](https://github.com/CocoaPods/Core/issues/190)
  [#2682](https://github.com/CocoaPods/CocoaPods/issues/2682)

* Add support for dynamic `vendored_frameworks` and `vendored_libraries`.  
  [Samuel Giddins](https://github.com/segiddins)
  [#1993](https://github.com/CocoaPods/CocoaPods/issues/1993)

##### Bug Fixes

* Build settings specified in `pod_target_xcconfig` of a spec are also for
  library targets only applied to the pod target.  
  [Marius Rackwitz](https://github.com/mrackwitz)
  [#3906](https://github.com/CocoaPods/CocoaPods/issues/3906)

* Use APPLICATION_EXTENSION_API_ONLY for watchOS 2 extensions.  
  [Boris Bügling](https://github.com/neonichu)
  [#3920](https://github.com/CocoaPods/CocoaPods/pull/3920)

* Prevent copying resources to installation directory when `SKIP_INSTALL` is enabled.  
  [Dominique d'Argent](https://github.com/nubbel)
  [#3971](https://github.com/CocoaPods/CocoaPods/pull/3971)

* Embed frameworks into app and watch extensions.  
  [Boris Bügling](https://github.com/neonichu)
  [#4004](https://github.com/CocoaPods/CocoaPods/pull/4004)

* Fix missing `$(inherited)` for generated xcconfig `LIBRARY_SEARCH_PATHS`
  and `HEADER_SEARCH_PATHS` build settings.  
  [Tyler Fox](https://github.com/smileyborg)
  [#3908](https://github.com/CocoaPods/CocoaPods/issues/3908)

* Fix source locking/unlocking.  
  [Samuel Giddins](https://github.com/segiddins)
  [#4059](https://github.com/CocoaPods/CocoaPods/issues/4059)

* Include the `-ObjC` linker flag when static `vendored_frameworks` are present.  
  [Samuel Giddins](https://github.com/segiddins)
  [#3870](https://github.com/CocoaPods/CocoaPods/issues/3870)
  [#3992](https://github.com/CocoaPods/CocoaPods/issues/3992)


## 0.38.2 (2015-07-25)

##### Bug Fixes

* Fix generation of xcconfig files that specify both `-iquote` and `-isystem`
  headers.  
  [Russ Bishop](https://github.com/russbishop)
  [#3893](https://github.com/CocoaPods/CocoaPods/issues/3893)

* Pods integrated as static libraries can no longer be imported as
  modules, as that change had unexpected side-effects.  
  [Boris Bügling](https://github.com/neonichu)
  [#3898](https://github.com/CocoaPods/CocoaPods/pull/3898)
  [#3879](https://github.com/CocoaPods/CocoaPods/issues/3879)
  [#3888](https://github.com/CocoaPods/CocoaPods/issues/3888)
  [#3886](https://github.com/CocoaPods/CocoaPods/issues/3886)
  [#3889](https://github.com/CocoaPods/CocoaPods/issues/3889)
  [#3884](https://github.com/CocoaPods/CocoaPods/issues/3884)

* Source file locking now happens after plugin and podfile post-install hooks
  have run.  
  [Samuel Giddins](https://github.com/segiddins)
  [#3529](https://github.com/CocoaPods/CocoaPods/issues/3529)

* Only set project, dylib, and compatibility versions to valid, three integer
  values.  
  [Samuel Giddins](https://github.com/segiddins)
  [#3887](https://github.com/CocoaPods/CocoaPods/issues/3887)


## 0.38.1 (2015-07-23)

##### Enhancements

* Set project, dylib, and compatibility versions when building pods as
  frameworks.  
  [Marius Rackwitz](https://github.com/mrackwitz)

* Pods integrated as static libraries can now be imported as modules.  
  [Tomas Linhart](https://github.com/TomasLinhart)
  [#3874](https://github.com/CocoaPods/CocoaPods/issues/3874)

##### Bug Fixes

* Ensure the aggregate `.xcconfig` file only has the settings for the
  appropriate build configuration.  
  [Samuel Giddins](https://github.com/segiddins)
  [#3842](https://github.com/CocoaPods/CocoaPods/issues/3842)

* Show the correct error when `pod spec lint` finds multiple podspecs, and at
  least one of them fails linting.  
  [Samuel Giddins](https://github.com/segiddins)
  [#3869](https://github.com/CocoaPods/CocoaPods/issues/3869)

* Set header search paths properly on the user target when `vendored_libraries`
  Pods are used while integrating Pods as frameworks.  
  [Jonathan MacMillan](https://github.com/perotinus)
  [#3857](https://github.com/CocoaPods/CocoaPods/issues/3857)

* Only link public headers in the sandbox for Pods that are not being built
  into dynamic frameworks, when integrating Pods as frameworks.  
  [Jonathan MacMillan](https://github.com/perotinus)
  [#3867](https://github.com/CocoaPods/CocoaPods/issues/3867)

* Don't lock resource files, only source files.  
  [Mason Glidden](https://github.com/mglidden)
  [#3557](https://github.com/CocoaPods/CocoaPods/issues/3557)

* Fix copying frameworks when integrating with today extensions.  
  [Samuel Giddins](https://github.com/segiddins)
  [#3819](https://github.com/CocoaPods/CocoaPods/issues/3819)


## 0.38.0 (2015-07-18)

##### Enhancements

* Improve the message shown when trying to use Swift Pods without frameworks.
  Now it includes the offending Pods so that the user can take action to remove
  the Pods, if they don’t want to move to frameworks yet.  
  [Eloy Durán](https://github.com/alloy)
  [#3830](https://github.com/CocoaPods/CocoaPods/pull/3830)

##### Bug Fixes

* Properly merge the `user_target_xcconfig`s of multiple subspecs.  
  [Samuel Giddins](https://github.com/segiddins)
  [#3813](https://github.com/CocoaPods/CocoaPods/issues/3813)


## 0.38.0.beta.2 (2015-07-05)

##### Enhancements

* The resolver will now take supported platform deployment targets into account
  when resolving dependencies.  
  [Samuel Giddins](https://github.com/segiddins)
  [#2443](https://github.com/CocoaPods/CocoaPods/issues/2443)

* `Pods.xcodeproj` will now be written with deterministic UUIDs, vastly reducing
  project churn and merge conflicts.  This behavior can be disabled via the new
  `COCOAPODS_DISABLE_DETERMINISTIC_UUIDS` environment variable.  
  [Samuel Giddins](https://github.com/segiddins)

* [`cocoapods-stats`](https://github.com/CocoaPods/cocoapods-stats)
  is now a default plugin.  
  [Samuel Giddins](https://github.com/segiddins)

##### Bug Fixes

* Ensure that the `prepare_command` is run even when skipping the download
  cache.  
  [Samuel Giddins](https://github.com/segiddins)
  [#3674](https://github.com/CocoaPods/CocoaPods/issues/3674)

* Public headers inside a directory named `framework` should be linked in the
  sandbox.  
  [Vincent Isambart](https://github.com/vincentisambart)
  [#3751](https://github.com/CocoaPods/CocoaPods/issues/3751)

* Properly support targets with spaces in their name in the embed frameworks
  script.  
  [Samuel Giddins](https://github.com/segiddins)
  [#3754](https://github.com/CocoaPods/CocoaPods/issues/3754)

* Don't add the `-ObjC` linker flag if it's unnecessary.  
  [Samuel Giddins](https://github.com/segiddins)
  [#3537](https://github.com/CocoaPods/CocoaPods/issues/3537)

* Ensure that no duplicate framework or target dependencies are created.  
  [Samuel Giddins](https://github.com/segiddins)
  [#3763](https://github.com/CocoaPods/CocoaPods/issues/3763)


## 0.38.0.beta.1 (2015-06-26)

##### Highlighted Enhancement That Needs Testing

* De-duplicate Pod Targets: CocoaPods now recognizes when a dependency is used
  multiple times across different user targets, but needs to be built only once.
  The targets in `Pods.xcodeproj` need to be duplicated when one of the following
  applies:
  * They are used on different platforms.
  * They are used with differents sets of subspecs.
  * They have any dependency which needs to be duplicated.

  You can opt-out of this behavior installation-wise, by setting the following
  option in your `~/.cocoapods/config.yaml`:
  ```yaml
  deduplicate_targets: false
  ```

  [Marius Rackwitz](https://github.com/mrackwitz)
  [#3550](https://github.com/CocoaPods/CocoaPods/issues/3550)

##### Breaking

* The CocoaPods environment header has been removed.  
  [Samuel Giddins](https://github.com/segiddins)
  [#2390](https://github.com/CocoaPods/CocoaPods/issues/2390)

* The `Installer` is passed directly to the `pre_install` and `post_install`
  hooks defined in the Podfile, instead of the previously used
  `Hooks::InstallerRepresentation`.  
  [Marius Rackwitz](https://github.com/mrackwitz)
  [#3648](https://github.com/CocoaPods/CocoaPods/issues/3648)

* Deprecate the `xcconfig` attribute in the Podspec DSL, which is replaced by
  the new attributes `pod_target_xcconfig` and `user_target_xcconfig`.  
  [Marius Rackwitz](https://github.com/mrackwitz)
  [CocoaPods#3465](https://github.com/CocoaPods/CocoaPods/issues/3465)

##### Enhancements

* The notice about a new version being available will now include our
  recommendation of using the latest stable version.  
  [Hugo Tunius](https://github.com/k0nserv)
  [#3667](https://github.com/CocoaPods/CocoaPods/pull/3667)

* New commands `pod cache list` and `pod cache clean` allows you to see the
  contents of the cache and clean it.  
  [Olivier Halligon](https://github.com/AliSoftware)
  [#3508](https://github.com/CocoaPods/CocoaPods/issues/3508)

* The download cache will automatically be reset when changing CocoaPods
  versions.  
  [Samuel Giddins](https://github.com/segiddins)
  [#3542](https://github.com/CocoaPods/CocoaPods/issues/3542)

* Supports running pre-install hooks in plugins. This happens before the resolver
  does its work, and offers easy access to the sandbox, podfile and lockfile via a
  `PreInstallHooksContext` object. This also renames the post-install hooks from `HooksContext`
  to `PostInstallHooksContext`.  
  [Orta Therox](https://github.com/orta)
  [#3540](https://github.com/CocoaPods/cocoapods/issues/3409)

* Allow passing additional arguments to `pod lib create`, which then get passed
  as-is to the `configure` scripts.  
  [Samuel Giddins](https://github.com/segiddins)
  [#2160](https://github.com/CocoaPods/CocoaPods/issues/2160)

* Use `-analyzer-disable-all-checks` to disable static analyzer for
  pods with `inhibit_warnings` enabled (requires Xcode >= 6.1).  
  [Dieter Komendera](https://github.com/kommen)
  [#2402](https://github.com/CocoaPods/CocoaPods/issues/2402)

* Cache globbing in `PathList` to speed up `pod install`.  
  [Vincent Isambart](https://github.com/vincentisambart)
  [#3699](https://github.com/CocoaPods/CocoaPods/pull/3699)

* CocoaPods will validate your podfile and try to identify problems
  and conflicts in how you've specified the dependencies.  
  [Hugo Tunius](https://github.com/k0nserv)
  [#995](https://github.com/CocoaPods/CocoaPods/issues/995)

* `pod update` will now accept root pod names, even when only subspecs are
  installed.  
  [Samuel Giddins](https://github.com/segiddins)
  [#3689](https://github.com/CocoaPods/CocoaPods/issues/3689)

* Support for the new `watchos` platform.  
  [Boris Bügling](https://github.com/neonichu)
  [#3681](https://github.com/CocoaPods/CocoaPods/pull/3681)

##### Bug Fixes

* Added recursive support to the public headers of vendored frameworks
  that are automatically linked in the sandbox. This fixes and issue
  for framework header directories that contain sub-directories.  
  [Todd Casey](https://github.com/vhariable)
  [#3161](https://github.com/CocoaPods/CocoaPods/issues/3161)

* Public headers of vendored frameworks are now automatically linked in
  the sandbox. That allows transitive inclusion of headers from other pods.  
  [Vincent Isambart](https://github.com/vincentisambart)
  [#3161](https://github.com/CocoaPods/CocoaPods/issues/3161)

* Fixes an issue that prevented static libraries from building. `OTHER_LIBTOOLFLAGS`
  is no longer set to the value of `OTHER_LDFLAGS`. If you want to create a static
  library that includes all dependencies for (internal/external) distribution then
  you should use a tool like `cocoapods-packager`.  
  [Michael Moscardini](https://github.com/themackworth)
  [#2747](https://github.com/CocoaPods/CocoaPods/issues/2747)
  [#2704](https://github.com/CocoaPods/CocoaPods/issues/2704)

* The embed frameworks script will now properly filter out symlinks to the
  directories that are filtered, which fixes an issue when submitting to the
  Mac App Store.  
  [Samuel Giddins](https://github.com/segiddins)

* The error report template is now more robust against missing executables.  
  [Samuel Giddins](https://github.com/segiddins)
  [#3719](https://github.com/CocoaPods/CocoaPods/issues/3719)

* Attempting to specify a `git` source where a Podspec for the requested pod is
  not found will have a more helpful error message.  
  [Samuel Giddins](https://github.com/segiddins)

* `pod outdated` will now accept the `--no-repo-update` and `--no-integrate`
  options.  
  [Samuel Giddins](https://github.com/segiddins)

* Fixes an issue which prevented using a custom `CONFIGURATION_BUILD_DIR` when
  integrating CocoaPods via dynamic frameworks.  
  [Tim Rosenblatt](https://github.com/timrosenblatt)
  [#3675](https://github.com/CocoaPods/CocoaPods/pull/3675)

* Pods frameworks in codesigned Mac apps are now signed.  
  [Nikolaj Schumacher](https://github.com/nschum)
  [#3646](https://github.com/CocoaPods/CocoaPods/issues/3646)


## 0.37.2 (2015-05-27)

##### Enhancements

* Schemes of development pods will now be shared.  
  [Boris Bügling](https://github.com/neonichu)
  [#3600](https://github.com/CocoaPods/CocoaPods/issues/3600)

* Recognizes incomplete cache when the original download of a pod was
  interrupted.  
  [Marius Rackwitz](https://github.com/mrackwitz)
  [#3561](https://github.com/CocoaPods/CocoaPods/issues/3561)

* Allow opting out of pod source locking, meaning `pod try` yields editable
  projects.  
  [Samuel Giddins](https://github.com/segiddins)
  [cocoapods-try#31](https://github.com/CocoaPods/cocoapods-try/issues/31)

##### Bug Fixes

* `pod repo push` will now find and push JSON podspecs.  
  [#3494](https://github.com/CocoaPods/CocoaPods/issues/3494)
  [Kyle Fuller](https://github.com/kylef)

* Flush stdin/stderr and wait a bit in `executable`.  
  [Boris Bügling](https://github.com/neonichu)
  [#3500](https://github.com/CocoaPods/CocoaPods/issues/3500)

## 0.37.1 (2015-05-06)

##### Bug Fixes

* [Cache] Fixes a bug that caused that a pod, which was cached once is not updated
  correctly when needed e.g. for `pod spec lint`.  
  [Marius Rackwitz](https://github.com/mrackwitz)
  [#3498](https://github.com/CocoaPods/CocoaPods/issues/3498)

* Only add the "Embed Pods Frameworks" script for application and unit test targets.  
  [Marius Rackwitz](https://github.com/mrackwitz)
  [#3440](https://github.com/CocoaPods/CocoaPods/issues/3440)

* C++ source files with `.cc`, `.cxx` and `.c++` extensions now have their
  compiler flags set correctly.  
  [Chongyu Zhu](https://github.com/lembacon)
  [Kyle Fuller](https://github.com/kylef)

* Handle broken symlinks when installing a Pod.  
  [Daniel Barden](https://github.com/dbarden)
  [#3515](https://github.com/cocoapods/cocoapods/issues/3515)

* Just remove write permissions from files, so executables are unaffected.  
  [Mason Glidden](https://github.com/mglidden)
  [#3501](https://github.com/CocoaPods/CocoaPods/issues/3501)

* Always copy the generated `Podfile.lock` to `Pods/Manifest.lock` so they are
  guaranteed to match, character-by-character, after installation.  
  [Samuel Giddins](https://github.com/segiddins)
  [#3502](https://github.com/CocoaPods/CocoaPods/issues/3502)

* Don't generate an umbrella header when a custom module map is specified. This
  avoids an incomplete module map warning.  
  [Samuel Giddins](https://github.com/segiddins)

* Actually allow skipping the download cache by downloading directly to the
  download target when requested.  
  [Samuel Giddins](https://github.com/segiddins)


## 0.37.0 (2015-05-03)

For more details, see 📝 [CocoaPods 0.37](https://blog.cocoapods.org/CocoaPods-0.37/) on our blog.

##### Bug Fixes

* Print the UTF-8 warning to STDERR.  
  [Matt Holgate](https://github.com/mjholgate)


## 0.37.0.rc.2 (2015-04-30)

##### Bug Fixes

* Handle caching specs that have subspecs with higher minimum deployment targets
  without deleting needed source files.  
  [Samuel Giddins](https://github.com/segiddins)
  [#3471](https://github.com/CocoaPods/CocoaPods/issues/3471)

* Automatically detect JSON podspecs in `pod lib lint`.  
  [Samuel Giddins](https://github.com/segiddins)
  [#3477](https://github.com/CocoaPods/CocoaPods/issues/3477)


## 0.37.0.rc.1 (2015-04-27)

[Core](https://github.com/CocoaPods/Core/compare/0.37.0.beta.1...0.37.0.rc.1)
[Xcodeproj](https://github.com/CocoaPods/Xcodeproj/compare/0.24.0...0.24.1)

##### Enhancements

* Add environment variable `COCOAPODS_SKIP_UPDATE_MESSAGE` to disable new
  version message.  
  [Andrea Mazzini](https://github.com/andreamazz)
  [#3364](https://github.com/CocoaPods/CocoaPods/issues/3364)

* Use user project's object version for pods project.  
  [Boris Bügling](https://github.com/neonichu)
  [#253](https://github.com/CocoaPods/Xcodeproj/issues/253)

##### Bug Fixes

* Adding `$(inherited)` to `FRAMEWORK_SEARCH_PATHS` build setting in xcconfig for aggregate.  
  [Tomohiro Kumagai](https://github.com/EZ-NET)
  [#3429](https://github.com/CocoaPods/CocoaPods/pull/3429)

* Don't crash when the downloader can't find an appropriate podspec in a `git`
  pod.  
  [Samuel Giddins](https://github.com/segiddins)
  [#3433](https://github.com/CocoaPods/CocoaPods/issues/3433)

* Automatically lock Pod source files after installing.  
  [Mason Glidden](https://github.com/mglidden)
  [#1154](https://github.com/CocoaPods/CocoaPods/issues/1154)

* Handle subprocesses leaking STDOUT/STDERR pipes by more strictly managing
  process lifetime and not allowing I/O to block completion of the task.  
  [Samuel Giddins](https://github.com/segiddins)
  [#3101](https://github.com/CocoaPods/CocoaPods/issues/3101)

* Do not create pod target if `source_files` only contains headers.  
  [Boris Bügling](https://github.com/neonichu)
  [#3106](https://github.com/CocoaPods/CocoaPods/issues/3106)

* Run a pod's `prepare_command` (if it has one) before it is cleaned in the
  download cache.  
  [Marius Rackwitz](https://github.com/mrackwitz)
  [Samuel Giddins](https://github.com/segiddins)
  [#3436](https://github.com/CocoaPods/CocoaPods/issues/3436)

* Don't set the `-fno-objc-arc` compiler flags for files for which the flag
  makes no sense.  
  [Samuel Giddins](https://github.com/segiddins)
  [#2559](https://github.com/CocoaPods/CocoaPods/issues/2559)

* Also apply a pod's configuration to any resource targets defined by the pod.  
  [Tom Adriaenssen](https://github.com/inferis)
  [#3463](https://github.com/CocoaPods/CocoaPods/issues/3463)


## 0.37.0.beta.1 (2015-04-18)

##### Enhancements

* Allow the specification of custom module map files.  
  [Samuel Giddins](https://github.com/segiddins)
  [Marius Rackwitz](https://github.com/mrackwitz)
  [#3145](https://github.com/CocoaPods/CocoaPods/issues/3145)

* Show the source URI for local Pod specification repositories in
  `pod repo list`.  
  [Kyle Fuller](https://github.com/kylef)

* Only show a warning when there is a minimum deployment target mismatch
  between target and spec, instead of throwing a hard error.  
  [Samuel Giddins](https://github.com/segiddins)
  [#1241](https://github.com/CocoaPods/CocoaPods/issues/1241)

* Add download caching for pods, which speeds up `pod install` and linting,
  potentially by several orders of magnitude.  
  [Samuel Giddins](https://github.com/segiddins)
  [#2863](https://github.com/CocoaPods/CocoaPods/issues/2863)
  [#3172](https://github.com/CocoaPods/CocoaPods/issues/3172)

* Add a `--fail-fast` option to both `pod spec lint` and `pod lib lint` that
  causes the linter to exit as soon as a single subspec or platform fails
  linting.  
  [Marius Rackwitz](https://github.com/mrackwitz)

* Naïvely prevent base xcconfig warnings for targets that have custom
  config files set.  
  [Chris Brauchli](https://github.com/cbrauchli)
  [#2633](https://github.com/CocoaPods/CocoaPods/issues/2633)

* Ensure private headers are declared as such in a framework's generated module
  map.  
  [Samuel Giddins](https://github.com/segiddins)
  [#2974](https://github.com/CocoaPods/CocoaPods/issues/2974)

##### Bug Fixes

* Do not pass code-sign arguments to xcodebuild when linting OS X targets.  
  [Boris Bügling](https://github.com/neonichu)
  [#3310](https://github.com/CocoaPods/CocoaPods/issues/3310)

* Fixes an issue showing the URL to remote resources in `pod repo list`.  
  [Kyle Fuller](https://github.com/kylef)

* Fixes a problem with code signing when integrating CocoaPods
  into a Today Widget extension.  
  [Christian Sampaio](https://github.com/chrisfsampaio)
  [#3390](https://github.com/CocoaPods/CocoaPods/pull/3390)


## 0.36.4 (2015-04-16)

##### Bug Fixes

* Fixes various problems with Pods that use xcasset bundles. Pods that
  use xcassets can now be used with the `pod :path` option.  
  [Kyle Fuller](https://github.com/kylef)
  [#1549](https://github.com/CocoaPods/CocoaPods/issues/1549)
  [#3384](https://github.com/CocoaPods/CocoaPods/pull/3383)
  [#3358](https://github.com/CocoaPods/CocoaPods/pull/3358)


## 0.36.3 (2015-03-31)

##### Bug Fixes

* Fix using the downloader.  
  [Samuel Giddins](https://github.com/segiddins)
  [#3344](https://github.com/CocoaPods/CocoaPods/issues/3344)
  [#3345](https://github.com/CocoaPods/CocoaPods/issues/3345)


## 0.36.2 (2015-03-31)

[Core](https://github.com/CocoaPods/Core/compare/0.36.1...0.36.2)

##### Bug Fixes

* Unique resources passed to the script generator.  
  [Diego Torres](https://github.com/dtorres)
  [#3315](https://github.com/CocoaPods/CocoaPods/issues/3315)
  [#3327](https://github.com/CocoaPods/CocoaPods/issues/3327)

* Update the `Manifest.lock` when migrating local podspecs to JSON. This fixes
  running `pod install` after upgrading to `0.36`.  
  [Samuel Giddins](https://github.com/segiddins)
  [#3292](https://github.com/CocoaPods/CocoaPods/issues/3292)
  [#3299](https://github.com/CocoaPods/CocoaPods/issues/3299)


## 0.36.1 (2015-03-27)

[Xcodeproj](https://github.com/CocoaPods/Xcodeproj/compare/0.23.0...0.23.1)

##### Bug Fixes

* Workarounds(✻) for the resource script's handling of `.xcasset` files.  
  [sodas](https://github.com/sodastsai)
  [Tony Li](https://github.com/crazytonyli)
  [Chongyu Zhu](https://github.com/lembacon)
  [#3247](https://github.com/CocoaPods/CocoaPods/issues/3247)
  [#3303](https://github.com/CocoaPods/CocoaPods/issues/3303)

* Fix the sanitization of configuration names in the generated target
  environment header.  
  [Samuel Giddins](https://github.com/segiddins)
  [#3301](https://github.com/CocoaPods/CocoaPods/issues/3301)

> _(✻) Note: these fixes are only temporary to avoid overriding the user project's `xcassets`.
  We are aware that these workarounds are "too greedy" and thus user projects having different
  `xcassets` for different targets will still have issues; we ([@AliSoftware](https://github.com/AliSoftware))
  are working on a deeper fix ([#3263](https://github.com/CocoaPods/CocoaPods/issues/3263)) for the next release._

## 0.36.0 (2015-03-11)

[Xcodeproj](https://github.com/CocoaPods/Xcodeproj/compare/0.22.0...0.23.0)

For more details, see 📝 [CocoaPods 0.36](https://blog.cocoapods.org/CocoaPods-0.36/) on our blog.

##### Enhancements

* Allows Swift pods to have a deployment target under iOS 8.0 if they use
  XCTest.  
  [Samuel Giddins](https://github.com/segiddins)
  [#3225](https://github.com/CocoaPods/CocoaPods/issues/3225)

##### Bug Fixes

* Include Swift-specific build settings on target creation, i.e. disable optimizations
  for debug configuration.
  [Marius Rackwitz](https://github.com/mrackwitz)
  [#3238](https://github.com/CocoaPods/CocoaPods/issues/3238)

* Only copy explicitly specified xcasset files into the bundle of the integrated target.  
  [Marius Rackwitz](https://github.com/mrackwitz)
  [#3219](https://github.com/CocoaPods/CocoaPods/issues/3219)

* Correctly filter Xcode warnings about the use of dynamic frameworks.  
  [Boris Bügling](https://github.com/neonichu)

* Fixes warnings, when the aggregate target doesn't contain any pod target, which is build,
  because `PODS_FRAMEWORK_BUILD_PATH` was added to `FRAMEWORK_SEARCH_PATHS`, but never created.  
  [Marius Rackwitz](https://github.com/mrackwitz)
  [#3217](https://github.com/CocoaPods/CocoaPods/issues/3217)

* Allows the usage of `:head` dependencies even when the most recent published
  version was a pre-release.  
  [Samuel Giddins](https://github.com/segiddins)
  [#3212](https://github.com/CocoaPods/CocoaPods/issues/3212)

* Limit the check for transitive static binaries to those which are directly linked to the user target.  
  [Boris Bügling](https://github.com/neonichu)
  [#3194](https://github.com/CocoaPods/CocoaPods/issues/3194)

* Lint to prevent dynamic libraries and frameworks from passing with iOS 7.  
  [Boris Bügling](https://github.com/neonichu)
  [#3193](https://github.com/CocoaPods/CocoaPods/issues/3193)

* Shows an informative error message when there is no base specification found
  for a `:head` dependency.  
  [Samuel Giddins](https://github.com/segiddins)
  [#3230](https://github.com/CocoaPods/CocoaPods/issues/3230)

* Fix the `OTHER_SWIFT_FLAGS` generated, so it inherits previous definitions.  
  [Daniel Thorpe](https://github.com/danthorpe)
  [#2983](https://github.com/CocoaPods/CocoaPods/issues/2983)


## 0.36.0.rc.1 (2015-02-24)

##### Enhancements

* Set the `APPLICATION_EXTENSION_API_ONLY` build setting if integrating with a watch extension target.  
  [Boris Bügling](https://github.com/neonichu)
  [#3153](https://github.com/CocoaPods/CocoaPods/issues/3153)

* Build for iOS simulator only during validation. This allows validation without having
  provisioning profiles set up.  
  [Boris Bügling](https://github.com/neonichu)
  [#3083](https://github.com/CocoaPods/CocoaPods/issues/3083)
  [Swift#13](https://github.com/CocoaPods/swift/issues/13)

* Explicitly inform the user to close existing project when switching to
  a workspace for the first time.  
  [Kyle Fuller](https://github.com/kylef)
  [#2996](https://github.com/CocoaPods/CocoaPods/issues/2996)

* Automatically detect conflicts between framework names.  
  [Samuel Giddins](https://github.com/segiddins)
  [#2943](https://github.com/CocoaPods/CocoaPods/issues/2943)

* Use the proper `TMPDIR` for the CocoaPods process, instead of blindly using
  `/tmp`.  
  [Samuel Giddins](https://github.com/segiddins)

* Let lint fail for Swift pods supporting deployment targets below iOS 8.0.  
  [Boris Bügling](https://github.com/neonichu)
  [#2963](https://github.com/CocoaPods/CocoaPods/issues/2963)

* Reject installation if a static library is used as a transitive dependency
  while integrating Pods as frameworks.  
  [Samuel Giddins](https://github.com/segiddins)
  [#2926](https://github.com/CocoaPods/CocoaPods/issues/2926)

* Do not copy Swift standard libraries multiple times.  
  [Boris Bügling](https://github.com/neonichu)
  [#3131](https://github.com/CocoaPods/CocoaPods/issues/3131)

* Check for Xcode License Agreement before running commands.  
  [Xavi Matos](https://github.com/CalQL8ed-K-OS)
  [#3002](https://github.com/CocoaPods/CocoaPods/issues/3002)

* `pod update PODNAME` will update pods in a case-insensitive manner.  
  [Samuel Giddins](https://github.com/segiddins)
  [#2992](https://github.com/CocoaPods/CocoaPods/issues/2992)

* Allow specifying repo names to `pod {spec,lib} lint --sources`.  
  [Samuel Giddins](https://github.com/segiddins)
  [#2685](https://github.com/CocoaPods/CocoaPods/issues/2685)

* Require explicit use of `use_frameworks!` for Pods written in Swift.  
  [Boris Bügling](https://github.com/neonichu)
  [#3029](https://github.com/CocoaPods/CocoaPods/issues/3029)

* Lint as framework automatically. If needed, `--use-libraries` option
  allows linting as a static library.  
  [Boris Bügling](https://github.com/neonichu)
  [#2912](https://github.com/CocoaPods/CocoaPods/issues/2912)

* Adding Xcode Legacy build location support for default Pods.xcodeproj.
  It defaults to `${SRCROOT}/../build` but can be changed in a `post_install`
  hook by using the `Project#symroot=` writer.  
  [Sam Marshall](https://github.com/samdmarshall)

##### Bug Fixes

* Set `SKIP_INSTALL=YES` for all generated targets to avoid producing
  *Generic Xcode Archives* on Archive.  
  [Marius Rackwitz](https://github.com/mrackwitz)
  [#3188](https://github.com/CocoaPods/CocoaPods/issues/3188)

* Added support for .tpp C++ header files in specs (previously were getting
  filtered out and symlinks wouldn't get created in the Pods/Headers folder.)  
  [Honza Dvorsky](https://github.com/czechboy0)
  [#3129](https://github.com/CocoaPods/CocoaPods/pull/3129)

* Fixed installation for app-extension targets which had no dependencies
  configured in the Podfile.  
  [Boris Bügling](https://github.com/neonichu)
  [#3102](https://github.com/CocoaPods/CocoaPods/issues/3102)

* Correct escaping of resource bundles in 'Copy Pods Resources' script.  
  [Seán Labastille](https://github.com/flufff42)
  [#3082](https://github.com/CocoaPods/CocoaPods/issues/3082)

* Correctly update sources when calling `pod outdated`, and also respect the
  `--[no-]repo-update` flag.  
  [Samuel Giddins](https://github.com/segiddins)
  [#3137](https://github.com/CocoaPods/CocoaPods/issues/3137)

* Fix the `OTHER_SWIFT_FLAGS` generated, so `#if COCOAPODS` works in Swift.  
  [Samuel Giddins](https://github.com/segiddins)
  [#2983](https://github.com/CocoaPods/CocoaPods/issues/2983)

* Output a properly-formed `Podfile` when running `pod init` with a target that
  contains a `'` in its name.  
  [Samuel Giddins](https://github.com/segiddins)
  [#3136](https://github.com/CocoaPods/CocoaPods/issues/3136)

* Remove the stored lockfile checkout source when switching to a development
  pod.  
  [Samuel Giddins](https://github.com/segiddins)
  [#3141](https://github.com/CocoaPods/CocoaPods/issues/3141)

* Migrate local Ruby podspecs to JSON, allowing updating those pods to work.  
  [Samuel Giddins](https://github.com/segiddins)
  [#3038](https://github.com/CocoaPods/CocoaPods/issues/3038)

* Removing grep color markup in the embed frameworks script.  
  [Adriano Bonat](https://github.com/tanob)
  [#3117](https://github.com/CocoaPods/CocoaPods/issues/3117)

* Fixes an issue where `pod ipc list` and `pod ipc podfile` was returning an
  error.  
  [Kyle Fuller](https://github.com/kylef)
  [#3134](https://github.com/CocoaPods/CocoaPods/issues/3134)

* Fixes an issue with spaces in the path to the user's developer tools.  
  [Boris Bügling](https://github.com/neonichu)
  [#3181](https://github.com/CocoaPods/CocoaPods/issues/3181)


## 0.36.0.beta.2 (2015-01-28)

[Xcodeproj](https://github.com/CocoaPods/Xcodeproj/compare/0.21.0...0.21.2)

##### Breaking

* Changes the default spec repositories used from all configured spec
  repositories, to the master spec repository when no spec repositories
  are explicitly configured in a Podfile.  
  [Kyle Fuller](https://github.com/kylef)
  [#2946](https://github.com/CocoaPods/CocoaPods/issues/2946)

##### Enhancements

* Set the APPLICATION_EXTENSION_API_ONLY build setting if integrating with an app extension target.  
  [Boris Bügling](https://github.com/neonichu)
  [#2980](https://github.com/CocoaPods/CocoaPods/issues/2980)

* Xcodebuild warnings will now be reported as `warning` during linting
  instead of `note`.  
  [Hugo Tunius](https://github.com/K0nserv)

* Copy only the resources required for the current build configuration.  
  [Samuel Giddins](https://github.com/segiddins)
  [#2391](https://github.com/CocoaPods/CocoaPods/issues/2391)

##### Bug Fixes

* Ensure that linting fails if xcodebuild doesn't successfully build your Pod.  
  [Kyle Fuller](https://github.com/kylef)
  [#2981](https://github.com/CocoaPods/CocoaPods/issues/2981)
  [cocoapods-trunk#33](https://github.com/CocoaPods/cocoapods-trunk/issues/33)

* Clone the master spec repository when no spec repositories are explicitly
  defined in the Podfile. This fixes problems using CocoaPods for the first
  time without any explicit spec repositories.  
  [Kyle Fuller](https://github.com/kylef)
  [#2946](https://github.com/CocoaPods/CocoaPods/issues/2946)

* Xcodebuild warnings with the string `error` in them will no longer be
  linted as errors if they are in fact warnings.  
  [Hugo Tunius](https://github.com/K0nserv)
  [#2579](https://github.com/CocoaPods/CocoaPods/issues/2579)

* Any errors which occur during fetching of external podspecs over HTTP
  will now be gracefully handled.  
  [Hugo Tunius](https://github.com/K0nserv)
  [#2823](https://github.com/CocoaPods/CocoaPods/issues/2823)

* When updating spec repositories only update the git sourced repos.  
  [Dustin Clark](https://github.com/clarkda)
  [#2558](https://github.com/CocoaPods/CocoaPods/issues/2558)

* Pods referenced via the `:podspec` option will have their podspecs properly
  parsed in the local directory if the path points to a local file.  
  [Samuel Giddins](https://github.com/segiddins)

* Fix an issue where using Swift frameworks in an Objective-C host application
  causes an error because the Swift frameworks we're not code signed.  
  [Joseph Ross](https://github.com/jrosssavant)
  [#3008](https://github.com/CocoaPods/CocoaPods/issues/3008)


## 0.36.0.beta.1 (2014-12-25)

[CocoaPods](https://github.com/CocoaPods/CocoaPods/compare/0.35.0...0.36.0.beta.1)
• [CocoaPods-Core](https://github.com/CocoaPods/Core/compare/0.35.0...0.36.0.beta.1)
• [Xcodeproj](https://github.com/CocoaPods/Xcodeproj/compare/0.20.2...0.21.0)
• [CLAide](https://github.com/CocoaPods/CLAide/compare/v0.7.0...0.8.0)
• [Molinillo](https://github.com/CocoaPods/Molinillo/compare/0.1.2...0.2.0)
• [cocoapods-downloader](https://github.com/CocoaPods/cocoapods-downloader/compare/0.8.0...0.8.1)
• [cocoapods-try](https://github.com/CocoaPods/cocoapods-try/compare/0.4.2...0.4.3)
• [cocoapods-trunk](https://github.com/CocoaPods/cocoapods-trunk/compare/0.4.1...0.5.0)
• [cocoapods-plugins](https://github.com/CocoaPods/cocoapods-plugins/compare/0.3.2...0.4.0)

##### Highlighted Enhancement That Needs Testing

* Support Frameworks & Swift: CocoaPods now recognizes Swift source files and
  builds dynamic frameworks when necessary. A project can explicitly
  opt-in via `use_frameworks!` in the Podfile, or if any dependency contains
  Swift code, all pods for that target will be integrated as frameworks.

  As a pod author, you can change the module name of the built framework by
  specifying a `module_name` in the podspec. The built frameworks are embedded into
  the host application with a new shell script build phase in the user's
  project allowing configuration-dependent pods.

  [Marius Rackwitz](https://github.com/mrackwitz)
  [#2835](https://github.com/CocoaPods/CocoaPods/issues/2835)

##### Breaking

* Bundle Resources into Frameworks: Previously all resources were compiled and
  copied into the `mainBundle`. Now Pods have to use
  `[NSBundle bundleForClass:<#Class from Pod#>]` to access provided resources
  relative to the bundle.

  [Boris Bügling](https://github.com/neonichu)
  [#2835](https://github.com/CocoaPods/CocoaPods/issues/2730)

* Only the hooks specified by usage of the `plugin` directive of the `Podfile`
  will be run. Additionally, plugins that depend on hooks will have to update to
  specify their 'plugin name' when registering the hooks in order to make it
  possible for those hooks to be run.  
  [Samuel Giddins](https://github.com/segiddins)
  [#2640](https://github.com/CocoaPods/CocoaPods/issues/2640)

##### Enhancements

* Do not generate targets for Pods without sources.  
  [Boris Bügling](https://github.com/neonichu)
  [#2918](https://github.com/CocoaPods/CocoaPods/issues/2918)

* Show the name of the source for each hook that is run in verbose mode.  
  [Samuel Giddins](https://github.com/segiddins)
  [#2639](https://github.com/CocoaPods/CocoaPods/issues/2639)

* Move pods' private headers to `Headers/Private` from `Headers/Build`.
  Since some SCM ignore templates include `build` by default, this makes it
  easier to check in the `Pods/` directory.  
  [Samuel Giddins](https://github.com/segiddins)
  [#2623](https://github.com/CocoaPods/CocoaPods/issues/2623)

* Validate that a specification's `public_header_files` and
  `private_header_files` file patterns only match header files.
  Also, validate that all file patterns, if given, match at least one file.  
  [Samuel Giddins](https://github.com/segiddins)
  [#2914](https://github.com/CocoaPods/CocoaPods/issues/2914)

* Installer changed to organize a development pod's source and resource files
  into subgroups reflecting their organization in the filesystem.  
  [Imre mihaly](https://github.com/imihaly)

##### Bug Fixes

* Fix updating a pod that has subspec dependencies.  
  [Samuel Giddins](https://github.com/segiddins)
  [#2879](https://github.com/CocoaPods/CocoaPods/issues/2879)

* Restore the `#define`s in the environment header when the `--no-integrate`
  installation option is used.  
  [Samuel Giddins](https://github.com/segiddins)
  [#2876](https://github.com/CocoaPods/CocoaPods/issues/2876)

* Fix issues when trying to discover the xcodeproj automatically
  but the current path contains special characters (`[`,`]`,`{`,`}`,`*`,`?`).  
  [Olivier Halligon](https://github.com/AliSoftware)
  [#2852](https://github.com/CocoaPods/CocoaPods/issues/2852)

* Fix linting subspecs that have a higher deployment target than the root
  spec.  
  [Samuel Giddins](https://github.com/segiddins)
  [#1919](https://github.com/CocoaPods/CocoaPods/issues/1919)

* Fix the reading of podspecs that come from the `:git`, `:svn`, `:http`, or
  `:hg` options in your `Podfile` that used context-dependent ruby code, such as
  reading a file to determine the specification version.  
  [Samuel Giddins](https://github.com/segiddins)
  [#2875](https://github.com/CocoaPods/CocoaPods/issues/2875)

* Fix the updating of `:git`, `:svn`, and `:hg` dependencies when updating all
  pods.  
  [Samuel Giddins](https://github.com/CocoaPods/CocoaPods/issues/2859)
  [#2859](https://github.com/CocoaPods/CocoaPods/issues/2859)

* Fix an issue when a user doesn't yet have any spec repositories configured.  
  [Boris Bügling](https://github.com/neonichu)

* Fix an issue updating repositories when another spec repository doesn't
  have a remote.  
  [Kyle Fuller](https://github.com/kylef)
  [#2965](https://github.com/CocoaPods/CocoaPods/issues/2965)


## 0.35.0 (2014-11-19)

[CocoaPods](https://github.com/CocoaPods/CocoaPods/compare/0.34.4...0.35.0)
• [CocoaPods-Core](https://github.com/CocoaPods/Core/compare/0.34.4...0.35.0)
• [Xcodeproj](https://github.com/CocoaPods/Xcodeproj/compare/0.19.4...0.20.2)
• [cocoapods-downloader](https://github.com/CocoaPods/cocoapods-downloader/compare/0.7.2...0.8.0)

For more details, see 📝 [CocoaPods 0.35](https://blog.cocoapods.org/CocoaPods-0.35/) on our blog.

##### Enhancements

* Allow the specification of file patterns for the Podspec's `requires_arc`
  attribute.  
  [Kyle Fuller](https://github.com/kylef)
  [Samuel Giddins](https://github.com/segiddins)
  [#532](https://github.com/CocoaPods/CocoaPods/issues/532)

* From now on, pods installed directly from their repositories will be recorded
  in the `Podfile.lock` file and will be guaranteed to be checked-out using the
  same revision on subsequent installations. Examples of this are when using
  the `:git`, `:svn`, or `:hg` options in your `Podfile`.  
  [Samuel Giddins](https://github.com/segiddins)
  [#1058](https://github.com/CocoaPods/CocoaPods/issues/1058)

##### Bug Fixes

* Fix an output formatting issue with various commands like `pod search`
  and `pod trunk`.
  [Olivier Halligon](https://github.com/AliSoftware)
  [#2603](https://github.com/CocoaPods/CocoaPods/issues/2603)

* Show a helpful error message if the old resolver incorrectly activated a
  pre-release version that now leads to a version conflict.  
  [Samuel Giddins](https://github.com/segiddins)

* Provides a user friendly message when using `pod spec create` with a
  repository that doesn't yet have any commits.  
  [Kyle Fuller](https://github.com/kylef)
  [#2803](https://github.com/CocoaPods/CocoaPods/issues/2803)

* Fixes an issue with integrating into projects where there is a slash in the
  build configuration name.  
  [Kyle Fuller](https://github.com/kylef)
  [#2767](https://github.com/CocoaPods/CocoaPods/issues/2767)

* Pods will use `CLANG_ENABLE_OBJC_ARC = 'YES'` instead of
  `CLANG_ENABLE_OBJC_ARC = 'NO'`. For pods with `requires_arc = false` the
  `-fno-objc-arc` flag will be specified for the all source files.  
  [Hugo Tunius](https://github.com/K0nserv)
  [#2262](https://github.com/CocoaPods/CocoaPods/issues/2262)

* Fixed an issue that Core Data mapping models where not compiled when
  copying resources to main application bundle.  
  [Yan Rabovik](https://github.com/rabovik)

* Fix uninitialized constant Class::YAML crash in some cases.
  [Tim Shadel](https://github.com/timshadel)

##### Enhancements

* `pod search`, `pod spec which`, `pod spec cat` and `pod spec edit`
  now use plain text search by default instead of a regex. Especially
  `pod search UIView+UI` now searches for pods containing exactly `UIView+UI`
  in their name, not trying to interpret the `+` as a regular expression.
  _Note: You can still use a regular expression with the new `--regex` flag that has
  been added to these commands, e.g. `pod search --regex "(NS|UI)Color"`._
  [Olivier Halligon](https://github.com/AliSoftware)
  [Core#188](https://github.com/CocoaPods/Core/issues/188)

* Use `--allow-warnings` rather than `--error-only` for pod spec validation
  [Daniel Tomlinson](https://github.com/DanielTomlinson)
  [#2820](https://github.com/CocoaPods/CocoaPods/issues/2820)

## 0.35.0.rc2 (2014-11-06)

##### Enhancements

* Allow the resolver to fail faster when there are unresolvable conflicts
  involving the Lockfile.  
  [Samuel Giddins](https://github.com/segiddins)

##### Bug Fixes

* Allows pre-release spec versions when a requirement has an external source
  specified.  
  [Samuel Giddins](https://github.com/segiddins)
  [#2768](https://github.com/CocoaPods/CocoaPods/issues/2768)

* We no longer require git version 1.7.5 or greater.  
  [Kyle Fuller](https://github.com/kylef)

* Fix the usage of `:head` pods.  
  [Samuel Giddins](https://github.com/segiddins)
  [#2789](https://github.com/CocoaPods/CocoaPods/issues/2789)

* Show a more informative message when attempting to lint a spec whose
  source could not be downloaded.  
  [Samuel Giddins](https://github.com/segiddins)
  [#2667](https://github.com/CocoaPods/CocoaPods/issues/2667)
  [#2759](https://github.com/CocoaPods/CocoaPods/issues/2759)

## 0.35.0.rc1 (2014-11-02)

##### Highlighted Enhancements That Need Testing

* The `Resolver` has been completely rewritten to use
  [Molinillo](https://github.com/CocoaPods/Molinillo), an iterative dependency
  resolution algorithm that automatically resolves version conflicts.
  The order in which dependencies are declared in the `Podfile` no longer has
  any effect on the resolution process.

  You should ensure that `pod install`, `pod update` and `pod update [NAME]`
  work as expected and install the correct versions of your pods during
  this RC1 release.
  [Samuel Giddins](https://github.com/segiddins)
  [#978](https://github.com/CocoaPods/CocoaPods/issues/978)
  [#2002](https://github.com/CocoaPods/CocoaPods/issues/2002)

##### Breaking

* Support for older versions of Ruby has been dropped and CocoaPods now depends
  on Ruby 2.0.0 or greater. This is due to the release of Xcode 6.0 which has
  dropped support for OS X 10.8, which results in the minimum version of
  Ruby pre-installed on OS X now being 2.0.0.

  If you are using a custom installation of Ruby  older than 2.0.0, you
  will need to update. Or even better, migrate to system Ruby.  
  [Kyle Fuller](https://github.com/kylef)

* Attempts to resolve circular dependencies will now raise an exception.  
  [Samuel Giddins](https://github.com/segiddins)
  [Molinillo#6](https://github.com/CocoaPods/Molinillo/issues/6)

##### Enhancements

* The use of implicit sources has been un-deprecated. By default, all available
  spec-repos will be used. There should only be a need to specify explicit
  sources if you want to specifically _exclude_ certain spec-repos, such as the
  `master` spec-repo, if you want to declare the order of spec look-up
  precedence, or if you want other users of a Podfile to automatically have a
  spec-repo cloned on `pod install`.  
  [Eloy Durán](https://github.com/alloy)

* The `pod push` command has been removed as it has been deprecated in favour of
  `pod repo push` in CocoaPods 0.33.  
  [Fabio Pelosin](https://github.com/fabiopelosin)

* Refactorings in preparation to framework support, which could break usage
  of the Hooks API.  
  [Marius Rackwitz](https://github.com/mrackwitz)
  [#2461](https://github.com/CocoaPods/CocoaPods/issues/2461)

* Implicit dependencies are now locked, so simply running `pod install` will not
  cause them to be updated when they shouldn't be.  
  [Samuel Giddins](https://github.com/segiddins)
  [#2318](https://github.com/CocoaPods/CocoaPods/issues/2318)
  [#2506](https://github.com/CocoaPods/CocoaPods/issues/2506)

* Pre-release versions are only considered in the resolution process when there
  are dependencies that explicitly reference pre-release requirements.  
  [Samuel Giddins](https://github.com/segiddins)
  [#1489](https://github.com/CocoaPods/CocoaPods/issues/1489)

* Only setup the master specs repo if required.  
  [Daniel Tomlinson](https://github.com/DanielTomlinson)
  [#2562](https://github.com/CocoaPods/CocoaPods/issues/2562)

* `Sandbox::FileAccessor` now optionally includes expanded paths of headers of
  vendored frameworks in `public_headers`.  
  [Eloy Durán](https://github.com/alloy)
  [#2722](https://github.com/CocoaPods/CocoaPods/pull/2722)

* Analysis is now halted and the user informed when there are multiple different
  external sources for dependencies with the same root name.
  The user is also now warned when there are duplicate dependencies in the
  Podfile.  
  [Samuel Giddins](https://github.com/segiddins)
  [#2738](https://github.com/CocoaPods/CocoaPods/issues/2738)

* Multiple subspecs that point to the same external dependency will now only
  cause that external source to be fetched once.  
  [Samuel Giddins](https://github.com/segiddins)
  [#2743](https://github.com/CocoaPods/CocoaPods/issues/2743)

##### Bug Fixes

* Fixes an issue in the `XCConfigIntegrator` where not all targets that need
  integration were being integrated, but were getting incorrect warnings about
  the user having specified a custom base configuration.  
  [Eloy Durán](https://github.com/alloy)
  [2752](https://github.com/CocoaPods/CocoaPods/issues/2752)

* Do not try to clone spec-repos in `/`.  
  [Eloy Durán](https://github.com/alloy)
  [#2723](https://github.com/CocoaPods/CocoaPods/issues/2723)

* Improved sanitizing of configuration names which have a numeric prefix.  
  [Steffen Matthischke](https://github.com/HeEAaD)
  [#2700](https://github.com/CocoaPods/CocoaPods/pull/2700)

* Fixes an issues where headers from a podspec with one platform are exposed to
  targets with a different platform. The headers are now only exposed to the
  targets with the same platform.  
  [Michael Melanson](https://github.com/michaelmelanson)
  [Kyle Fuller](https://github.com/kylef)
  [#1249](https://github.com/CocoaPods/CocoaPods/issues/1249)


## 0.34.4 (2014-10-18)

##### Bug Fixes

* Fixes a crash when running `pod outdated`.  
  [Samuel Giddins](https://github.com/segiddins)
  [#2624](https://github.com/CocoaPods/CocoaPods/issues/2624)

* Ensure that external sources (as specified in the `Podfile`) are downloaded
  when their source is missing, even if their specification is present.  
  [Samuel Giddins](https://github.com/segiddins)
  [#2494](https://github.com/CocoaPods/CocoaPods/issues/2494)

* Fixes an issue where running `pod install/update` while the Xcode project
  is open can cause the open project to have build failures until Xcode
  is restarted.  
  [Kyle Fuller](https://github.com/kylef)
  [#2627](https://github.com/CocoaPods/CocoaPods/issues/2627)
  [#2665](https://github.com/CocoaPods/CocoaPods/issues/2665)

* Fixes a crash when using file URLs as a source.  
  [Kurry Tran](https://github.com/kurry)
  [#2683](https://github.com/CocoaPods/CocoaPods/issues/2683)

* Fixes an issue when using pods in static library targets and building with
  Xcode 6 which requires `OTHER_LIBTOOLFLAGS` instead of `OTHER_LDFLAGS`, thus
  basically reverting to the previous Xcode behaviour, for now at least.  
  [Kyle Fuller](https://github.com/kylef)
  [Eloy Durán](https://github.com/alloy)
  [#2666](https://github.com/CocoaPods/CocoaPods/issues/2666)

* Fixes an issue running the resources script when Xcode is installed to a
  directory with a space when compiling xcassets.  
  [Kyle Fuller](https://github.com/kylef)
  [#2684](https://github.com/CocoaPods/CocoaPods/issues/2684)

* Fixes an issue when installing Pods with resources to a target which
  doesn't have any resources.  
  [Kyle Fuller](https://github.com/kylef)
  [#2083](https://github.com/CocoaPods/CocoaPods/issues/2083)

* Ensure that git 1.7.5 or newer is installed when running pod.  
  [Kyle Fuller](https://github.com/kylef)
  [#2651](https://github.com/CocoaPods/CocoaPods/issues/2651)


## 0.34.2 (2014-10-08)

##### Enhancements

* Make the output of `pod outdated` show what running `pod update` will do.
  Takes into account the sources specified in the `Podfile`.  
  [Samuel Giddins](https://github.com/segiddins)
  [#2470](https://github.com/CocoaPods/CocoaPods/issues/2470)

* Allows the use of the `GCC_PREPROCESSOR_DEFINITION` flag `${inherited}`
  without emitting a warning.  
  [Samuel Giddins](https://github.com/segiddins)
  [#2577](https://github.com/CocoaPods/CocoaPods/issues/2577)

* Integration with user project will no longer replace an existing
  base build configuration.  
  [Robert Jones](https://github.com/redshirtrob)
  [#1736](https://github.com/CocoaPods/CocoaPods/issues/1736)

##### Bug Fixes

* Improved sanitizing of configuration names to avoid generating invalid
  preprocessor definitions.  
  [Boris Bügling](https://github.com/neonichu)
  [#2542](https://github.com/CocoaPods/CocoaPods/issues/2542)

* More robust generation of source names from URLs.  
  [Samuel Giddins](https://github.com/segiddins)
  [#2534](https://github.com/CocoaPods/CocoaPods/issues/2534)

* Allow the `Validator` to only use specific sources.
  Allows customizable source for `pod spec lint` and `pod lib lint`,
  with both defaulting to `master`.
  [Samuel Giddins](https://github.com/segiddins)
  [#2543](https://github.com/CocoaPods/CocoaPods/issues/2543)
  [cocoapods-trunk#28](https://github.com/CocoaPods/cocoapods-trunk/issues/28)

* Takes into account the sources specified in `Podfile` running
  `pod outdated`.  
  [Samuel Giddins](https://github.com/segiddins)
  [#2553](https://github.com/CocoaPods/CocoaPods/issues/2553)

* Ensures that the master repo is shallow cloned when added via a Podfile
  `source` directive.  
  [Samuel Giddins](https://github.com/segiddins)
  [#3586](https://github.com/CocoaPods/CocoaPods/issues/2586)

* Ensures that the user project is not saved when there are no
  user targets integrated.  
  [Samuel Giddins](https://github.com/segiddins)
  [#2561](https://github.com/CocoaPods/CocoaPods/issues/2561)
  [#2593](https://github.com/CocoaPods/CocoaPods/issues/2593)

* Fix a crash when running `pod install` with an empty target that inherits a
  pod from a parent target.  
  [Kyle Fuller](https://github.com/kylef)
  [#2591](https://github.com/CocoaPods/CocoaPods/issues/2591)

* Take into account versions of a Pod from all specified sources when
  resolving dependencies.  
  [Thomas Visser](https://github.com/Thomvis)
  [#2556](https://github.com/CocoaPods/CocoaPods/issues/2556)

* Sanitize build configuration names in target environment header macros.  
  [Kra Larivain](https://github.com/olarivain)
  [#2532](https://github.com/CocoaPods/CocoaPods/pull/2532)


## 0.34.1 (2014-09-26)

##### Bug Fixes

* Doesn't take into account the trailing `.git` in repository URLs when
  trying to find a matching specs repo.  
  [Samuel Giddins](https://github.com/segiddins)
  [#2526](https://github.com/CocoaPods/CocoaPods/issues/2526)


## 0.34.0 (2014-09-26)

For more details, see 📝 [CocoaPods 0.34](https://blog.cocoapods.org/CocoaPods-0.34/) on our blog.

##### Breaking

* Add support for loading podspecs from *only* specific spec-repos via
  `sources`. By default, when there are no sources specified in a Podfile all
  source repos will be used. This has always been the case. However, this
  implicit use of sources is now deprecated. Once you specify specific sources,
  **no** repos will be included by default. For example:

        source 'https://github.com/artsy/Specs.git'
        source 'https://github.com/CocoaPods/Specs.git'

  Any source URLs specified that have not yet been added will be cloned before
  resolution begins.  
  [François Benaiteau](https://github.com/netbe)
  [Fabio Pelosin](https://github.com/fabiopelosin)
  [Samuel Giddins](https://github.com/segiddins)
  [#1143](https://github.com/CocoaPods/CocoaPods/pull/1143)
  [Core#19](https://github.com/CocoaPods/Core/pull/19)
  [Core#170](https://github.com/CocoaPods/Core/issues/170)
  [#2515](https://github.com/CocoaPods/CocoaPods/issues/2515)

##### Enhancements

* Added the `pod repo list` command which lists all the repositories.  
  [Luis Ascorbe](https://github.com/lascorbe)
  [#1455](https://github.com/CocoaPods/CocoaPods/issues/1455)

##### Bug Fixes

* Works around an Xcode issue where linting would fail even though `xcodebuild`
  actually succeeds. Xcode.app also doesn't fail when this issue occurs, so it's
  safe for us to do the same.  
  [Kra Larivain](https://github.com/olarivain)
  [Boris Bügling](https://github.com/neonichu)
  [Eloy Durán](https://github.com/alloy)
  [Samuel E. Giddins](https://github.com/segiddins)
  [#2394](https://github.com/CocoaPods/CocoaPods/issues/2394)
  [#2395](https://github.com/CocoaPods/CocoaPods/pull/2395)

* Fixes the detection of JSON podspecs included via `:path`.  
  [laiso](https://github.com/laiso)
  [#2489](https://github.com/CocoaPods/CocoaPods/pull/2489)

* Fixes an issue where `pod install` would crash during Plist building if any
  pod has invalid UTF-8 characters in their title or description.  
  [Ladislav Martincik](https://github.com/martincik)
  [#2482](https://github.com/CocoaPods/CocoaPods/issues/2482)

* Fix crash when the URL of a private GitHub repo is passed to `pod spec
  create` as an argument.  
  [Fabio Pelosin](https://github.com/fabiopelosin)
  [#1543](https://github.com/CocoaPods/CocoaPods/issues/1543)


## 0.34.0.rc2 (2014-09-16)

##### Bug Fixes

* Fixes an issue where `pod lib lint` would crash if a podspec couldn't be
  loaded.  
  [Kyle Fuller](https://github.com/kylef)
  [#2147](https://github.com/CocoaPods/CocoaPods/issues/2147)

* Fixes an issue where `pod init` would not add `source 'master'` to newly
  created Podfiles.  
  [Ash Furrow](https://github.com/AshFurrow)
  [#2473](https://github.com/CocoaPods/CocoaPods/issues/2473)


## 0.34.0.rc1 (2014-09-13)

##### Breaking

* The use of the `$PODS_ROOT` environment variable has been deprecated and
  should not be used. It will be removed in future versions of CocoaPods.  
  [#2449](https://github.com/CocoaPods/CocoaPods/issues/2449)

* Add support for loading podspecs from specific spec-repos _only_, a.k.a. ‘sources’.
  By default, when not specifying any specific sources in your Podfile, the ‘master’
  spec-repo will be used, as was always the case. However, once you specify specific
  sources the ‘master’ spec-repo will **not** be included by default. For example:

        source 'private-spec-repo'
        source 'master'

  [François Benaiteau](https://github.com/netbe)
  [Fabio Pelosin](https://github.com/fabiopelosin)
  [#1143](https://github.com/CocoaPods/CocoaPods/pull/1143)
  [Core#19](https://github.com/CocoaPods/Core/pull/19)

* The `Pods` directory has been reorganized. This might require manual
  intervention in projects where files generated by CocoaPods have manually been
  imported into the user's project (common with the acknowledgements files).  
  [#1055](https://github.com/CocoaPods/CocoaPods/pull/1055)
  [Fabio Pelosin](https://github.com/fabiopelosin)
  [Michele Titolo](https://github.com/mtitolo)

* Plugins are now expected to include the `cocoapods-plugin.rb` file in
  `./lib`.  
  [Fabio Pelosin](https://github.com/fabiopelosin)
  [CLAide#28](https://github.com/CocoaPods/CLAide/pull/28)

* The specification `requires_arc` attribute now defaults to true.  
  [Fabio Pelosin](https://github.com/fabiopelosin)
  [CocoaPods#267](https://github.com/CocoaPods/CocoaPods/issues/267)

##### Enhancements

* Add support to specify dependencies per build configuration:

        pod 'Lookback', :configurations => ['Debug']

  Currently configurations can only be specified per single Pod.  
  [Joachim Bengtsson](https://github.com/nevyn)
  [Eloy Durán](https://github.com/alloy)
  [Fabio Pelosin](https://github.com/fabiopelosin)
  [#1791](https://github.com/CocoaPods/CocoaPods/pull/1791)
  [#1668](https://github.com/CocoaPods/CocoaPods/pull/1668)
  [#731](https://github.com/CocoaPods/CocoaPods/pull/731)

* Improved performance of git downloads using shallow clone.  
  [Marin Usalj](https://github.com/supermarin)
  [Fabio Pelosin](https://github.com/fabiopelosin)
  [cocoapods-downloader#29](https://github.com/CocoaPods/cocoapods-downloader/pull/29)

* Simplify installation: CocoaPods no longer requires the
  compilation of the troublesome native extensions.  
  [Fabio Pelosin](https://github.com/fabiopelosin)
  [Xcodeproj#168](https://github.com/CocoaPods/Xcodeproj/pull/168)
  [Xcodeproj#167](https://github.com/CocoaPods/Xcodeproj/issues/167)

* Add hooks for plugins. Currently only the installer hook is supported.
  A plugin can register itself to be activated after the installation with the
  following syntax:

      Pod::HooksManager.register(:post_install) do |installer_context|
        # implementation
      end

  The `installer_context` is an instance of the `Pod::Installer:HooksContext`
  class which provides the information about the installation.  
  [Fabio Pelosin](https://github.com/fabiopelosin)
  [Core#132](https://github.com/CocoaPods/Core/pull/1755)

* Add a support for migrating the sandbox to new versions of CocoaPods.  
  [Fabio Pelosin](https://github.com/fabiopelosin)

* Display an indication for deprecated Pods in the command line search.  
  [Hugo Tunius](https://github.com/k0nserv)
  [#2180](https://github.com/CocoaPods/CocoaPods/issues/2180)

* Use the CLIntegracon gem for the integration tests.  
  [Marius Rackwitz](https://github.com/mrackwitz)
  [#2371](https://github.com/CocoaPods/CocoaPods/issues/2371)

* Include configurations that a user explicitly specifies, in their Podfile,
  when the `--no-integrate` option is specified.  
  [Eloy Durán](https://github.com/alloy)

* Properly quote the `-isystem` values in the xcconfig files.  
  [Eloy Durán](https://github.com/alloy)

* Remove the installation post install message which presents the CHANGELOG.  
  [Fabio Pelosin](https://github.com/fabiopelosin)
  [Eloy Durán](https://github.com/alloy)

* Add support for user-specified project directories with the
  `--project-directory` option.  
  [Samuel E. Giddins](https://github.com/segiddins)
  [#2183](https://github.com/CocoaPods/CocoaPods/issues/2183)

* Now the `plutil` tool is used when available to produce
  output consistent with Xcode.  
  [Fabio Pelosin](https://github.com/fabiopelosin)

* Indicate the name of the pod whose requirements cannot be satisfied.  
  [Seivan Heidari](https://github.com/seivan)
  [Fabio Pelosin](https://github.com/fabiopelosin)
  [#1938](https://github.com/CocoaPods/CocoaPods/issues/1938)

* Add support for JSON specs to external sources (`:path`, `:git`, etc)
  options.  
  [Kyle Fuller](https://github.com/kylef)
  [#2320](https://github.com/CocoaPods/CocoaPods/issues/2320)

* Generate the workspaces using the same output of Xcode.  
  [Fabio Pelosin](https://github.com/fabiopelosin)


##### Bug Fixes

* Fix `pod repo push` to first check if a Specs directory exists and if so
  push there.  
  [Edward Valentini](edwardvalentini)
  [#2060](https://github.com/CocoaPods/CocoaPods/issues/2060)

* Fix `pod outdated` to not include subspecs.  
  [Ash Furrow](ashfurrow)
  [#2136](https://github.com/CocoaPods/CocoaPods/issues/2136)

* Always evaluate podspecs from the original podspec directory. This fixes
  an issue when depending on a pod via `:path` and that pod's podspec uses
  relative paths.  
  [Kyle Fuller](kylef)
  [pod-template#50](https://github.com/CocoaPods/pod-template/issues/50)

* Fix spec linting to not warn for missing license file in subspecs.  
  [Fabio Pelosin](https://github.com/fabiopelosin)
  [Core#132](https://github.com/CocoaPods/Core/issues/132)

* Fix `pod init` so that it doesn't recurse when checking for Podfiles.  
  [Paddy O'Brien](https://github.com/tapi)
  [#2181](https://github.com/CocoaPods/CocoaPods/issues/2181)

* Fix missing XCTest framework in Xcode 6.  
  [Paul Williamson](squarefrog)
  [#2296](https://github.com/CocoaPods/CocoaPods/issues/2296)

* Support multiple values in `ARCHS`.  
  [Robert Zuber](https://github.com/z00b)
  [#1904](https://github.com/CocoaPods/CocoaPods/issues/1904)

* Fix static analysis in Xcode 6.  
  [Samuel E. Giddins](https://github.com/segiddins)
  [#2402](https://github.com/CocoaPods/CocoaPods/issues/2402)

* Fix an issue where a version of a spec will not be locked when using
  multiple subspecs of a podspec.  
  [Kyle Fuller](https://github.com/kylef)
  [Fabio Pelosin](https://github.com/fabiopelosin)
  [#2135](https://github.com/CocoaPods/CocoaPods/issues/2135)

* Fix an issue using JSON podspecs installed directly from a lib's
  repository.  
  [Kyle Fuller](https://github.com/kylef)
  [#2320](https://github.com/CocoaPods/CocoaPods/issues/2320)

* Support and use quotes in the `OTHER_LDFLAGS` of xcconfigs to avoid
  issues with targets containing a space character in their name.  
  [Fabio Pelosin](https://github.com/fabiopelosin)


## 0.33.1 (2014-05-20)

##### Bug Fixes

* Fix `pod spec lint` for `json` podspecs.  
  [Fabio Pelosin](https://github.com/fabiopelosin)
  [#2157](https://github.com/CocoaPods/CocoaPods/issues/2157)

* Fixed downloader issues related to `json` podspecs.  
  [Fabio Pelosin](https://github.com/fabiopelosin)
  [#2158](https://github.com/CocoaPods/CocoaPods/issues/2158)

* Fixed `--no-ansi` flag in help banners.  
  [Fabio Pelosin](https://github.com/fabiopelosin)
  [#34](https://github.com/CocoaPods/CLAide/issues/34)


## 0.33.0 (2014-05-20)

For more details, see 📝 [CocoaPods 0.33](https://blog.cocoapods.org/CocoaPods-0.33/) on our blog.

##### Breaking

* The deprecated `pre_install` and the `pod_install` hooks of the specification
  class have been removed.  
  [Fabio Pelosin](https://github.com/fabiopelosin)
  [#2151](https://github.com/CocoaPods/CocoaPods/issues/2151)
  [#2153](https://github.com/CocoaPods/CocoaPods/pull/2153)

##### Enhancements

* Added the `cocoapods-trunk` plugin which introduces the `trunk` subcommand.  
  [Fabio Pelosin](https://github.com/fabiopelosin)
  [#2151](https://github.com/CocoaPods/CocoaPods/issues/2151)
  [#2153](https://github.com/CocoaPods/CocoaPods/pull/2153)

* The `pod push` sub-command has been moved to the `pod repo push` sub-command.
  Moreover pushing to the master repo from it has been disabled.  
  [Fabio Pelosin](https://github.com/fabiopelosin)
  [#2151](https://github.com/CocoaPods/CocoaPods/issues/2151)
  [#2153](https://github.com/CocoaPods/CocoaPods/pull/2153)

* Overhauled command line interface. Add support for auto-completion script
  (d). If auto-completion is enabled for your shell you can configure it for
  CocoaPods with the following command:

      rm -f /usr/local/share/zsh/site-functions/\_pod
      dpod --completion-script > /usr/local/share/zsh/site-functions/\_pod
      exec zsh

  Currently only the Z shell is supported.  
  [Fabio Pelosin](https://github.com/fabiopelosin)
  [CLAide#25](https://github.com/CocoaPods/CLAide/issues/25)
  [CLAide#20](https://github.com/CocoaPods/CLAide/issues/20)
  [CLAide#19](https://github.com/CocoaPods/CLAide/issues/19)
  [CLAide#17](https://github.com/CocoaPods/CLAide/issues/17)
  [CLAide#12](https://github.com/CocoaPods/CLAide/issues/12)

* The `--version` flag is now only supported for the root `pod` command. If
  used in conjunction with the `--verbose` flag the version of the detected
  plugins will be printed as well.  
  [Fabio Pelosin](https://github.com/fabiopelosin)
  [CLAide#13](https://github.com/CocoaPods/CLAide/issues/13)
  [CLAide#14](https://github.com/CocoaPods/CLAide/issues/14)

* The extremely meta `cocoaPods-plugins` is now installed by default providing
  information about the available and the installed plug-ins.  
  [David Grandinetti](https://github.com/dbgrandi)
  [Olivier Halligon](https://github.com/AliSoftware)
  [Fabio Pelosin](https://github.com/fabiopelosin)
  [#2092](https://github.com/CocoaPods/CocoaPods/issues/2092)

* Validate the reachability of `social_media_url`, `documentation_url` and
  `docset_url` in podspecs we while linting a specification.  
  [Kyle Fuller](https://github.com/kylef)
  [#2025](https://github.com/CocoaPods/CocoaPods/issues/2025)

* Print the current version when the repo/lockfile requires a higher version.  
  [Samuel E. Giddins](https://github.com/segiddins)
  [#2049](https://github.com/CocoaPods/CocoaPods/issues/2049)

* Show `help` when running the `pod` command instead of defaulting to `pod
  install`.  
  [Kyle Fuller](https://github.com/kylef)
  [#1771](https://github.com/CocoaPods/CocoaPods/issues/1771)

##### Bug Fixes

* Show the actual executable when external commands fail.  
  [Boris Bügling](https://github.com/neonichu)
  [#2102](https://github.com/CocoaPods/CocoaPods/issues/2102)

* Fixed support for file references in the workspace generated by CocoaPods.  
  [Kyle Fuller](https://github.com/kylef)
  [Fabio Pelosin](https://github.com/fabiopelosin)
  [Xcodeproj#105](https://github.com/CocoaPods/Xcodeproj/pull/150)

* Show a helpful error message when reading version information with merge
  conflict.  
  [Samuel E. Giddins](https://github.com/segiddins)
  [#1853](https://github.com/CocoaPods/CocoaPods/issues/1853)

* Show deprecated specs when invoking `pod outdated`.  
  [Samuel E. Giddins](https://github.com/segiddins)
  [#2003](https://github.com/CocoaPods/CocoaPods/issues/2003)

* Fixes an issue where `pod repo update` may start an un-committed merge.  
  [Kyle Fuller](https://github.com/kylef)
  [#2024](https://github.com/CocoaPods/CocoaPods/issues/2024)

## 0.32.1 (2014-04-15)

##### Bug Fixes

* Fixed the Podfile `default_subspec` attribute in nested subspecs.  
  [Fabio Pelosin](https://github.com/fabiopelosin)
  [#2050](https://github.com/CocoaPods/CocoaPods/issues/2050)

## 0.32.0 (2014-04-15)

[CocoaPods](https://github.com/CocoaPods/CocoaPods/compare/0.31.1...0.32.0)
• [CocoaPods-Core](https://github.com/CocoaPods/Core/compare/0.31.1...0.32.0)

For more details, see 📝 [CocoaPods 0.32](https://blog.cocoapods.org/CocoaPods-0.32/) on our blog.

##### Enhancements

* Allow to update only a list of given pods with `pod update [POD_NAMES...]`.  
  [Marius Rackwitz](https://github.com/mrackwitz)
  [CocoaPods#760](https://github.com/CocoaPods/CocoaPods/issues/760)

* `pod update` prints the previous version of the updated pods.  
  [Andrea Mazzini](https://github.com/andreamazz)
  [#2008](https://github.com/CocoaPods/CocoaPods/issues/2008)

* `pod update` falls back to `pod install` if no Lockfile is present.  
  [Marius Rackwitz](https://github.com/mrackwitz)

* File references in the Pods project for development Pods now are absolute if
  the dependency is specified with an absolute paths.  
  [Samuel Ford](https://github.com/samuelwford)
  [#1042](https://github.com/CocoaPods/CocoaPods/issues/1042)

* Added `deprecated` and `deprecated_in_favor_of` attributes to Specification
  DSL.  
  [Paul Young](https://github.com/paulyoung)
  [Core#87](https://github.com/CocoaPods/Core/pull/87)

* Numerous improvements to the validator and to the linter.
  * Validate the reachability of screenshot URLs in podspecs while linting a
    specification.  
    [Kyle Fuller](https://github.com/kylef)
    [#2010](https://github.com/CocoaPods/CocoaPods/issues/2010)
  * Support HTTP redirects when linting homepage and screenshots.  
    [Boris Bügling](https://github.com/neonichu)
    [#2027](https://github.com/CocoaPods/CocoaPods/pull/2027)
  * The linter now checks `framework` and `library` attributes for invalid
    strings.  
    [Paul Williamson](https://github.com/squarefrog)
    [Fabio Pelosin](fabiopelosin)
    [Core#66](https://github.com/CocoaPods/Core/issues/66)
    [Core#96](https://github.com/CocoaPods/Core/pull/96)
    [Core#105](https://github.com/CocoaPods/Core/issues/105)
  * The Linter will not check for comments anymore.  
    [Fabio Pelosin](https://github.com/fabiopelosin)
    [Core#108](https://github.com/CocoaPods/Core/issues/108)
  * Removed legacy checks from the linter.  
    [Fabio Pelosin](https://github.com/fabiopelosin)
    [Core#108](https://github.com/CocoaPods/Core/issues/108)
  * Added logic to handle subspecs and platform scopes to linter check of
    the `requries_arc` attribute.  
    [Fabio Pelosin](https://github.com/fabiopelosin)
    [CocoaPods#2005](https://github.com/CocoaPods/CocoaPods/issues/2005)
  * The linter no longer considers empty a Specification if it only specifies the
    `resource_bundle` attribute.  
    [Joshua Kalpin](https://github.com/Kapin)
    [#63](https://github.com/CocoaPods/Core/issues/63)
    [#95](https://github.com/CocoaPods/Core/pull/95)

* `pod lib create` is now using the `configure` file instead of the
  `_CONFIGURE.rb` file.  
  [Piet Brauer](https://github.com/pietbrauer)
  [Orta Therox](https://github.com/orta)

* `pod lib create` now disallows any pod name that begins with a `.`  
  [Dustin Clark](https://github.com/clarkda)
  [#2026](https://github.com/CocoaPods/CocoaPods/pull/2026)
  [Core#97](https://github.com/CocoaPods/Core/pull/97)
  [Core#98](https://github.com/CocoaPods/Core/issues/98)

* Prevent the user from using `pod` commands as root.  
  [Kyle Fuller](https://github.com/kylef)
  [#1815](https://github.com/CocoaPods/CocoaPods/issues/1815)

* Dependencies declared with external sources now support HTTP downloads and
  have improved support for all the options supported by the downloader.  
  [Fabio Pelosin](https://github.com/fabiopelosin)

* An informative error message is presented when merge conflict is detected in
  a YAML file.  
  [Luis de la Rosa](https://github.com/luisdelarosa)
  [#69](https://github.com/CocoaPods/Core/issues/69)
  [#100](https://github.com/CocoaPods/Core/pull/100)

##### Bug Fixes

* Fixed the Podfile `default_subspec` attribute in nested subspecs.  
  [Fabio Pelosin](https://github.com/fabiopelosin)
  [#1021](https://github.com/CocoaPods/CocoaPods/issues/1021)

* Warn when including deprecated pods
  [Samuel E. Giddins](https://github.com/segiddins)
  [#2003](https://github.com/CocoaPods/CocoaPods/issues/2003)


## 0.31.1 (2014-04-01)

[CocoaPods](https://github.com/CocoaPods/CocoaPods/compare/0.31.0...0.31.1)
• [CocoaPods-Core](https://github.com/CocoaPods/Core/compare/0.31.0...0.31.1)

##### Minor Enhancements

* The specification now strips the indentation of the `prefix_header` and
  `prepare_command` to aide their declaration as a here document (similarly to
  what it already does with the description).  
  [Fabio Pelosin](https://github.com/fabiopelosin)
  [Core#51](https://github.com/CocoaPods/Core/issues/51)

##### Bug Fixes

* Fix linting for Pods which declare a private repo as the source.  
  [Boris Bügling](https://github.com/neonichu)
  [Core#82](https://github.com/CocoaPods/Core/issues/82)


## 0.31.0 (2014-03-31)

[CocoaPods](https://github.com/CocoaPods/CocoaPods/compare/0.30.0...0.31.0)
• [CocoaPods-Core](https://github.com/CocoaPods/Core/compare/0.30.0...0.31.0)

For more details, see 📝 [CocoaPods 0.31](https://blog.cocoapods.org/CocoaPods-0.31/) on our blog.

##### Enhancements

* Warnings are not promoted to errors anymore to maximise compatibility with
  existing libraries.  
  [Fabio Pelosin](https://github.com/fabiopelosin)
  [#1629](https://github.com/CocoaPods/CocoaPods/issues/1629)

* Include the versions of the Pods to the output of `pod list`.  
  [Stefan Damm](https://github.com/StefanDamm)
  [Robert Zuber](https://github.com/z00b)
  [#1617](https://github.com/CocoaPods/CocoaPods/issues/1617)

* Generated prefix header file will now have unique prefix_header_contents for
  Pods with subspecs.  
  [Luis de la Rosa](https://github.com/luisdelarosa)
  [#1449](https://github.com/CocoaPods/CocoaPods/issues/1449)

* The linter will now check the reachability of the homepage of Podspecs during
  a full lint.  
  [Richard Lee](https://github.com/dlackty)
  [Fabio Pelosin](https://github.com/fabiopelosin)
  [#1704](https://github.com/CocoaPods/CocoaPods/issues/1704)
  [Core#70](https://github.com/CocoaPods/Core/pull/70)

* Improved detection of the last version of a specification in `pod spec`
  subcommands.  
  [Laurent Sansonetti](https://github.com/lrz)
  [#1953](https://github.com/CocoaPods/CocoaPods/pull/1953)

* Display advised settings for Travis CI in the warning related presented when
  the terminal encoding is not set to UTF-8.  
  [Richard Lee](https://github.com/dlackty)
  [#1933](https://github.com/CocoaPods/CocoaPods/issues/1933)
  [#1941](https://github.com/CocoaPods/CocoaPods/pull/1941)

* Unset the `CDPATH` env variable before shelling-out to `prepare_command`.  
  [Marc Boquet](https://github.com/apalancat)
  [#1943](https://github.com/CocoaPods/CocoaPods/pull/1943)

##### Bug Fixes

* Resolve crash related to the I18n deprecation warning.  
  [Eloy Durán](https://github.com/alloy)
  [#1950](https://github.com/CocoaPods/CocoaPods/issues/1950)

* Fix compilation issues related to the native Extension of Xcodeproj.  
  [Eloy Durán](https://github.com/alloy)

* Robustness against user Git configuration and against merge commits in `pod
  repo` subcommands.  
  [Boris Bügling](https://github.com/neonichu)
  [#1949](https://github.com/CocoaPods/CocoaPods/issues/1949)
  [#1978](https://github.com/CocoaPods/CocoaPods/pull/1978)

* Gracefully inform the user if the `:head` option is not supported for a given
  download strategy.  
  [Boris Bügling](https://github.com/neonichu)
  [#1947](https://github.com/CocoaPods/CocoaPods/issues/1947)
  [#1958](https://github.com/CocoaPods/CocoaPods/pull/1958)

* Cleanup a pod directory if error occurs while downloading.  
  [Alex Rothenberg](https://github.com/alexrothenberg)
  [#1842](https://github.com/CocoaPods/CocoaPods/issues/1842)
  [#1960](https://github.com/CocoaPods/CocoaPods/pull/1960)

* No longer warn for Github repositories with OAuth authentication.  
  [Boris Bügling](https://github.com/neonichu)
  [#1928](https://github.com/CocoaPods/CocoaPods/issues/1928)
  [Core#77](https://github.com/CocoaPods/Core/pull/77)

* Fix for when using `s.version` as the `:tag` for a git repository in a
  Podspec.  
  [Joel Parsons](https://github.com/joelparsons)
  [#1721](https://github.com/CocoaPods/CocoaPods/issues/1721)
  [Core#72](https://github.com/CocoaPods/Core/pull/72)

* Improved escaping of paths in Git downloader.  
  [Vladimir Burdukov](https://github.com/chipp)
  [cocoapods-downloader#14](https://github.com/CocoaPods/cocoapods-downloader/pull/14)

* Podspec without explicitly set `requires_arc` attribute no longer passes the
  lint.  
  [Richard Lee](https://github.com/dlackty)
  [#1840](https://github.com/CocoaPods/CocoaPods/issues/1840)
  [Core#71](https://github.com/CocoaPods/Core/pull/71)

* Properly quote headers in the `-isystem` compiler flag of the aggregate
  targets.  
  [Eloy Durán](https://github.com/alloy)
  [#1862](https://github.com/CocoaPods/CocoaPods/issues/1862)
  [#1894](https://github.com/CocoaPods/CocoaPods/pull/1894)

## 0.30.0 (2014-03-29)

[CocoaPods](https://github.com/CocoaPods/CocoaPods/compare/0.29.0...0.30.0)

For more details, see 📝 [CocoaPods 0.30](https://blog.cocoapods.org/CocoaPods-0.30/) on our blog.

###### Enhancements

* Radically reduce first run pod setup bandwidth by creating a shallow clone of
  the ‘master’ repo by default. Use the `--no-shallow` option to perform a full
  clone instead.  
  [Jeff Verkoeyen](https://github.com/jverkoey)
  [#1803](https://github.com/CocoaPods/CocoaPods/pull/1803)

* Improves the error message when searching with an invalid regular expression.  
  [Kyle Fuller](https://github.com/kylef)

* Improves `pod init` to save Xcode project file in Podfile when one was supplied.  
  [Kyle Fuller](https://github.com/kylef)

* Adds functionality to specify a template URL for the `pod lib create` command.  
  [Piet Brauer](https://github.com/pietbrauer)

###### Bug Fixes

* Fixes a bug with `pod repo remove` silently handling permission errors.  
  [Kyle Fuller](https://github.com/kylef)
  [#1778](https://github.com/CocoaPods/CocoaPods/issues/1778)

* `pod push` now properly checks that the repo has changed before attempting
  to commit. This only affected pods with special characters (such as `+`) in
  their names.  
  [Gordon Fontenot](https://github.com/gfontenot)
  [#1739](https://github.com/CocoaPods/CocoaPods/pull/1739)


## 0.29.0 (2013-12-25)

[CocoaPods](https://github.com/CocoaPods/CocoaPods/compare/0.28.0...0.29.0)
• [CocoaPods-core](https://github.com/CocoaPods/Core/compare/0.28.0...0.29.0)
• [cocoapods-downloader](https://github.com/CocoaPods/cocoapods-downloader/compare/0.2.0...0.3.0)

For more details, see 📝 [CocoaPods 0.29](https://blog.cocoapods.org/CocoaPods-0.29/) on our blog.

###### Breaking

* The command `podfile_info` is now a plugin offered by CocoaPods.
  As a result, the command has been removed from CocoaPods.  
  [Joshua Kalpin](https://github.com/Kapin)
  [#1589](https://github.com/CocoaPods/CocoaPods/issues/1589)

* JSON has been adopted as the format to store specifications. As a result
  the `pod ipc spec` command returns a JSON representation and the YAML
  specifications are not supported anymore. JSON specifications adopt the
  `.podspec.json` extension.
  [Fabio Pelosin](https://github.com/fabiopelosin)
  [#1568](https://github.com/CocoaPods/CocoaPods/pull/1568)

###### Enhancements

* Introduced `pod try` the easiest way to test the example project of a pod.  
  [Fabio Pelosin](https://github.com/fabiopelosin)
  [#1568](https://github.com/CocoaPods/CocoaPods/pull/1568)

* Pod headers are now provided to the user target as a system
  header. This means that any warnings in a Pod's code will show
  under its target in Xcode's build navigator, and never under the
  user target.  
  [Swizzlr](https://github.com/swizzlr)
  [#1596](https://github.com/CocoaPods/CocoaPods/pull/1596)

* Support LZMA2 compressed tarballs in the downloader.  
  [Kyle Fuller](https://github.com/kylef)
  [cocoapods-downloader#5](https://github.com/CocoaPods/cocoapods-downloader/pull/5)

* Add Bazaar support for installing directly from a repo.  
  [Fred McCann](https://github.com/fmccann)
  [#1632](https://github.com/CocoaPods/CocoaPods/pull/1632)

* The `pod search <query>` command now supports regular expressions
  for the query parameter when searching using the option `--full`.  
  [Florian Hanke](https://github.com/floere)
  [#1643](https://github.com/CocoaPods/CocoaPods/pull/1643)

* Pod lib lint now accepts multiple podspecs in the same folder.  
  [kra Larivain/OpenTable](https://github.com/opentable)
  [#1635](https://github.com/CocoaPods/CocoaPods/pull/1635)

* The `pod push` command will now silently test the upcoming CocoaPods trunk
  service. The service is only tested when pushing to the master repo and the
  test doesn't affect the normal workflow.  
  [Fabio Pelosin](https://github.com/fabiopelosin)

* The `pod search <query>` command now supports searching on cocoapods.org
  when searching using the option `--web`. Options `--ios` and `--osx` are
  fully supported.
  [Florian Hanke](https://github.com/floere)
  [#1643](https://github.com/CocoaPods/CocoaPods/pull/1682)

* The `pod search <query>` command now supports multiword queries when using
  the `--web` option.
  [Florian Hanke](https://github.com/floere)
  [#1643](https://github.com/CocoaPods/CocoaPods/pull/1682)

###### Bug Fixes

* Fixed a bug which resulted in `pod lib lint` not being able to find the
  headers.  
  [Fabio Pelosin](https://github.com/fabiopelosin)
  [#1566](https://github.com/CocoaPods/CocoaPods/issues/1566)

* Fixed the developer frameworks search paths so that
  `$(SDKROOT)/Developer/Library/Frameworks` is used for iOS and
  `$(DEVELOPER_LIBRARY_DIR)/Frameworks` is used for OS X.  
  [Kevin Wales](https://github.com/kwales)
  [#1562](https://github.com/CocoaPods/CocoaPods/pull/1562)

* When updating the pod repos, repositories with unreachable remotes
  are now ignored. This fixes an issue with certain private repositories.  
  [Joshua Kalpin](https://github.com/Kapin)
  [#1595](https://github.com/CocoaPods/CocoaPods/pull/1595)
  [#1571](https://github.com/CocoaPods/CocoaPods/issues/1571)

* The linter will now display an error if a Pod's name contains whitespace.  
  [Joshua Kalpin](https://github.com/Kapin)
  [Core#39](https://github.com/CocoaPods/Core/pull/39)
  [#1610](https://github.com/CocoaPods/CocoaPods/issues/1610)

* Having the silent flag enabled in the config will no longer cause issues
  with `pod search`. In addition, the flag `--silent` is no longer supported
  for the command.  
  [Joshua Kalpin](https://github.com/Kapin)
  [#1627](https://github.com/CocoaPods/CocoaPods/pull/1627)

* The linter will now display an error if a framework ends with `.framework`
  (i.e. `QuartzCore.framework`).  
  [Joshua Kalpin](https://github.com/Kapin)
  [#1331](https://github.com/CocoaPods/CocoaPods/issues/1336)
  [Core#45](https://github.com/CocoaPods/Core/pull/45)

* The linter will now display an error if a library ends with `.a` or `.dylib`
  (i.e. `z.dylib`). It will also display an error if it begins with `lib`
  (i.e. `libxml`).  
  [Joshua Kalpin](https://github.com/Kapin)
  [Core#44](https://github.com/CocoaPods/Core/issues/44)

* The ARCHS build setting can come back as an array when more than one
  architecture is specified.  
  [Carson McDonald](https://github.com/carsonmcdonald)
  [#1628](https://github.com/CocoaPods/CocoaPods/issues/1628)

* Fixed all issues caused by `/tmp` being a symlink to `/private/tmp`.
  This affected mostly `pod lib lint`, causing it to fail when the
  Pod used `prefix_header_*` or when the pod headers imported headers
  using the namespaced syntax (e.g. `#import <MyPod/Header.h>`).  
  [kra Larivain/OpenTable](https://github.com/opentable)
  [#1514](https://github.com/CocoaPods/CocoaPods/pull/1514)

* Fixed an incorrect path being used in the example app Podfile generated by
  `pod lib create`.
  [Eloy Durán](https://github.com/alloy)
  [cocoapods-try#5](https://github.com/CocoaPods/cocoapods-try/issues/5)


## 0.28.0 (2013-11-14)

[CocoaPods](https://github.com/CocoaPods/CocoaPods/compare/0.27.1...0.28.0)
• [CocoaPods-core](https://github.com/CocoaPods/Core/compare/0.27.1...0.28.0)
• [CLAide](https://github.com/CocoaPods/CLAide/compare/0.3.2...0.4.0)

For more details, see 📝 [CocoaPods 0.28](https://blog.cocoapods.org/CocoaPods-0.28/) on our blog.

###### Enhancements

* CLAide now supports gem plugins. An example CocoaPods plugin can be found at
  [open\_pod\_bay](https://github.com/leshill/open_pod_bay).

  As of yet there are no promises made yet on the APIs, so try to fail as
  gracefully as possible in case a CocoaPods update breaks your usage. In these
  cases, also please let us know what you would need, so we can take this into
  account when we do finalize APIs.

  [Les Hill](https://github.com/leshill)
  [CLAide#1](https://github.com/CocoaPods/CLAide/pull/1)
  [#959](https://github.com/CocoaPods/CocoaPods/issues/959)

###### Bug Fixes

* Compiling `xcassets` with `actool` now uses `UNLOCALIZED_RESOURCES_FOLDER_PATH`
  instead of `PRODUCT_NAME.WRAPPER_EXTENSION` as output directory as it is more
  accurate and allows the project to overwrite `WRAPPER_NAME`.  
  [Marc Knaup](https://github.com/fluidsonic)
  [#1556](https://github.com/CocoaPods/CocoaPods/pull/1556)

* Added a condition to avoid compiling xcassets when `WRAPPER_EXTENSION`
  is undefined, as it would be in the case of static libraries. This prevents
  trying to copy the compiled files to a directory that does not exist.  
  [Noah McCann](https://github.com/nmccann)
  [#1521](https://github.com/CocoaPods/CocoaPods/pull/1521)

* Added additional condition to check if `actool` is available when compiling
  `xcassets`. This prevents build failures of Xcode 5 projects on Travis CI (or
  lower Xcode versions).  
  [Michal Konturek](https://github.com/michalkonturek)
  [#1511](https://github.com/CocoaPods/CocoaPods/pull/1511)

* Added a condition to properly handle universal or mac apps when compiling
  xcassets. This prevents build errors in the xcassets compilation stage
  particularly when using xctool to build.  
  [Ryan Marsh](https://github.com/ryanwmarsh)
  [#1594](https://github.com/CocoaPods/CocoaPods/pull/1594)

* Vendored Libraries now correctly affect whether a podspec is considered empty.  
  [Joshua Kalpin](https://github.com/Kapin)
  [Core#38](https://github.com/CocoaPods/Core/pull/38)

* Vendored Libraries and Vendored Frameworks now have their paths validated correctly.  
  [Joshua Kalpin](https://github.com/Kapin)
  [#1567](https://github.com/CocoaPods/CocoaPods/pull/1567)

* Gists are now correctly accepted with https.  
  [Joshua Kalpin](https://github.com/Kapin)
  [Core#38](https://github.com/CocoaPods/Core/pull/38)

* The `pod push` command is now more specific about the branch it pushes to.  
  [orta](http://orta.github.io)
  [#1561](https://github.com/CocoaPods/CocoaPods/pull/1561)

* Dtrace files are now properly left unflagged when installing, regardless of configuration.  
  [Swizzlr](https://github.com/swizzlr)
  [#1560](https://github.com/CocoaPods/CocoaPods/pull/1560)

* Users are now warned if their terminal encoding is not UTF-8. This fixes an issue
  with a small percentage of pod names that are incompatible with ASCII.  
  [Joshua Kalpin](https://github.com/Kapin)
  [#1570](https://github.com/CocoaPods/CocoaPods/pull/1570)


## 0.27.1 (2013-10-24)

[CocoaPods](https://github.com/CocoaPods/CocoaPods/compare/0.26.2...0.27.1)
• [cocoapods-core](https://github.com/CocoaPods/Core/compare/0.26.2...0.27.1)
• [Xcodeproj](https://github.com/CocoaPods/Xcodeproj/compare/0.13.0...0.14.0)

For more details, see 📝 [CocoaPods 0.27 and improved installation UX](https://blog.cocoapods.org/CocoaPods-0.27-and-improved-installation-UX/) on our blog.

###### Enhancements

* The xcodeproj gem now comes bundled with prebuilt binaries for the Ruby
  versions that come with OS X 10.8 and 10.9. Users now no longer need to
  install the Xcode Command Line Tools or deal with the Ruby C header location.  
  [Eloy Durán](https://github.com/alloy)
  [Xcodeproj#88](https://github.com/CocoaPods/Xcodeproj/issues/88)

* Targets passed to the `link_with` method of the Podfile DSL no longer need
  to be explicitly passed as an array. `link_with ['target1', 'target2']` can
  now be written as `link_with 'target1', 'target2'`.  
  [Adam Sharp](https://github.com/sharplet)
  [Core#30](https://github.com/CocoaPods/Core/pull/30)

* The copy resources script now compiles xcassets resources.  
  [Ulrik Damm](https://github.com/ulrikdamm)
  [#1427](https://github.com/CocoaPods/CocoaPods/pull/1427)

* `pod repo` now support a `remove ['repo_name']` command.  
  [Joshua Kalpin](https://github.com/Kapin)
  [#1493](https://github.com/CocoaPods/CocoaPods/issues/1493)
  [#1484](https://github.com/CocoaPods/CocoaPods/issues/1484)

###### Bug Fixes

* The architecture is now set in the build settings of the user build
  configurations.  
  [Fabio Pelosin](https://github.com/fabiopelosin)
  [#1450](https://github.com/CocoaPods/CocoaPods/issues/1462)
  [#1462](https://github.com/CocoaPods/CocoaPods/issues/1462)

* Fixed a crash related to CocoaPods being unable to resolve an unique build
  setting of an user target with custom build configurations.  
  [Fabio Pelosin](https://github.com/fabiopelosin)
  [#1462](https://github.com/CocoaPods/CocoaPods/issues/1462)
  [#1463](https://github.com/CocoaPods/CocoaPods/issues/1463)
  [#1457](https://github.com/CocoaPods/CocoaPods/issues/1457)

* Fixed a defect which prevented subspecs from being dependant on a pod with a
  name closely matching the name of one of the subspec's parents.  
  [Noah McCann](https://github.com/nmccann)
  [#29](https://github.com/CocoaPods/Core/pull/29)

* The developer dir relative to the SDK is not added anymore if testing
  frameworks are detected in OS X targets, as it doesn't exists, avoiding the
  presentation of the relative warning in Xcode.  
  [Fabio Pelosin](https://github.com/fabiopelosin)


## 0.26.2 (2013-10-09)

[CocoaPods](https://github.com/CocoaPods/CocoaPods/compare/0.26.1...0.26.2)
• [cocoapods-core](https://github.com/CocoaPods/Core/compare/0.26.1...0.26.2)
• [Xcodeproj](https://github.com/CocoaPods/Xcodeproj/compare/0.11.1...0.13.0)

###### Bug Fixes

* Fixed a crash which was causing a failure in `pod lib create` if the name of
  the Pod included spaces. As spaces are not supported now this is gracefully
  handled with an informative message.  
  [Kyle Fuller](https://github.com/kylef)
  [#1456](https://github.com/CocoaPods/CocoaPods/issues/1456)

* If an user target doesn't specify an architecture the value specified for the
  project is used in CocoaPods targets.  
  [Fabio Pelosin](https://github.com/fabiopelosin)
  [#1450](https://github.com/CocoaPods/CocoaPods/issues/1450)

* The Pods project now properly configures ARC on all build configurations.  
  [Fabio Pelosin](https://github.com/fabiopelosin)
  [#1454](https://github.com/CocoaPods/CocoaPods/issues/1454)


## 0.26.1 (2013-10-08)

[CocoaPods](https://github.com/CocoaPods/CocoaPods/compare/0.25.0...0.26.1)
• [cocoapods-core](https://github.com/CocoaPods/Core/compare/0.25.0...0.26.1)
• [Xcodeproj](https://github.com/CocoaPods/Xcodeproj/compare/0.11.1...0.12.0)

For more details, see 📝 [CocoaPods 0.26](https://blog.cocoapods.org/CocoaPods-0.26/) on our blog.

###### Enhancements

* CocoaPods now creates and hides the schemes of its targets after every
  installation. The schemes are not shared because the flag which keeps track
  whether they should be visible is a user only flag. The schemes are still
  present and to debug a single Pod it is possible to make its scheme visible
  in the Schemes manager of Xcode. This is rarely needed though because the
  user targets trigger the compilation of the Pod targets.  
  [Fabio Pelosin](https://github.com/fabiopelosin)
  [#1185](https://github.com/CocoaPods/CocoaPods/pull/1185)

* Installations which don't integrate a user target (lint subcommands and
  `--no-integrate` option) now set the architecture of OS X Pod targets to
  `$(ARCHS_STANDARD_64_BIT)` (Xcode 4 default value for new targets). This
  fixes lint issues with Xcode 4.  
  [Fabio Pelosin](https://github.com/fabiopelosin)
  [#1185](https://github.com/CocoaPods/CocoaPods/pull/1185)

* Further improvements to the organization of the Pods project  

  - The project is now is sorted by name with groups at the bottom.
  - Source files are now stored in the root group of the spec, subspecs are not
    stored in a `Subspec` group anymore and the products of the Pods all are
    stored in the products group of the project.
  - The frameworks are referenced relative to the Developer directory and
    namespaced per platform.

  [Fabio Pelosin](https://github.com/fabiopelosin)
  [#1389](https://github.com/CocoaPods/CocoaPods/pull/1389)
  [#1420](https://github.com/CocoaPods/CocoaPods/pull/1420)

* Added the `documentation_url` DSL attribute to the specifications.  
  [Fabio Pelosin](https://github.com/fabiopelosin)
  [#1273](https://github.com/CocoaPods/CocoaPods/pull/1273)

###### Bug Fixes

* The search paths of vendored frameworks and libraries now are always
  specified relatively.  
  [Fabio Pelosin](https://github.com/fabiopelosin)
  [#1405](https://github.com/CocoaPods/CocoaPods/pull/1405)

* Fix an issue where CocoaPods would fail to work when used with an older
  version of the Active Support gem. This fix raises the dependency version to
  the earliest compatible version of Active Support.  
  [Kyle Fuller](https://github.com/kylef)
  [#1407](https://github.com/CocoaPods/CocoaPods/issues/1407)

* CocoaPods will not attempt to load anymore all the version of a specification
  preventing crashes if those are incompatible.  
  [Fabio Pelosin](https://github.com/fabiopelosin)
  [#1272](https://github.com/CocoaPods/CocoaPods/pull/1272)


## 0.25.0 (2013-09-20)

[CocoaPods](https://github.com/CocoaPods/CocoaPods/compare/0.24.0...0.25.0)
• [cocoapods-core](https://github.com/CocoaPods/Core/compare/0.24.0...0.25.0)
• [Xcodeproj](https://github.com/CocoaPods/Xcodeproj/compare/0.10.1...0.11.0)

###### Enhancements

* Added support for Xcode 5.

  The generated Pods Xcode project is now compatible with `arm64` projects and
  is updated to use Xcode 5’s default settings removing all warnings.

  **NOTE to users migrating projects from Xcode 4, or are still using Xcode 4:**
  1. The Pods Xcode project now sets the `ONLY_ACTIVE_ARCH` build setting to
     `YES` in the `Debug` configuration. You _will_ have to set the same on your
     project/target, otherwise the build _will_ fail.
  2. Ensure your project/target has an `ARCHS` value set, otherwise the build
     _will_ fail.
  3. When building a **iOS** project from the command-line, with the `xcodebuild`
     tool that comes with Xcode 4, you’ll need to completely disable this setting
     by appending to your build command: `ONLY_ACTIVE_ARCH=NO`.

  [#1352](https://github.com/CocoaPods/CocoaPods/pull/1352)

* Speed up project generation in `pod install` and `pod update`.

* The pre and post install hooks that have been deprecated now include the name
  and version of the spec that’s using them.

###### Bug Fixes

* Only create a single resource bundle for all targets. Prior to this change a
  resource bundle included into multiple targets within the project would create
  duplicately named targets in the Pods Xcode project, causing duplicately named
  Schemes to be created on each invocation of `pod install`. All targets that
  reference a given resource bundle now have dependencies on a single common
  target.

  [Blake Watters](https://github.com/blakewatters)
  [#1338](https://github.com/CocoaPods/CocoaPods/issues/1338)

* Solved outstanding issues with CocoaPods resource bundles and Archive builds:
  1. The rsync task copies symlinks into the App Bundle, producing an invalid
     app. This change add `--copy-links` to the rsync invocation to ensure the
     target files are copied rather than the symlink.
  2. The Copy Resources script uses `TARGET_BUILD_DIR` which points to the App
     Archiving folder during an Archive action. Switching to
     `BUILT_PRODUCTS_DIR` instead ensures that the path is correct for all
     actions and configurations.

  [Blake Watters](https://github.com/blakewatters)
  [#1309](https://github.com/CocoaPods/CocoaPods/issues/1309)
  [#1329](https://github.com/CocoaPods/CocoaPods/issues/1329)

* Ensure resource bundles are copied to installation location on install actions
  [Chris Gummer](https://github.com/chrisgummer)
  [#1364](https://github.com/CocoaPods/CocoaPods/issues/1364)

* Various bugfixes in Xcodeproj, refer to its [CHANGELOG](https://github.com/CocoaPods/Xcodeproj/blob/0.11.0/CHANGELOG.md)
  for details.


## 0.24.0 (2013-09-04)

[CocoaPods](https://github.com/CocoaPods/CocoaPods/compare/0.23.0...0.24.0)
• [cocoapods-core](https://github.com/CocoaPods/Core/compare/0.23.0...0.24.0)
• [Xcodeproj](https://github.com/CocoaPods/Xcodeproj/compare/0.8.1...0.9.0)
• [cocoapods-downloader](https://github.com/CocoaPods/cocoapods-downloader/compare/0.1.1...0.2.0)

###### Enhancements

* Added `pod init` command which generates a Podfile according to the
  targets of the project stored in the working directory and to the templates
  stored in the `~/.cocoapods/templates` folder. Two templates are supported:
    - the `Podfile.default` template for regular targets.
    - and the `Podfile.test` template for test targets.
  [Ian Ynda-Hummel](https://github.com/ianyh)
  [#1106](https://github.com/CocoaPods/CocoaPods/issues/1106)
  [#1045](https://github.com/CocoaPods/CocoaPods/issues/1045)

* CocoaPods will now leverage the [xcproj](https://github.com/0xced/xcproj)
  command line tool if available in the path of the user to touch saved
  projects. This will result in projects being serialized in the exact format
  used by Xcode eliminating merge conflicts and other related issues. To learn
  more about how to install xcproj see its
  [readme](https://github.com/0xced/xcproj).
  [Cédric Luthi](https://github.com/0xced)
  [#1275](https://github.com/CocoaPods/CocoaPods/issues/1275)

* Rationalized and cleaned up Pods project group structure and path specification.

* Create all necessary build configurations for *Pods.xcodeproj* at the project level. If the user’s project has more than just *Debug* and *Release* build configurations, they may be explicitly specified in the Podfile:  
`xcodeproj 'MyApp', 'App Store' => :release, 'Debug' => :debug, 'Release' => :release`  
  If build configurations aren’t specified in the Podfile then they will be automatically picked from the user’s project in *Release* mode.  
  These changes will ensure that the `libPods.a` static library is not stripped for all configurations, as explained in [#1217](https://github.com/CocoaPods/CocoaPods/pull/1217).  
  [Cédric Luthi](https://github.com/0xced)  
  [#1294](https://github.com/CocoaPods/CocoaPods/issues/1294)

* Added basic support for Bazaar repositories.  
  [Fred McCann](https://github.com/fmccann)  
  [cocoapods-downloader#4](https://github.com/CocoaPods/cocoapods-downloader/pull/4)

###### Bug Fixes

* Fixed crash in `pod spec cat`.

* Use the `TARGET_BUILD_DIR` environment variable for installing resource bundles.  
  [Cédric Luthi](https://github.com/0xced)  
  [#1268](https://github.com/CocoaPods/CocoaPods/issues/1268)  

* CoreData versioned models are now properly handled respecting the contents of
  the `.xccurrentversion` file.  
  [Ashton-W](https://github.com/Ashton-W)  
  [#1288](https://github.com/CocoaPods/CocoaPods/issues/1288),
  [Xcodeproj#83](https://github.com/CocoaPods/Xcodeproj/pull/83)  

* OS X frameworks are now copied to the Resources folder using rsync to
  properly overwrite existing files.  
  [Nikolaj Schumacher](https://github.com/nschum)  
  [#1063](https://github.com/CocoaPods/CocoaPods/issues/1063)

* User defined build configurations are now added to the resource bundle
  targets.  
  [#1309](https://github.com/CocoaPods/CocoaPods/issues/1309)


## 0.23.0 (2013-08-08)


## 0.23.0.rc1 (2013-08-02)

[CocoaPods](https://github.com/CocoaPods/CocoaPods/compare/0.22.3...0.23.0.rc1)
• [cocoapods-core](https://github.com/CocoaPods/Core/compare/0.22.3...0.23.0.rc1)
• [Xcodeproj](https://github.com/CocoaPods/Xcodeproj/compare/0.8.1...0.9.0)
• [cocoapods-downloader](https://github.com/CocoaPods/cocoapods-downloader/compare/0.1.1...0.1.2)

###### Enhancements

* Added `prepare_command` attribute to Specification DSL. The prepare command
  will replace the `pre_install` hook. The `post_install` hook has also been
  deprecated.
  [#1247](https://github.com/CocoaPods/CocoaPods/issues/1247)

  The reason we provided Ruby hooks at first, was because we wanted to offer
  the option to make any required configuration possible. By now, however, we
  have a pretty good idea of the use-cases and are therefore locking down the
  freedom that was once available. In turn, we’re adding attributes that can
  replace the most common use-cases. _(See the enhancements directly following
  this entry for more info)._

  The second reason we need to lock this down is because this is the last
  remaining obstacle to fully serialize specifications, which we need in order
  to move to a ‘spec push’ web-service in the future.

* Added `resource_bundles` attribute to the Specification DSL.  
  [#743](https://github.com/CocoaPods/CocoaPods/issues/743)
  [#1186](https://github.com/CocoaPods/CocoaPods/issues/1186)

* Added `vendored_frameworks` attribute to the Specification DSL.  
  [#809](https://github.com/CocoaPods/CocoaPods/issues/809)
  [#1075](https://github.com/CocoaPods/CocoaPods/issues/1075)

* Added `vendored_libraries` attribute to the Specification DSL.  
  [#809](https://github.com/CocoaPods/CocoaPods/issues/809)
  [#1075](https://github.com/CocoaPods/CocoaPods/issues/1075)

* Restructured `.cocoapods` folder to contain repos in a subdirectory.  
  [Ian Ynda-Hummel](https://github.com/ianyh)
  [#1150](https://github.com/CocoaPods/CocoaPods/issues/1150)  

* Improved `pod spec create` template.  
  [#1223](https://github.com/CocoaPods/CocoaPods/issues/1223)

* Added copy&paste-friendly dependency to `pod search`.  
  [#1073](https://github.com/CocoaPods/CocoaPods/issues/1073)

* Improved performance of the installation of Pods with git
  sources which specify a tag.  
  [#1077](https://github.com/CocoaPods/CocoaPods/issues/1077)

* Core Data `xcdatamodeld` files are now properly referenced from the Pods
  project.  
  [#1155](https://github.com/CocoaPods/CocoaPods/issues/1155)

* Removed punctuation check from the specification validations.  
  [#1242](https://github.com/CocoaPods/CocoaPods/issues/1242)

* Deprecated the `documentation` attribute of the Specification DSL.  
  [Core#20](https://github.com/CocoaPods/Core/issues/20)

###### Bug Fixes

* Fix copy resource script issue related to filenames with spaces.  
  [Denis Hennessy](https://github.com/dhennessy)
  [#1231](https://github.com/CocoaPods/CocoaPods/issues/1231)  



## 0.22.3 (2013-07-23)

[CocoaPods](https://github.com/CocoaPods/CocoaPods/compare/0.22.2...0.22.3)

###### Enhancements

* Add support for .xcdatamodel resource files (in addition to .xcdatamodeld).
  [#1201](https://github.com/CocoaPods/CocoaPods/pull/1201)

###### Bug Fixes

* Always exlude `USE_HEADERMAP` from the user’s project.
  [#1216](https://github.com/CocoaPods/CocoaPods/issues/1216)

* Use correct template repo when using the `pod lib create` command.
  [#1214](https://github.com/CocoaPods/CocoaPods/issues/1214)

* Fixed issue with `pod push` failing when the podspec is unchanged. It will now
  report `[No change] ExamplePod (0.1.0)` and continue to push other podspecs if
  they exist. [#1199](https://github.com/CocoaPods/CocoaPods/pull/1199)

* Set STRIP_INSTALLED_PRODUCT = NO in the generated Pods project. This allows
  Xcode to include symbols from CocoaPods in dSYMs during Archive builds.
  [#1217](https://github.com/CocoaPods/CocoaPods/pull/1217)

* Ensure the resource script doesn’t fail due to the resources list file not
  existing when trying to delete it.
  [#1198](https://github.com/CocoaPods/CocoaPods/pull/1198)

* Fix handling of spaces in paths when compiling xcdatamodel(d) files.
  [#1201](https://github.com/CocoaPods/CocoaPods/pull/1201)



## 0.22.2 (2013-07-11)

[CocoaPods](https://github.com/CocoaPods/CocoaPods/compare/0.22.1...0.22.2)
• [cocoapods-core](https://github.com/CocoaPods/Core/compare/0.22.1...0.22.2)
• [Xcodeproj](https://github.com/CocoaPods/Xcodeproj/compare/0.8.0...0.8.1)

###### Enhancements

* The build settings of the Pods project and of its target have been updated to
  be in line with the new defaults of the future versions of Xcode.

###### Bug fixes

* Specifications defining build setting with the `[*]` syntax are now properly
  handled.
  [#1171](https://github.com/CocoaPods/CocoaPods/issues/1171)

* The name of the files references are now properly set fixing a minor
  regression introduced by CocoaPods 0.22.1 and matching more closely Xcode
  behaviour.

* The validator now builds the Pods target instead of the first target actually
  performing the validation.

* Build settings defined through the `xcconfig` attribute of a `podspec` are now
  stripped of duplicate values when merged in an aggregate target.
  [#1189](https://github.com/CocoaPods/CocoaPods/issues/1189)


## 0.22.1 (2013-07-03)

[CocoaPods](https://github.com/CocoaPods/CocoaPods/compare/0.22.0...0.22.1)
• [cocoapods-core](https://github.com/CocoaPods/Core/compare/0.22.0...0.22.1)

###### Bug fixes

* Fixed a crash related to target dependencies and subspecs.
  [#1168](https://github.com/CocoaPods/CocoaPods/issues/1168)


## 0.22.0 (2013-07-03)

[CocoaPods](https://github.com/CocoaPods/CocoaPods/compare/0.21.0...0.22.0)
• [cocoapods-core](https://github.com/CocoaPods/Core/compare/0.21.0...0.22.0)
• [Xcodeproj](https://github.com/CocoaPods/Xcodeproj/compare/0.7.1...0.8.0)

###### Enhancements

* Added the `pod lib create` subcommand which allows to create a new Pod
  adhering to the best practices. The template is still a bit primitive
  and we encourage users to provide feedback by submitting patches and issues
  to https://github.com/CocoaPods/CocoaPods.
  [#850](https://github.com/CocoaPods/CocoaPods/issues/850)

* Added the `pod lib lint` subcommand which allows to lint the Pod stored
  in the working directory (a pod spec in the root is needed). This subcommand
  is equivalent to the deprecated `pod spec lint --local`.
  [#850](https://github.com/CocoaPods/CocoaPods/issues/850)

* The dependencies of the targets of the Pods project are now made explicit.
  [#1165](https://github.com/CocoaPods/CocoaPods/issues/1165)

* The size of the cache used for the git repos is now configurable. For more
  details see
  https://github.com/CocoaPods/CocoaPods/blob/master/lib/cocoapods/config.rb#L7-L25
  [#1159](https://github.com/CocoaPods/CocoaPods/issues/1159)

* The copy resources shell script now aborts if any error occurs.
  [#1098](https://github.com/CocoaPods/CocoaPods/issues/1098)

* The output of shell script build phases no longer includes environment
  variables to reduce noise.
  [#1122](https://github.com/CocoaPods/CocoaPods/issues/1122)

* CocoaPods no longer sets the deprecated `ALWAYS_SEARCH_USER_PATHS` build
  setting.

###### Bug fixes

* Pods whose head state changes now are correctly detected and reinstalled.
  [#1160](https://github.com/CocoaPods/CocoaPods/issues/1160)

* Fixed the library reppresentation of the hooks which caused issues with the
  `#copy_resources_script_path` method.
  [#1157](https://github.com/CocoaPods/CocoaPods/issues/1157)

* Frameworks symlinks are not properly preserved by the copy resources script.
  Thanks to Thomas Dohmke (ashtom) for the fix.
  [#1063](https://github.com/CocoaPods/CocoaPods/issues/1063)

## 0.21.0 (2013-07-01)

[CocoaPods](https://github.com/CocoaPods/CocoaPods/compare/0.21.0.rc1...0.21.0)
• [cocoapods-core](https://github.com/CocoaPods/Core/compare/0.21.0.rc1...0.21.0)
• [Xcodeproj](https://github.com/CocoaPods/Xcodeproj/compare/0.7.0...0.7.1)

###### Bug fixes

* Fixed a linter issue related to the dedicated targets change.
  [#1130](https://github.com/CocoaPods/CocoaPods/issues/1130)

* Fixed xcconfig issues related to Pods including a dot in the name.
  [#1152](https://github.com/CocoaPods/CocoaPods/issues/1152)


## 0.21.0.rc1 (2013-06-18)

[CocoaPods](https://github.com/CocoaPods/CocoaPods/compare/0.20.2...0.21.0.rc1)
• [cocoapods-core](https://github.com/CocoaPods/Core/compare/0.20.2...0.21.0.rc1)
• [Xcodeproj](https://github.com/CocoaPods/Xcodeproj/compare/0.6.0...0.7.0)

###### Enhancements

* Pods are now built in dedicated targets. This enhancement isolates the build
  environment of each Pod from other ones eliminating pollution issues. It also
  introduces an important architectural improvement which lays the foundation
  for the upcoming CocoaPods features. Stay tuned! This feature has been
  implemented by [Jeremy Slater](https://github.com/jasl8r).
  [#1011](https://github.com/CocoaPods/CocoaPods/issues/1011)
  [#983](https://github.com/CocoaPods/CocoaPods/issues/983)
  [#841](https://github.com/CocoaPods/CocoaPods/issues/841)

* Reduced external dependencies and deprecation of Rake::FileList.
  [#1080](https://github.com/CocoaPods/CocoaPods/issues/1080)

###### Bug fixes

* Fixed crash due to Podfile.lock containing multiple version requirements for
  a Pod. [#1076](https://github.com/CocoaPods/CocoaPods/issues/1076)

* Fixed a build error due to the copy resources script using the same temporary
  file for multiple targets.
  [#1099](https://github.com/CocoaPods/CocoaPods/issues/1099)

## 0.20.2 (2013-05-26)

[CocoaPods](https://github.com/CocoaPods/CocoaPods/compare/0.20.1...0.20.2)

###### Bug fixes

* Ensure that, in a sandbox-pod env, RubyGems loads the CocoaPods gem on system
  Ruby (1.8.7).
  [#939](https://github.com/CocoaPods/CocoaPods/issues/939#issuecomment-18396063)
* Allow sandbox-pod to execute any tool inside the Xcode.app bundle.
* Allow sandbox-pod to execute any tool inside a rbenv prefix.

## 0.20.1 (2013-05-23)

[CocoaPods](https://github.com/CocoaPods/CocoaPods/compare/0.20.0...0.20.1)
• [CLAide](https://github.com/CocoaPods/CLAide/compare/0.3.0...0.3.2)

###### Bug fixes

* Made sandbox-pod executable visible as it wasn't correctly configured in the
  gemspec.
* Made sandbox-pod executable actually work when installed as a gem. (In which
  case every executable is wrapped in a wrapper bin script and the DATA constant
  can no longer be used.)
* Required CLAide 0.3.2 as 0.3.0 didn't include all the files in the gemspec
  and 0.3.1 was not correctly processed by RubyGems.

## 0.20.0 (2013-05-23)

[CocoaPods](https://github.com/CocoaPods/CocoaPods/compare/0.19.1...0.20.0)
• [cocoapods-core](https://github.com/CocoaPods/Core/compare/0.19.1...0.20.0)
• [cocoapods-downloader](https://github.com/CocoaPods/CLAide/compare/0.1.0...0.1.1)
• [Xcodeproj](https://github.com/CocoaPods/Xcodeproj/compare/0.5.5...0.6.0)
• [CLAide](https://github.com/CocoaPods/CLAide/compare/0.2.0...0.3.0)

###### Enhancements

* Introduces an experimental sandbox feature.
  [#939](https://github.com/CocoaPods/CocoaPods/issues/939)

  Let’s face it, even though we have a great community that spends an amazing
  amount of time on curating the specifications, the internet can be a hostile
  place and the community is growing too large to take a naive approach any
  longer.

  As such, we have started leveraging OS X’s sandbox facilities to disallow
  unsanctioned operations. This is still very experimental and therefore has to
  be used explicitely, for now, but that does **not** mean we don’t want you to
  start using it and **report issues**.

  To use the sandbox, simply use the `sandbox-pod` command instead. E.g.:

        $ sandbox-pod install

  In case of issues, be sure to check `/var/log/system.log` for ‘deny’ messages.
  For instance, here’s an example where the sandbox denies read access to `/`:

        May 16 00:23:35 Khaos kernel[0]: Sandbox: ruby(98430) deny file-read-data /

  **NOTE**: _The above example is actually one that we know of. We’re not sure
  yet which process causes this, but there shouldn’t be a need for any process
  to read data from the root path anyways._

  **NOTE 2**: _At the moment the sandbox is not compatible with the `:path` option
  when referencing Pods that are not stored within the directory of the Podfile._

* The naked `pod` command now defaults to `pod install`.
  [#958](https://github.com/CocoaPods/CocoaPods/issues/958)

* CocoaPods will look for the Podfile in the ancestors paths if one is
  not available in the working directory.
  [#940](https://github.com/CocoaPods/CocoaPods/issues/940)

* Documentation generation has been removed from CocoaPods as it graduated
  to CocoaDocs. This decision was taken because CocoaDocs is a much better
  solution which doesn't clutter Xcode's docsets while still allowing
  access to the docsets with Xcode and with Dash. Removing this feature
  keeps the installer leaner and easier to develop and paves the way for the
  upcoming sandbox. Private pods can use pre install hook to generate the
  documentation. If there will be enough demand this feature might be
  reintegrated as plugin (see
  [#1037](https://github.com/CocoaPods/CocoaPods/issues/1037)).

* Improved performance of the copy resources script and thus build time of
  the integrated targets. Contribution by [@onato](https://github.com/onato)
  [#1050](https://github.com/CocoaPods/CocoaPods/issues/1050).

* The changelog for the current version is printed after CocoaPods is
  installed/updated.
  [#853](https://github.com/CocoaPods/CocoaPods/issues/853).


###### Bug fixes

* Inheriting `inhibit_warnings` per pod is now working
  [#1032](https://github.com/CocoaPods/CocoaPods/issues/1032)
* Fix copy resources script for iOS < 6 and OS X < 10.8 by removing the
  `--reference-external-strings-file`
  flag. [#1030](https://github.com/CocoaPods/CocoaPods/pull/1030)
* Fixed issues with the `:head` option of the Podfile.
  [#1046](https://github.com/CocoaPods/CocoaPods/issues/1046)
  [#1039](https://github.com/CocoaPods/CocoaPods/issues/1039)

## 0.19.1 (2013-04-30)

[CocoaPods](https://github.com/CocoaPods/CocoaPods/compare/0.19.0...0.19.1)
• [cocoapods-core](https://github.com/CocoaPods/Core/compare/0.19.0...0.19.1)

###### Bug fixes

* Project-level preprocessor macros are not overwritten anymore.
  [#903](https://github.com/CocoaPods/CocoaPods/issues/903)
* A Unique hash instances for the build settings of the Pods target is now
  created resolving interferences in the hooks.
  [#1014](https://github.com/CocoaPods/CocoaPods/issues/1014)

## 0.19.0 (2013-04-30)

[CocoaPods](https://github.com/CocoaPods/CocoaPods/compare/0.18.1...0.19.0)
• [cocoapods-core](https://github.com/CocoaPods/Core/compare/0.18.1...0.19.0)

###### Enhancements

* Compile time introspection. Macro definitions which allow to inspect the
  installed Pods and their version have been introduced in the build
  environment of the Pod libraries
  ([example](https://gist.github.com/fabiopelosin/5348551)).
* CocoaPods now defines the `COCOAPODS=1` macro in the Pod and the Client
  targets. This is useful for libraries which conditionally expose interfaces.
  [#903](https://github.com/CocoaPods/CocoaPods/issues/903)
* Added support for the `private_header_files` attribute of the Specification
  DSL.
  [#998](https://github.com/CocoaPods/CocoaPods/issues/998)
* CocoaPods now defines the deployment target of the Pods project computed as
  the minimum deployment target of the Pods libraries.
  [#556](https://github.com/CocoaPods/CocoaPods/issues/556)
* Added `pod podfile-info` command. Shows list of used Pods and their info
  in a project or supplied Podfile.
  Options: `--all` - with dependencies. `--md` - in Markdown.
  [#855](https://github.com/CocoaPods/CocoaPods/issues/855)
* Added `pod help` command. You can still use the old format
  with --help flag.
  [#957](https://github.com/CocoaPods/CocoaPods/pull/957)
* Restored support for Podfiles named `CocoaPods.podfile`. Moreover, the
  experimental YAML format of the Podfile now is associated with files named
  `CocoaPods.podfile.yaml`.
  [#1004](https://github.com/CocoaPods/CocoaPods/pull/1004)

###### Deprecations

* The `:local` flag in Podfile has been renamed to `:path` and the old syntax
  has been deprecated.
  [#971](https://github.com/CocoaPods/CocoaPods/issues/971)

###### Bug fixes

* Fixed issue related to `pod outdated` and external sources.
  [#954](https://github.com/CocoaPods/CocoaPods/issues/954)
* Fixed issue with .svn folders in copy resources script.
  [#972](https://github.com/CocoaPods/CocoaPods/issues/972)

## 0.18.1 (2013-04-10)

[CocoaPods](https://github.com/CocoaPods/CocoaPods/compare/0.18.0...0.18.1)
• [cocoapods-core](https://github.com/CocoaPods/Core/compare/0.18.0...0.18.)

###### Bug fixes

* Fixed a bug introduced in 0.18 which cause compilation issue due to the
  quoting of the inherited value in the xcconfigs.
  [#956](https://github.com/CocoaPods/CocoaPods/issues/956)
* Robustness against user targets including build files with missing file
  references.
  [#938](https://github.com/CocoaPods/CocoaPods/issues/938)
* Partially fixed slow performance from the command line
  [#919](https://github.com/CocoaPods/CocoaPods/issues/919)


## 0.18.0 (2013-04-08)

[CocoaPods](https://github.com/CocoaPods/CocoaPods/compare/0.17.2...0.18.0)
• [cocoapods-core](https://github.com/CocoaPods/Core/compare/0.17.2...0.18.0)
• [Xcodeproj](https://github.com/CocoaPods/Xcodeproj/compare/0.5.2...0.5.5)

###### Enhancements

* Added the ability to inhibit warnings per pod.
  Just pass `:inhibit_warnings => true` inline.
  This feature has been implemented by Marin Usalj (@mneorr).
  [#10](https://github.com/CocoaPods/Core/pull/10)
  [#934](https://github.com/CocoaPods/CocoaPods/pull/934)
* Inhibiting warnings will also suppress the warnings of the static analyzer.
* A new build phase has been added to check that your
  installation is in sync with the `Podfile.lock` and fail the build otherwise.
  The new build phase will not be added automatically to targets already
  integrated with CocoaPods, for integrating targets manually see [this
  comment](https://github.com/CocoaPods/CocoaPods/pull/946#issuecomment-16042419).
  This feature has been implemented by Ullrich Schäfer (@stigi).
  [#946](https://github.com/CocoaPods/CocoaPods/pull/946)
* The `pod search` commands now accepts the `--ios` and the `--osx` arguments
  to filter the results by platform.
  [#625](https://github.com/CocoaPods/CocoaPods/issues/625)
* The developer frameworks are automatically added if `SenTestingKit` is
  detected. There is no need to specify them in specifications anymore.
  [#771](https://github.com/CocoaPods/CocoaPods/issues/771)
* The `--no-update` argument of the `install`, `update`, `outdated` subcommands
  has been renamed to `--no-repo-update`.
  [#913](https://github.com/CocoaPods/CocoaPods/issues/913)

###### Bug fixes

* Improved handling for Xcode projects containing non ASCII characters.
  Special thanks to Cédric Luthi (@0xced), Vincent Isambart (@vincentisambart),
  and Manfred Stienstra (@Manfred) for helping to develop the workaround.
  [#926](https://github.com/CocoaPods/CocoaPods/issues/926)
* Corrected improper configuration of the PODS_ROOT xcconfig variable in
  non-integrating installations.
  [#918](https://github.com/CocoaPods/CocoaPods/issues/918)
* Improved support for pre-release versions using dashes.
  [#935](https://github.com/CocoaPods/CocoaPods/issues/935)
* Documentation sets are now namespaced by pod solving improper attribution.
  [#659](https://github.com/CocoaPods/CocoaPods/issues/659)


## 0.17.2 (2013-04-03)

[CocoaPods](https://github.com/CocoaPods/CocoaPods/compare/0.17.1...0.17.2)
• [cocoapods-core](https://github.com/CocoaPods/Core/compare/0.17.1...0.17.2)

###### Bug fixes

* Fix crash related to the specification of the workspace as a relative path.
  [#920](https://github.com/CocoaPods/CocoaPods/issues/920)
* Fix an issue related to the `podspec` dsl directive of the Podfile for
  specifications with internal dependencies.
  [#928](https://github.com/CocoaPods/CocoaPods/issues/928)
* Fix crash related to search from the command line.
  [#929](https://github.com/CocoaPods/CocoaPods/issues/929)

###### Ancillary enhancements

* Enabled the FileList deprecation warning in the Linter.
* CocoaPods will raise if versions requirements are specified for dependencies
  with external sources.
* The exclude patterns now handle folders automatically.


## 0.17.1 (2013-03-30)

[CocoaPods](https://github.com/CocoaPods/CocoaPods/compare/0.17.0...0.17.1)
• [cocoapods-core](https://github.com/CocoaPods/Core/compare/0.17.0...0.17.1)

###### Bug fixes

* Always create the CACHE_ROOT directory when performing a search.
  [#917](https://github.com/CocoaPods/CocoaPods/issues/917)

## 0.17.0 (2013-03-29)

[CocoaPods](https://github.com/CocoaPods/CocoaPods/compare/0.17.0.rc7...0.17.0)
• [cocoapods-core](https://github.com/CocoaPods/Core/compare/0.17.0.rc7...0.17.0)

#### GM

###### Bug fixes

* Don’t break when specifying doc options, but not appledoc ones.
  [#906](https://github.com/CocoaPods/CocoaPods/issues/906)
* Sort resolved specifications.
  [#907](https://github.com/CocoaPods/CocoaPods/issues/907)
* Subspecs do not need to include HEAD information.
  [#905](https://github.com/CocoaPods/CocoaPods/issues/905)

###### Ancillary enhancements

* Allow the analyzer to do its work without updating sources.
  [motion-cocoapods#50](https://github.com/HipByte/motion-cocoapods/pull/50)

#### rc7

[CocoaPods](https://github.com/CocoaPods/CocoaPods/compare/0.17.0.rc6...0.17.0.rc7)
• [cocoapods-core](https://github.com/CocoaPods/Core/compare/0.17.0.rc6...0.17.0.rc7)

###### Bug fixes

- Fixed an issue which lead to the missing declaration of the plural directives
  of the Specification DSL.
  [#816](https://github.com/CocoaPods/CocoaPods/issues/816)
- The resolver now respects the order of specification of the target
  definitions.
- Restore usage of cache file to store a cache for expensive stats.
- Moved declaration of `Pod::FileList` to CocoaPods-core.

###### Ancillary enhancements

- Fine tuned the Specification linter and the health reporter of repositories.
- Search results are sorted.

#### rc6

[CocoaPods](https://github.com/CocoaPods/CocoaPods/compare/0.17.0.rc5...0.17.0.rc6)
• [cocoapods-core](https://github.com/CocoaPods/Core/compare/0.17.0.rc5...0.17.0.rc6)

###### Bug fixes

- CocoaPods updates the repositories by default.
  [#872](https://github.com/CocoaPods/CocoaPods/issues/872)
- Fixed a crash which was present when the Podfile specifies a workspace.
  [#871](https://github.com/CocoaPods/CocoaPods/issues/871)
- Fix for a bug which lead to a broken installation in paths containing
  brackets and other glob metacharacters.
  [#862](https://github.com/CocoaPods/CocoaPods/issues/862)
- Fix for a bug related to the case of the paths which lead to clean all files
  in the directories of the Pods.


###### Ancillary enhancements

- CocoaPods now maintains a search index which is updated incrementally instead
  of analyzing all the specs every time. The search index can be updated
  manually with the `pod ipc update-search-index` command.
- Enhancements to the `pod repo lint` command.
- CocoaPods will not create anymore the pre commit hook in the master repo
  during setup. If already created it is possible remove it deleting the
  `~/.cocoapods/master/.git/hooks/pre-commit` path.
- Improved support for linting and validating specs repo.

#### rc5

[CocoaPods](https://github.com/CocoaPods/CocoaPods/compare/0.17.0.rc4...0.17.0.rc5)
• [cocoapods-core](https://github.com/CocoaPods/Core/compare/0.17.0.rc4...0.17.0.rc5)

###### Bug fixes

- The `--no-clean` argument is not ignored anymore by the installer.
- Proper handling of file patterns ending with a slash.
- More user errors are raised as an informative.

#### rc4

[CocoaPods](https://github.com/CocoaPods/CocoaPods/compare/0.17.0.rc3...0.17.0.rc4)

###### Bug fixes

- Restored compatibility with `Podfile::TargetDefinition#copy_resources_script_name`
  in the Podfile hooks.
- Updated copy resources script so that it will use base internationalization
  [#846](https://github.com/CocoaPods/CocoaPods/issues/846)
- Robustness against an empty configuration file.
- Fixed a crash with `pod push`
  [#848](https://github.com/CocoaPods/CocoaPods/issues/848)
- Fixed an issue which lead to the creation of a Pods project which would
  crash Xcode.
  [#854](https://github.com/CocoaPods/CocoaPods/issues/854)
- Fixed a crash related to a `PBXVariantGroup` present in the frameworks build
  phase of client targets.
  [#859](https://github.com/CocoaPods/CocoaPods/issues/859)


###### Ancillary enhancements

- The `podspec` option of the `pod` directive of the Podfile DSL now accepts
  folders.

#### rc3

[CocoaPods](https://github.com/CocoaPods/CocoaPods/compare/0.17.0.rc2...0.17.0.rc3
• [Xcodeproj](https://github.com/CocoaPods/Xcodeproj/compare/0.5.0...0.5.1))

###### Bug fixes

- CocoaPods will not crash anymore if the license file indicated on the spec
  doesn't exits.
- Pre install hooks are called before the Pods are cleaned.
- Fixed and issue which prevent the inclusion of OTHER_CFLAGS and
  OTHER_CPLUSPLUSFLAGS  in the release builds of the Pods project.
- Fixed `pod lint --local`
- Fixed the `--allow-warnings` of `pod push`
  [#835](https://github.com/CocoaPods/CocoaPods/issues/835)
- Added `copy_resources_script_name` to the library representation used in the
  hooks.
  [#837](https://github.com/CocoaPods/CocoaPods/issues/837)

###### Ancillary enhancements

- General improvements to `pod ipc`.
- Added `pod ipc repl` subcommand.

#### rc2

[CocoaPods](https://github.com/CocoaPods/CocoaPods/compare/0.17.0.rc1...0.17.0.rc2)
• [cocoapods-core](https://github.com/CocoaPods/Core/compare/0.17.0.rc1...0.17.0.rc2)

###### Bug fixes

- Restored output coloring.
- Fixed a crash related to subspecs
  [#819](https://github.com/CocoaPods/CocoaPods/issues/819)
- Git repos were not cached for dependencies with external sources.
  [#820](https://github.com/CocoaPods/CocoaPods/issues/820)
- Restored support for directories for the preserve_patterns specification
  attribute.
  [#823](https://github.com/CocoaPods/CocoaPods/issues/823)

#### rc1

[CocoaPods](https://github.com/CocoaPods/CocoaPods/compare/0.16.4...0.17.0.rc1)
• [Xcodeproj](https://github.com/CocoaPods/Xcodeproj/compare/0.4.3...0.5.0)
• [cocoapods-core](https://github.com/CocoaPods/Core)
• [cocoapods-downloader](https://github.com/CocoaPods/cocoapods-downloader)

###### __Notice__

At some point in future the master repo will be switched to the YAML format of
specifications. This means that specifications with hooks (or any other kind of
dynamic logic) will not be accepted. Please let us know if there is need for
other DSL attributes or any other kind of support.

Currently the following specifications fail to load as they depended on the
CocoaPods internals and need to be updated:

- LibComponentLogging-pods/0.0.1/LibComponentLogging-pods.podspec
- RestKit/0.9.3/RestKit.podspec
- Three20/1.0.11/Three20.podspec
- ARAnalytics/1.1/ARAnalytics.podspec

Other specifications, might present compatibility issues for the reasons
presented below.

###### __Breaking__

- Subspecs do **not** inherit the files patterns from the parent spec anymore.
  This feature made the implementation more complicated and was not easy to
  explain to podspecs maintainers. Compatibility can be easily fixed by adding
  a 'Core' subspec.
- Support for inline podspecs has been removed.
- The support for Rake::FileList is being deprecated, in favor of a more
  consistent DSL. Rake::FileList also presented issues because it would access
  the file system as soon as it was converted to an array.
- The hooks architecture has been re-factored and might present
  incompatibilities (please open an issue if appropriate).
- The `requires_arc` attribute default value is transitioning from `false` to
  `true`. In the meanwhile a value is needed to pass the lint.
- Deprecated `copy_header_mapping` hook.
- Deprecated `exclude_header_search_paths` attribute.
- External sources are not supported in the dependencies of specifications
  anymore. Actually they never have been supported, they just happened to work.

###### DSL

- Podfile:
  - It is not needed to specify the platform anymore (unless not integrating)
    as CocoaPods now can infer the platform from the integrated targets.
- Specification:
  - `preferred_dependency` has been renamed to `default_subspec`.
  - Added `exclude_files` attribute.
  - Added `screenshots` attribute.
  - Added default values for attributes like `source_files`.

###### Enhancements

- Released preview [documentation](http://docs.cocoapods.org).
- CocoaPods now has support for working in teams and not committing the Pods
  folder, as it will keep track of the status of the Pods folder.
  [#552](https://github.com/CocoaPods/CocoaPods/issues/552)
- Simplified installation: no specific version of ruby gems is required anymore.
- The workspace is written only if needed greatly reducing the occasions in
  which Xcode asks to revert.
- The Lockfile is sorted reducing the SCM noise.
  [#591](https://github.com/CocoaPods/CocoaPods/issues/591)
- Added Podfile, Frameworks, and Resources to the Pods project.
  [#647](https://github.com/CocoaPods/CocoaPods/issues/647)
  [#588](https://github.com/CocoaPods/CocoaPods/issues/588)
- Adds new subcommand `pod spec cat NAME` to print a spec file to standard output.
- Specification hooks are only called when the specification is installed.
- The `--no-clean` option of the `pod spec lint` command now displays the Pods
  project for inspection.
- It is now possible to specify default values for the configuration in
  `~/.cocoapods/config.yaml` ([default values](https://github.com/CocoaPods/CocoaPods/blob/master/lib/cocoapods/config.rb#L17)).
- CocoaPods now checks the checksums of the installed specifications and
  reinstalls them if needed.
- Support for YAML formats of the Podfile and the Specification.
- Added new command `pod ipc` to provide support for inter process
  communication through YAML formats.
- CocoaPods now detects if the folder of a Pod is empty and reinstalls it.
  [#534](https://github.com/CocoaPods/CocoaPods/issues/534)
- Install hooks and the `prefix_header_contents` attribute are supported in subspecs.
  [#617](https://github.com/CocoaPods/CocoaPods/issues/617)
- Dashes are now supported in the versions of the Pods.
  [#293](https://github.com/CocoaPods/CocoaPods/issues/293)

###### Bug fixes

- CocoaPods is not confused anymore by target definitions with different activated subspec.
  [#535](https://github.com/CocoaPods/CocoaPods/issues/535)
- CocoaPods is not confused anymore by to dependencies from external sources.
  [#548](https://github.com/CocoaPods/CocoaPods/issues/548)
- The git cache will always update against the remote if a tag is requested,
  resolving issues where library maintainers where updating the tag after a
  lint and would be confused by CocoaPods using the cached commit for the tag.
  [#407](https://github.com/CocoaPods/CocoaPods/issues/407)
  [#596](https://github.com/CocoaPods/CocoaPods/issues/596)

###### Codebase

- Major clean up and refactor of the whole code base.
- Extracted the core classes into
  [cocoapods-core](https://github.com/CocoaPods/Core) gem.
- Extracted downloader into
  [cocoapods-downloader](https://github.com/CocoaPods/cocoapods-downloader).
- Extracted command-line command & option handling into
  [CLAide](https://github.com/CocoaPods/CLAide).

## 0.16.4 (2013-02-25)

[CocoaPods](https://github.com/CocoaPods/CocoaPods/compare/0.16.3...0.16.4)

###### Enhancements

- Add explicit flattening option to `Downloader:Http`: `:flatten => true`.
  [#814](https://github.com/CocoaPods/CocoaPods/pull/814)
  [#812](https://github.com/CocoaPods/CocoaPods/issues/812)
  [#1314](https://github.com/CocoaPods/Specs/pull/1314)

###### Bug fixes

- Explicitely require `date` in the gemspec for Ruby 2.0.0.
  [34da3f7](https://github.com/CocoaPods/CocoaPods/commit/34da3f792b2a36fafacd4122e29025c9cf2ff38d)

## 0.16.3 (2013-02-20)

[CocoaPods](https://github.com/CocoaPods/CocoaPods/compare/0.16.2...0.16.3) • [Xcodeproj](https://github.com/CocoaPods/Xcodeproj/compare/0.4.3...0.5.0)

###### Bug fixes

- Only flatten tarballs, **not** zipballs, from HTTP sources. A zipball can
  contain single directories in the root that should be preserved, for instance
  a framework bundle. This reverts part of the change in 0.16.1.
  **NOTE** This will break some podspecs that were changed after 0.16.1.
  [#783](https://github.com/CocoaPods/CocoaPods/pull/783)
  [#727](https://github.com/CocoaPods/CocoaPods/issues/727)
- Never consider aggregate targets in the user’s project for integration.
  [#729](https://github.com/CocoaPods/CocoaPods/issues/729)
  [#784](https://github.com/CocoaPods/CocoaPods/issues/784)
- Support comments on all build phases, groups and targets in Xcode projects.
  [#51](https://github.com/CocoaPods/Xcodeproj/pull/51)
- Ensure default Xcode project values are copied before being used.
  [b43087c](https://github.com/CocoaPods/Xcodeproj/commit/b43087cb342d8d44b491e702faddf54a222b23c3)
- Block assertions in Release builds.
  [#53](https://github.com/CocoaPods/Xcodeproj/pull/53)
  [#803](https://github.com/CocoaPods/CocoaPods/pull/803)
  [#802](https://github.com/CocoaPods/CocoaPods/issues/802)


###### Enhancements

- Compile Core Data model files.
  [#795](https://github.com/CocoaPods/CocoaPods/pull/795)
- Add `Xcodeproj::Differ`, which shows differences between Xcode projects.
  [308941e](https://github.com/CocoaPods/Xcodeproj/commit/308941eeaa3bca817742c774fd584cc5ab1c8f84)


## 0.16.2 (2013-02-02)

[CocoaPods](https://github.com/CocoaPods/CocoaPods/compare/0.16.1...0.16.2) • [Xcodeproj](https://github.com/CocoaPods/Xcodeproj/compare/0.4.1...0.4.3)

###### Bug fixes

- Quote storyboard and xib paths in ‘copy resource’ script.
  [#740](https://github.com/CocoaPods/CocoaPods/pull/740)
- Fix use of `podspec` directive in Podfile with no options specified.
  [#768](https://github.com/CocoaPods/CocoaPods/pull/768)
- Generate Mac OS X Pods target with the specified deployment target.
  [#757](https://github.com/CocoaPods/CocoaPods/issues/757)
- Disable libSystem objects for ARC libs that target older platforms.
  This applies when the deployment target is set to < iOS 6.0 or OS X 10.8,
  or not specified at all.
  [#352](https://github.com/CocoaPods/Specs/issues/352)
  [#1161](https://github.com/CocoaPods/Specs/pull/1161)
- Mark header source files as ‘Project’ not ‘Public’.
  [#747](https://github.com/CocoaPods/CocoaPods/issues/747)
- Add `PBXGroup` as acceptable `PBXFileReference` value.
  [#49](https://github.com/CocoaPods/Xcodeproj/pull/49)
- Make `xcodeproj show` without further arguments actually work.
  [#45](https://github.com/CocoaPods/Xcodeproj/issues/45)

###### Enhancements

- Added support for pre-download over Mercurial.
  [#750](https://github.com/CocoaPods/CocoaPods/pull/750)

## 0.16.1 (2013-01-13)

[CocoaPods](https://github.com/CocoaPods/CocoaPods/compare/0.16.0...0.16.1) • [Xcodeproj](https://github.com/CocoaPods/Xcodeproj/compare/0.4.0...0.4.1)

###### Bug fixes

- After unpacking source from a HTTP location, move the source into the parent
  dir if the archive contained only one child. This is done to make it
  consistent with how source from other types of locations are described in a
  podspec.
  **NOTE** This might break some podspecs that assumed the incorrect layout.
  [#727](https://github.com/CocoaPods/CocoaPods/issues/727)
  [#728](https://github.com/CocoaPods/CocoaPods/pull/728)
- Remove duplicate option in `pod update` command.
  [#725](https://github.com/CocoaPods/CocoaPods/issues/725)
- Memory fixes in Xcodeproj.
  [#43](https://github.com/CocoaPods/Xcodeproj/pull/43)

###### Xcodeproj Enhancements

- Sort contents of xcconfig files by setting name.
  [#591](https://github.com/CocoaPods/CocoaPods/issues/591)
- Add helpers to get platform name, deployment target, and frameworks build phases
- Take SDKROOT into account when adding frameworks.

## 0.16.0 (2012-11-22)

[CocoaPods](https://github.com/CocoaPods/CocoaPods/compare/0.16.0.rc5...master)

###### Enhancements

- Use Rake 0.9.4
  [#657](https://github.com/CocoaPods/CocoaPods/issues/657)

## 0.16.0.rc5 (2012-11-14)

[CocoaPods](https://github.com/CocoaPods/CocoaPods/compare/0.16.0.rc4...0.16.0.rc5)

###### Deprecated

- The usage of specifications defined in a Podfile is deprecated. Use the
  `:podspec` option with a file path instead. Complete removal will most
  probably happen in 0.17.0.
  [#549](https://github.com/CocoaPods/CocoaPods/issues/549)
  [#616](https://github.com/CocoaPods/CocoaPods/issues/616)
  [#525](https://github.com/CocoaPods/CocoaPods/issues/525)

###### Bug fixes

- Always consider inline podspecs as needing installation.
- Fix detection when the lib has already been integrated with the user’s target.
  [#643](https://github.com/CocoaPods/CocoaPods/issues/643)
  [#614](https://github.com/CocoaPods/CocoaPods/issues/614)
  [#613](https://github.com/CocoaPods/CocoaPods/issues/613)

## 0.16.0.rc4 (2012-11-14)

[CocoaPods](https://github.com/CocoaPods/CocoaPods/compare/0.16.0.rc3...0.16.0.rc4)

###### Bug fixes

- Fix for Rake 0.9.3
  [#657](https://github.com/CocoaPods/CocoaPods/issues/657)

## 0.16.0.rc3 (2012-11-02)

[CocoaPods](https://github.com/CocoaPods/CocoaPods/compare/0.16.0.rc2...0.16.0.rc3) • [Xcodeproj](https://github.com/CocoaPods/Xcodeproj/compare/0.4.0.rc1...0.4.0.rc6)

###### Enhancements

- Added support for copying frameworks to the app bundle.
  [#597](https://github.com/CocoaPods/CocoaPods/pull/597)

###### Bug fixes

- Ignore PBXReferenceProxy while integrating into user project.
  [#626](https://github.com/CocoaPods/CocoaPods/issues/626)
- Added support for PBXAggregateTarget and PBXLegacyTarget.
  [#615](https://github.com/CocoaPods/CocoaPods/issues/615)
- Added support for PBXReferenceProxy.
  [#612](https://github.com/CocoaPods/CocoaPods/issues/612)

## 0.16.0.rc2 (2012-10-21)

[CocoaPods](https://github.com/CocoaPods/CocoaPods/compare/0.16.0.rc1...0.16.0.rc2)

###### Bug fixes

- Fix for uninitialized constant Xcodeproj::Constants error.

## 0.16.0.rc1 (2012-10-21)

[CocoaPods](https://github.com/CocoaPods/CocoaPods/compare/0.15.2...0.16.0.rc1) • [Xcodeproj](https://github.com/CocoaPods/Xcodeproj/compare/0.3.5...0.4.0.rc1)

###### Enhancements

- Xcodeproj partial rewrite.
  [#565](https://github.com/CocoaPods/CocoaPods/issues/565)
  [#561](https://github.com/CocoaPods/CocoaPods/pull/561)
  - Performance improvements in the `Generating support files` phase.
  - Better support for editing existing projects and sorting groups.

## 0.15.2 (2012-10-19)

[CocoaPods](https://github.com/CocoaPods/CocoaPods/compare/0.15.1...0.15.2)

###### Enhancements

- Added support for `.hh` headers.
  [#576](https://github.com/CocoaPods/CocoaPods/pull/576)

###### Bug fixes

- Restored support for running CocoaPods without a terminal.
  [#575](https://github.com/CocoaPods/CocoaPods/issues/575)
  [#577](https://github.com/CocoaPods/CocoaPods/issues/577)
- The git cache now always uses a barebones repo preventing a number of related issues.
  [#581](https://github.com/CocoaPods/CocoaPods/issues/581)
  [#569](https://github.com/CocoaPods/CocoaPods/issues/569)
- Improved fix for the issue that lead to empty directories for Pods.
  [#572](https://github.com/CocoaPods/CocoaPods/issues/572)
  [#602](https://github.com/CocoaPods/CocoaPods/issues/602)
- Xcodeproj robustness against invalid values, such as malformed UTF8.
  [#592](https://github.com/CocoaPods/CocoaPods/issues/592)

## 0.15.1 (2012-10-04)

[CocoaPods](https://github.com/CocoaPods/CocoaPods/compare/0.15.0...0.15.1)

###### Enhancements

- Show error if syntax error in Podfile or Podfile.lock.

###### Bug fixes

- Fixed an issue that lead to empty directories for Pods.
  [#519](https://github.com/CocoaPods/CocoaPods/issues/519)
  [#568](https://github.com/CocoaPods/CocoaPods/issues/568)
- Fixed a crash related to the RubyGems version informative.
  [#570](https://github.com/CocoaPods/CocoaPods/issues/570)
- Fixed a crash for `pod outdated`.
  [#567](https://github.com/CocoaPods/CocoaPods/issues/567)
- Fixed an issue that lead to excessively slow sets computation.

## 0.15.0 (2012-10-02)

[CocoaPods](https://github.com/CocoaPods/CocoaPods/compare/0.14.0...0.15.0) • [Xcodeproj](https://github.com/CocoaPods/Xcodeproj/compare/0.3.3...0.3.4)

###### Enhancements

- Pod `install` will update the specs repo only if needed.
  [#533](https://github.com/CocoaPods/CocoaPods/issues/533)
- CocoaPods now searches for the highest version of a Pod on all the repos.
  [#85](https://github.com/CocoaPods/CocoaPods/issues/85)
- Added a pre install hook to the Podfile and to root specifications.
  [#486](https://github.com/CocoaPods/CocoaPods/issues/486)
- Support for `header_mappings_dir` attribute in subspecs.
- Added support for linting a Podspec using the files from its folder `pod spec
  lint --local`
- Refactored UI.
- Added support for Podfiles named `CocoaPods.podfile` which allows to
  associate an editor application in Mac OS X.
  [#528](https://github.com/CocoaPods/CocoaPods/issues/528)
- Added config option to disable the new version available message.
  [#448](https://github.com/CocoaPods/CocoaPods/issues/448)
- Added support for extracting `.tar.bz2` files
  [#522](https://github.com/CocoaPods/CocoaPods/issues/522)
- Improved feedback for errors of repo subcommands.
  [#505](https://github.com/CocoaPods/CocoaPods/issues/505)


###### Bug fixes

- Subspecs namespacing has been restored.
  [#541](https://github.com/CocoaPods/CocoaPods/issues/541)
- Improvements to the git cache that should be more robust.
  [#517](https://github.com/CocoaPods/CocoaPods/issues/517)
  - In certain conditions pod setup would execute twice.
- The git cache now is updated if a branch is not found
  [#514](https://github.com/CocoaPods/CocoaPods/issues/514)
- Forcing UTF-8 encoding on licenses generation in Ruby 1.9.
  [#530](https://github.com/CocoaPods/CocoaPods/issues/530)
- Added support for `.hpp` headers.
  [#244](https://github.com/CocoaPods/CocoaPods/issues/244)

## 0.14.0 (2012-09-10)

[CocoaPods](https://github.com/CocoaPods/CocoaPods/compare/0.14.0.rc2...0.14.0) • [Xcodeproj](https://github.com/CocoaPods/Xcodeproj/compare/0.3.2...0.3.3)

###### Bug fixes

- In certain conditions the spec of an external would have been overridden
  by the spec in the root of a Pod.
  [#489](https://github.com/CocoaPods/CocoaPods/issues/489)
- CocoaPods now uses a recent version of Octokit.
  [#490](https://github.com/CocoaPods/CocoaPods/issues/490)
- Fixed a bug that caused Pods with preferred dependencies to be always
  installed.
  [Specs#464](https://github.com/CocoaPods/CocoaPods/issues/464)
- Fixed Xcode 4.4+ artwork warning.
  [Specs#508](https://github.com/CocoaPods/CocoaPods/issues/508)

## 0.14.0.rc2 (2012-08-30)

[CocoaPods](https://github.com/CocoaPods/CocoaPods/compare/0.14.0.rc1...0.14.0.rc2)

###### Bug fixes

- Fix incorrect name for Pods from external sources with preferred subspecs.
  [#485](https://github.com/CocoaPods/CocoaPods/issues/485)
- Prevent duplication of Pod with a local source and mutliple activated specs.
  [#485](https://github.com/CocoaPods/CocoaPods/issues/485)
- Fixed the `uninitialized constant Pod::Lockfile::Digest` error.
  [#484](https://github.com/CocoaPods/CocoaPods/issues/484)

## 0.14.0.rc1 (2012-08-28)

[CocoaPods](https://github.com/CocoaPods/CocoaPods/compare/0.13.0...0.14.0.rc1) • [Xcodeproj](https://github.com/CocoaPods/Xcodeproj/compare/0.3.1...0.3.2)

###### Enhancements

- Improve installation process by preserving the installed versions of Pods
  across installations and machines. A Pod is reinstalled if:
  - the version required in the Podfile changes and becomes incompatible with
    the installed one.
    [#191](https://github.com/CocoaPods/CocoaPods/issues/191)
  - the external source changes.
  - the head status changes (from disabled to enabled or vice-versa).
- Introduce `pod update` command that installs the dependencies of the Podfile
  **ignoring** the lockfile `Podfile.lock`.
  [#131](https://github.com/CocoaPods/CocoaPods/issues/131)
- Introduce `pod outdated` command that shows the pods with known updates.
- Add `:local` option for dependencies which will use the source files directly
  from a local directory. This is usually used for libraries that are being
  developed in parallel to the end product (application/library).
  [#458](https://github.com/CocoaPods/CocoaPods/issues/458),
  [#415](https://github.com/CocoaPods/CocoaPods/issues/415),
  [#156](https://github.com/CocoaPods/CocoaPods/issues/156).
- Folders of Pods which are no longer required are removed during installation.
  [#298](https://github.com/CocoaPods/CocoaPods/issues/298)
- Add meaningful error messages
  - ia podspec can’t be found in the root of an external source.
    [#385](https://github.com/CocoaPods/CocoaPods/issues/385),
    [#338](https://github.com/CocoaPods/CocoaPods/issues/338),
    [#337](https://github.com/CocoaPods/CocoaPods/issues/337).
  - a subspec name is misspelled.
    [#327](https://github.com/CocoaPods/CocoaPods/issues/327)
  - an unrecognized command and/or argument is provided.
- The subversion downloader now does an export instead of a checkout, which
  makes it play nicer with SCMs that store metadata in each directory.
  [#245](https://github.com/CocoaPods/CocoaPods/issues/245)
- Now the Podfile is added to the Pods project for convenient editing.

###### Bug fixes

- The git cache now fetches the tags from the remote if it can’t find the
  reference.
- Xcodeproj now builds on 10.6.8 and Travis CI without symlinking headers.
- Only try to install, add source files to the project, and clean a Pod once.
  [#376](https://github.com/CocoaPods/CocoaPods/issues/376)

###### Notes

- External Pods might be reinstalled due to the migration to the new
  `Podfile.lock`.
- The SCM reference of head Pods is not preserved across machines.
- Pods whose inline specification changed are not detected as modified. As a
  workaround, remove their folder stored in `Pods`.
- Pods whose specification changed are not detected as modified. As a
  workaround, remove their folder stored in `Pods`.


## 0.13.0 (2012-08-22)

[CocoaPods](https://github.com/CocoaPods/CocoaPods/compare/0.12.0...0.13.0)

###### Enhancements

- Add Podfile `podspec` which allows to use the dependencies of a podspec file.
  [#162](https://github.com/CocoaPods/CocoaPods/issues/162)
- Check if any of the build settings defined in the xcconfig files is
  overridden. [#92](https://github.com/CocoaPods/CocoaPods/issues/92)
- The Linter now checks that there are no compiler flags that disable warnings.

###### Bug fixes

- The final project isn’t affected anymore by the `inhibit_all_warnings!`
  option.
- Support for redirects while using podspec from an url.
  [#462](https://github.com/CocoaPods/CocoaPods/issues/462)


## 0.12.0 (2012-08-21)

[CocoaPods](https://github.com/CocoaPods/CocoaPods/compare/0.11.1...0.12.0)

###### Enhancements

- The documentation is generated using the public headers if they are
  specified.
- In case of a download failure the installation is aborted and the error
  message is shown.
- Git submodules are initialized only if requested.
- Don’t impose a certain structure of the user’s project by raising if no
  ‘Frameworks’ group exists.
  [#431](https://github.com/CocoaPods/CocoaPods/pull/431)
- Support for GitHub Gists in the linter.
- Allow specifying ARC settings in subspecs.
- Add Podfile `inhibit_all_warnings!` which will inhibit all warnings from the
  Pods library. [#209](https://github.com/CocoaPods/CocoaPods/issues/209)
- Make the Pods Xcode project prettier by namespacing subspecs in nested
  groups. [#466](https://github.com/CocoaPods/CocoaPods/pull/466)


## 0.11.1 (2012-08-09)

[CocoaPods](https://github.com/CocoaPods/CocoaPods/compare/0.11.0...0.11.1)

###### Bug fixes

- Fixed a crash related to subspecs without header files. [#449]
- Git submodules are loaded after the appropriate referenced is checked out and
  will be not loaded anymore in the cache. [#451]
- Fixed SVN support for the head version. [#432]


## 0.11.0 (2012-08-08)

[CocoaPods](https://github.com/CocoaPods/CocoaPods/compare/0.10.0...0.11.0)

###### Enhancements

- Added support for public headers. [#440]
- Added `pod repo lint`. [#423]
- Improved support for `:head` option and SVN repositories.
- When integrating Pods with a project without "Frameworks" group in root of
  the project, raise an informative message.
  [#431](https://github.com/CocoaPods/CocoaPods/pull/431)
- Dropped support for legacy `config.ios?` and `config.osx?`

###### Bug fixes

- Version message now correctly terminates with a 0 exit status.
- Resolved an issue that lead to git error messages in the error report.


## 0.10.0 (2012-07-29)

[CocoaPods](http://git.io/4i75YA)

###### Enhancements

- Added a `--local-only` option to `pod push` so that developers can push
  locally and test before pushing to a remote. [#405](http://git.io/0ILJEw)
- Added line number information for errors generated in the Podfile.
  [#408](http://git.io/fWQvMg)
- Pods stored in git repositories now initialize submodules.
  [#406](http://git.io/L9ssSw)

###### Bug fixes

- Removed note about the post install hook form the linter.
- Improved xcodebuild error detection in the linter.
- Ensure the git cache exists, before updating it, when trying to install the
  ‘bleeding edge’ of a pod. [#426](http://git.io/d4eqRA)
- Clean downloaded external pods **after** resolving and activating (sub)specs.
  [#414](http://git.io/i77q_w)
- Support `tar.gz` as filename in a HTTP source. [#428](http://git.io/qhwKkA)


## 0.9.2 (2012-07-16)

[CocoaPods](http://git.io/AVlRKg) • [Xcodeproj](http://git.io/xHbc0w)

###### Bug fixes

- When generating the PodsDummy class, make that class unique to each target. [#402](http://git.io/NntYiQ)
- Raise an informative error message when the platform in the `Podfile` is omitted or incorrect. [#403](http://git.io/k5EcUQ)


## 0.9.1 (2012-07-14)

[CocoaPods](http://git.io/_kqAbw)

###### Bug fixes

- CocoaPods 0.9.x needs Xcodeproj 0.3.0.


## 0.9.0 (2012-07-14)

[CocoaPods](http://git.io/kucJQw) • [Xcodeproj](http://git.io/5eLL8g)

###### Enhancements

- Force downloading the ‘bleeding edge’ version of a pod with the `:head` flag. [#392](http://git.io/t_NVRQ)
- Support for weak frameworks. [#263](http://git.io/XZDuog)
- Use double quotes when shelling out. This makes a url like `$HOME/local/lib` work. [#396](http://git.io/DnBzhA)

###### Bug fixes

- Relaxed linter to accepts pod that only specify paths to preserve (like TuneupJS).
- Gender neutralization of podfile documentation. [#384](http://git.io/MAsHXg)
- Exit early when using an old RubyGems version (< 1.4.0). These versions contain subtle bugs
  related to prerelease version comparisons. Unfortunately, OS X >= 10.7 ships with 1.3.6. [#398](http://git.io/Lr7DoA)


## 0.8.0 (2012-07-09)

[CocoaPods](http://git.io/RgMF3w) • [Xcodeproj](http://git.io/KBKE_Q)

###### Breaking change

Syntax change in Podfile: `dependency` has been replaced by `pod`.

``ruby
platform :ios
pod 'JSONKit',      '~> 1.4'
pod 'Reachability', '~> 2.0.4'
``

###### Bug fixes

- Properly quote all paths given to Git.


## 0.7.0 (2012-07-06)

[CocoaPods](http://git.io/Agia6A) • [Xcodeproj](http://git.io/mlqquw)

###### Features

- Added support for branches in git repos.
- Added support for linting remote files, i.e. `pod spec lint http://raw/file.podspec`.
- Improved `Spec create template`.
- The indentation is automatically stripped for podspecs strings.

###### Bug fixes

- The default warnings of Xcode are not overriden anymore.
- Improvements to the detection of the license files.
- Improvements to `pod spec lint`.
- CocoaPods is now case insensitive.


## 0.6.1 (2012-07-01)

[CocoaPods](http://git.io/45wFjw) • [Xcodeproj](http://git.io/rRA4XQ)

###### Bug fixes

- Switched to master branch for specs repo.
- Fixed a crash with `pod spec lint` related to `preserve_paths`.
- Fixed a bug that caused subspecs to not inherit the compiler flags of the top level specification.
- Fixed a bug that caused duplication of system framworks.


## 0.6.0 (2012-07-01)

A full list of all the changes since 0.5.1 can be found [here][6].


### Link with specific targets

CocoaPods can now integrate all the targets specified in your `Podfile`.

To specify which target, in your Xcode project, a Pods target should be linked
with, use the `link_with` method like so:

```ruby
platform :ios

workspace 'MyWorkspace'

link_with ['MyAppTarget', 'MyOtherAppTarget']
dependency 'JSONKit'

target :test, :exclusive => true do
  xcodeproj 'TestProject', 'Test' => :debug
  link_with 'TestRunnerTarget'
  dependency 'Kiwi'
end
```

_NOTE: As you can see it can take either one target name, or an array of names._

* If no explicit Xcode workspace is specified and only **one** project exists in
the same directory as the Podfile, then the name of that project is used as the
workspace’s name.

* If no explicit Xcode project is specified for a target, it will use the Xcode
project of the parent target. If no target specifies an expicit Xcode project
and there is only **one** project in the same directory as the Podfile then that
project will be used.

* If no explicit target is specified, then the Pods target will be linked with
the first target in your project. So if you only have one target you do not
need to specify the target to link with.

See [#76](https://github.com/CocoaPods/CocoaPods/issues/76) for more info.

Finally, CocoaPods will add build configurations to the Pods project for all
configurations in the other projects in the workspace. By default the
configurations are based on the `Release` configuration, to base them on the
`Debug` configuration you will have to explicitely specify them as can be seen
above in the following line:

```ruby
xcodeproj 'TestProject', 'Test' => :debug
```


### Documentation

CocoaPods will now generate documentation for every library with the
[`appledoc`][5] tool and install it into Xcode’s documentation viewer.

You can customize the settings used like so:

```ruby
s.documentation = { :appledoc => ['--product-name', 'My awesome project!'] }
```

Alternatively, you can specify a URL where an HTML version of the documentation
can be found:

```ruby
s.documentation = { :html => 'http://example.com/docs/index.html' }
```

See [#149](https://github.com/CocoaPods/CocoaPods/issues/149) and
[#151](https://github.com/CocoaPods/CocoaPods/issues/151) for more info.


### Licenses & Documentation

CocoaPods will now generate two 'Acknowledgements' files for each target specified
in your Podfile which contain the License details for each Pod used in that target
(assuming details have been specified in the Pod spec).

There is a markdown file, for general consumption, as well as a property list file
that can be added to a settings bundle for an iOS application.

You don't need to do anything for this to happen, it should just work.

If you're not happy with the default boilerplate text generated for the title, header
and footnotes in the files, it's possible to customize these by overriding the methods
that generate the text in your `Podfile` like this:

```ruby
class ::Pod::Generator::Acknowledgements
  def header_text
    "My custom header text"
  end
end
```

You can even go one step further and customize the text on a per target basis by
checking against the target name, like this:

```ruby
class ::Pod::Generator::Acknowledgements
  def header_text
    if @target_definition.label.end_with?("MyTargetName")
      "Custom header text for MyTargetName"
    else
      "Custom header text for other targets"
    end
  end
end
```

Finally, here's a list of the methods that are available to override:

```ruby
header_title
header_text
footnote_title
footnote_text
```


### Introduced two new classes: LocalPod and Sandbox.

The Sandbox represents the entire contents of the `POD_ROOT` (normally
`SOURCE_ROOT/Pods`). A LocalPod represents a pod that has been installed within
the Sandbox.

These two classes can be used as better homes for various pieces of logic
currently spread throughout the installation process and provide a better API
for working with the contents of this directory.


### Xcodeproj API

All Xcodeproj APIs are now in `snake_case`, instead of `camelCase`. If you are
manipulating the project from your Podfile's `post_install` hook, or from a
podspec, then update these method calls.


### Enhancements

* [#188](https://github.com/CocoaPods/CocoaPods/pull/188): `list` command now
  displays the specifications introduced in the master repo if it is given as an
  option the number of days to take into account.

* [#188](https://github.com/CocoaPods/CocoaPods/pull/188): Transferred search
  layout improvements and options to `list` command.

* [#166](https://github.com/CocoaPods/CocoaPods/issues/166): Added printing
  of homepage and source to search results.

* [#177](https://github.com/CocoaPods/CocoaPods/issues/177): Added `--stat`
  option to display watchers and forks for pods hosted on GitHub.

* [#177](https://github.com/CocoaPods/CocoaPods/issues/177): Introduced colors
  and tuned layout of search.

* [#112](https://github.com/CocoaPods/CocoaPods/issues/112): Introduced `--push`
  option to `$ pod setup`. It configures the master spec repository to use the private
  push URL. The change is preserved in future calls to `$ pod setup`.

* [#153](https://github.com/CocoaPods/CocoaPods/issues/153): It is no longer
  required to call `$ pod setup`.

* [#163](https://github.com/CocoaPods/CocoaPods/issues/163): Print a template
  for a new ticket when an error occurs.

* Added a new Github-specific downloader that can download repositories as a
  gzipped tarball.

* No more global state is kept during resolving of dependencies.

* Updated Xcodeproj to have a friendlier API.


### Fixes

* [#142](https://github.com/CocoaPods/CocoaPods/issues/142): Xcode 4.3.2 no longer
  supports passing the -fobj-arc flag to the linker and will fail to build. The
  addition of this flag was a workaround for a compiler bug in previous versions.
  This flag is no longer included by default - to keep using this flag, you need to
  add `set_arc_compatibility_flag!` to your Podfile.

* [#183](https://github.com/CocoaPods/CocoaPods/issues/183): Fix for
  `.DS_Store` file in `~/.cocoapods` prevents `$ pod install` from running.

* [#134](https://github.com/CocoaPods/CocoaPods/issues/134): Match
  `IPHONEOS_DEPLOYMENT_TARGET` build setting with `deployment_target` option in
  generated Pods project file.

* [#142](https://github.com/CocoaPods/CocoaPods/issues/): Add `-fobjc-arc` to
  `OTHER_LDFLAGS` if _any_ pods require ARC.

* [#148](https://github.com/CocoaPods/CocoaPods/issues/148): External encoding
  set to UTF-8 on Ruby 1.9 to fix crash caused by non-ascii characters in pod
  description.

* Ensure all header search paths are quoted in the xcconfig file.

* Added weak quoting to `ibtool` input paths.


## 0.5.0 (2011-11-22)

No longer requires MacRuby. Runs on MRI 1.8.7 (OS X system version) and 1.9.3.

A full list of all the changes since 0.3.0 can be found [here][7].


## 0.4.0

Oops, accidentally skipped this version.


## 0.3.0 (2011-11-12)

### Multiple targets

Add support for multiple static library targets in the Pods Xcode project with
different sets of depedencies. This means that you can create a separate
library which contains all dependencies, including extra ones that you only use
in, for instance, a debug or test build. [[docs][1]]

```ruby
# This Podfile will build three static libraries:
# * libPods.a
# * libPods-debug.a
# * libPods-test.a

# This dependency is included in the `default` target, which generates the
# `libPods.a` library, and all non-exclusive targets.
dependency 'SSCatalog'

target :debug do
  # This dependency is only included in the `debug` target, which generates
  # the `libPods-debug.a` library.
  dependency 'CocoaLumberjack'
end

target :test, :exclusive => true do
  # This dependency is *only* included in the `test` target, which generates
  # the `libPods-test.a` library.
  dependency 'Kiwi'
end
```

### Install libraries from anywhere

A dependency can take a git url if the repo contains a podspec file in its
root, or a podspec can be loaded from a file or HTTP location. If no podspec is
available, a specification can be defined inline in the Podfile. [[docs][2]]

```ruby
# From a spec repo.
dependency 'SSToolkit'

# Directly from the Pod’s repo (if it contains a podspec).
dependency 'SSToolkit', :git => 'https://github.com/samsoffes/sstoolkit.git'

# Directly from the Pod’s repo (if it contains a podspec) with a specific commit (or tag).
dependency 'SSToolkit', :git    => 'https://github.com/samsoffes/sstoolkit.git',
                        :commit => '2adcd0f81740d6b0cd4589af98790eee3bd1ae7b'

# From a podspec that's outside a spec repo _and_ the library’s repo. This can be a file or http url.
dependency 'SSToolkit', :podspec => 'https://raw.github.com/gist/1353347/ef1800da9c5f5d267a642b8d3950b41174f2a6d7/SSToolkit-0.1.1.podspec'

# If no podspec is available anywhere, you can define one right in your Podfile.
dependency do |s|
  s.name         = 'SSToolkit'
  s.version      = '0.1.3'
  s.platform     = :ios
  s.source       = { :git => 'https://github.com/samsoffes/sstoolkit.git', :commit => '2adcd0f81740d6b0cd4589af98790eee3bd1ae7b' }
  s.resources    = 'Resources'
  s.source_files = 'SSToolkit/**/*.{h,m}'
  s.frameworks   = 'QuartzCore', 'CoreGraphics'

  def s.post_install(target)
    prefix_header = config.project_pods_root + target.prefix_header_filename
    prefix_header.open('a') do |file|
      file.puts(%{#ifdef __OBJC__\n#import "SSToolkitDefines.h"\n#endif})
    end
  end
end
```

### Add a `post_install` hook to the Podfile class

This allows the user to customize, for instance, the generated Xcode project
_before_ it’s written to disk. [[docs][3]]

```ruby
# Enable garbage collection support for MacRuby applications.
post_install do |installer|
  installer.project.targets.each do |target|
    target.build_configurations.each do |config|
      config.build_settings['GCC_ENABLE_OBJC_GC'] = 'supported'
    end
  end
end
```

### Manifest

Generate a Podfile.lock file next to the Podfile, which contains a manifest of
your application’s dependencies and their dependencies.

```
PODS:
  - JSONKit (1.4)
  - LibComponentLogging-Core (1.1.4)
  - LibComponentLogging-NSLog (1.0.2):
    - LibComponentLogging-Core (>= 1.1.4)
  - RestKit-JSON-JSONKit (0.9.3):
    - JSONKit
    - RestKit (= 0.9.3)
  - RestKit-Network (0.9.3):
    - LibComponentLogging-NSLog
    - RestKit (= 0.9.3)
  - RestKit-ObjectMapping (0.9.3):
    - RestKit (= 0.9.3)
    - RestKit-Network (= 0.9.3)

DOWNLOAD_ONLY:
  - RestKit (0.9.3)

DEPENDENCIES:
  - RestKit-JSON-JSONKit
  - RestKit-ObjectMapping
```

### Generate Xcode projects from scratch

We no longer ship template projects with the gem, but instead generate them
programmatically. This code has moved out into its own [Xcodeproj gem][4],
allowing you to automate Xcode related tasks.




[1]: https://github.com/CocoaPods/CocoaPods/blob/master/lib/cocoapods/podfile.rb#L151
[2]: https://github.com/CocoaPods/CocoaPods/blob/master/lib/cocoapods/podfile.rb#L82
[3]: https://github.com/CocoaPods/CocoaPods/blob/master/lib/cocoapods/podfile.rb#L185
[4]: https://github.com/CocoaPods/Xcodeproj
[5]: https://github.com/tomaz/appledoc
[6]: https://github.com/CocoaPods/CocoaPods/compare/0.5.1...0.6.0
[7]: https://github.com/CocoaPods/CocoaPods/compare/0.3.10...0.5.0<|MERGE_RESOLUTION|>--- conflicted
+++ resolved
@@ -35,14 +35,11 @@
 * Xcode 14.3 fix: `pod lib lint` warning generation from main.m.  
   [Paul Beusterien](https://github.com/paulb777)
   [#11846](https://github.com/CocoaPods/CocoaPods/issues/11846)
-<<<<<<< HEAD
 
 * Fix Concurrent building occasionally cleans the Pods cache directory  
   [fabcz](https://github.com/fabcz)
   [#11827](https://github.com/CocoaPods/CocoaPods/pull/11827)
   [#11826](https://github.com/CocoaPods/CocoaPods/issues/11826)
-=======
->>>>>>> 40a99f47
 
 ## 1.12.0 (2023-02-27)
 

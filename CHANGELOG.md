--- conflicted
+++ resolved
@@ -22,7 +22,6 @@
 
 ##### Bug Fixes
 
-<<<<<<< HEAD
 * Fix incremental installation with plugins that include arguments with different ordering.  
   [Dimitris Koutsogiorgas](https://github.com/dnkoutso)
   [#9170](https://github.com/CocoaPods/CocoaPods/pull/9170)
@@ -30,7 +29,7 @@
 * Move custom `Copy Headers` script phase for header mappings before `Compile Sources`.  
   [Dimitris Koutsogiorgas](https://github.com/dnkoutso)
   [#9131](https://github.com/CocoaPods/CocoaPods/pull/9131)
-=======
+
 * None.  
 
 
@@ -45,7 +44,6 @@
 * Include dependent vendored frameworks in linker flags  
   [Alex Coomans](https://github.com/drcapulet)
   [#9045]((https://github.com/CocoaPods/CocoaPods/pull/9045)
->>>>>>> f37d64da
 
 * Correctly set deployment target for non library specs even if the root spec does not specify one.  
   [Dimitris Koutsogiorgas](https://github.com/dnkoutso)

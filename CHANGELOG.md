# Installation & Update

To install or update CocoaPods see this [guide](http://docs.cocoapods.org/guides/installing_cocoapods.html).

To install release candidates run `[sudo] gem install cocoapods --pre`

## Master

##### Enhancements

* Always display downloader error message  
  [Dimitris Koutsogiorgas](https://github.com/dnkoutso)
  [#7625](https://github.com/CocoaPods/CocoaPods/issues/7625)

* Warn instead of error when linting if `public_header_files` or `private_header_files` do not match any files  
  [Eric Amorde](https://github.com/amorde)
  [#7427](https://github.com/CocoaPods/CocoaPods/issues/7427) 

* Add `--platforms` parameter to `pod spec lint` and `pod lib lint` to specify which platforms to lint.  
  [Eric Amorde](https://github.com/amorde)
  [#7783](https://github.com/CocoaPods/CocoaPods/issues/7783)

* Warn if 'git://' protocol is used as the source of a pod  
  [Dimitris Koutsogiorgas](https://github.com/dnkoutso)
  [#7705](https://github.com/CocoaPods/CocoaPods/issues/7705)

* Remove all PBX state from targets, improve project generation performance  
  [Dimitris Koutsogiorgas](https://github.com/dnkoutso)
  [#7610](https://github.com/CocoaPods/CocoaPods/pull/7610)

* Improve performance of Pods project generator by skipping native targets for which dependent targets have already been added.
  [Jacek Suliga](https://github.com/jmkk)

* Refactor build settings generation to perform much better on large projects.  
  [Samuel Giddins](https://github.com/segiddins)

* Make sure the temporary directory used to download the pod is remove even if an error is throwed
  [augustorsouza](https://github.com/augustorsouza)

* Avoid unlocking sources on every `pod install` when there are no
  plugin post-install hooks for performance reasons.  
  [Samuel Giddins](https://github.com/segiddins)

* Change shell script relative path to ${PODS_ROOT} instead of ${SRCROOT}/Pods  
  [Whirlwind](https://github.com/Whirlwind)
  [#7878](https://github.com/CocoaPods/CocoaPods/pull/7878)

<<<<<<< HEAD
* Set the path of the Pods group in the user project 
  [Whirlwind](https://github.com/Whirlwind)
  [#7886](https://github.com/CocoaPods/CocoaPods/pull/7886)
  [#6194](https://github.com/CocoaPods/CocoaPods/issues/6194)
=======
* Add a `--deployment` flag to `pod install` that errors if there are any
  changes to the Podfile or Lockfile.  
  [Samuel Giddins](https://github.com/segiddins)
>>>>>>> bf828a8d

##### Bug Fixes

* Do not ignore `--no-overwrite` parameter if a commit message is specified  
  [Dimitris Koutsogiorgas](https://github.com/dnkoutso)
  [#7926](https://github.com/CocoaPods/CocoaPods/issues/7926)
  
* Generate -ObjC in OTHER_LDFLAGS for apps with static frameworks  
  [Paul Beusterien](https://github.com/paulb777)
  [#7946](https://github.com/CocoaPods/CocoaPods/pull/7946)

* Do not display a source was changed if it uses different casing  
  [Dimitris Koutsogiorgas](https://github.com/dnkoutso)
  [#7883](https://github.com/CocoaPods/CocoaPods/pull/7883)
  
* Set `CURRENT_PROJECT_VERSION` for generated app host targets  
  [Dimitris Koutsogiorgas](https://github.com/dnkoutso)
  [#7825](https://github.com/CocoaPods/CocoaPods/pull/7825)

* Properly follow symlinks within macOS universal frameworks  
  [Dimitris Koutsogiorgas](https://github.com/dnkoutso)
  [#7587](https://github.com/CocoaPods/CocoaPods/issues/7587)
  
* Validator adds a Swift file if any of the pod targets use Swift  
  [Dimitris Koutsogiorgas](https://github.com/dnkoutso)
  [#7738](https://github.com/CocoaPods/CocoaPods/issues/7738)

* Fix `INFOPLIST_FILE` being overridden when set in a Podspec's `pod_target_xcconfig`  
  [Eric Amorde](https://github.com/amorde)
  [#7530](https://github.com/CocoaPods/CocoaPods/issues/7530)

* Raise an error if user target `SWIFT_VERSION` is missing  
  [Dimitris Koutsogiorgas](https://github.com/dnkoutso)
  [#7770](https://github.com/CocoaPods/CocoaPods/issues/7770)

* Umbrella header import path gets wrong when `header_dir` is specified in PodSpec + try to build statically + Modular header is enabled  
  [chuganzy](https://github.com/chuganzy)
  [#7724](https://github.com/CocoaPods/CocoaPods/pull/7724)

* Do not symlink headers that belong to test specs  
  [Dimitris Koutsogiorgas](https://github.com/dnkoutso)
  [#7762](https://github.com/CocoaPods/CocoaPods/pull/7762)

* Do not build pod target if it only contains script phases  
  [Dimitris Koutsogiorgas](https://github.com/dnkoutso)
  [#7746](https://github.com/CocoaPods/CocoaPods/issues/7746)

* Do not try to integrate uncreated test native targets  
  [Dimitris Koutsogiorgas](https://github.com/dnkoutso)
  [#7394](https://github.com/CocoaPods/CocoaPods/issues/7394)

* Attempt to parse `SWIFT_VERSION` from xcconfig during target inspection  
  [Dimitris Koutsogiorgas](https://github.com/dnkoutso)
  [#7731](https://github.com/CocoaPods/CocoaPods/issues/7731)

* Do not crash when creating build settings for a missing user build configuration  
  [Dimitris Koutsogiorgas](https://github.com/dnkoutso)
  [#7698](https://github.com/CocoaPods/CocoaPods/pull/7698)

* Do not overwrite App host info plist path for multiple test specs  
  [Dimitris Koutsogiorgas](https://github.com/dnkoutso)
  [#7695](https://github.com/CocoaPods/CocoaPods/pull/7695)

* Do not include test dependencies input and output paths  
  [Dimitris Koutsogiorgas](https://github.com/dnkoutso)
  [#7688](https://github.com/CocoaPods/CocoaPods/pull/7688)

* Skip test file accessors for `uses_swift?` and `should_build?` methods  
  [Dimitris Koutsogiorgas](https://github.com/dnkoutso)
  [#7671](https://github.com/CocoaPods/CocoaPods/pull/7671)

* When integrating a vendored framework while building pods as static 
  libraries, public headers will be found via `FRAMEWORK_SEARCH_PATHS` 
  instead of via the sandbox headers store.  
  [Samuel Giddins](https://github.com/segiddins)

* Improve performance of grouping pods by configuration.  
  [Samuel Giddins](https://github.com/segiddins)

* Stop linking frameworks to static libraries to avoid warnings with the new build system.  
  [Samuel Giddins](https://github.com/segiddins)
  [#7570](https://github.com/CocoaPods/CocoaPods/pull/7570)

* Allow `EXPANDED_CODE_SIGN_IDENTITY` to be unset.  
  [Keith Smiley](https://github.com/keith)
  [#7708](https://github.com/CocoaPods/CocoaPods/issues/7708)

* Running `pod install` with static library modules no longer causes pods to
  be recompiled.  
  [Samuel Giddins](https://github.com/segiddins)

* A pod built as a static library linked into multiple targets will only build
  as a module when all of the targets it is linked into have opted into it.  
  [Samuel Giddins](https://github.com/segiddins)

* Use `CP_HOME_DIR` as the base for all default directories  
  [mcfedr](https://github.com/mcfedr)
  [#7917](https://github.com/CocoaPods/CocoaPods/pull/7917)

* Fail gracefully when the analyzer has dependencies to fetch, but has been
  told not to fetch them.  
  [Samuel Giddins](https://github.com/segiddins)

## 1.5.3 (2018-05-25)

##### Enhancements

* None.  

##### Bug Fixes

* Fix compatibility with RubyGems 2.7.7.  
  [Samuel Giddins](https://github.com/segiddins)
  [#7765](https://github.com/CocoaPods/CocoaPods/issues/7765)
  [#7766](https://github.com/CocoaPods/CocoaPods/issues/7766)
  [#7763](https://github.com/CocoaPods/CocoaPods/issues/7763)


## 1.5.2 (2018-05-09)

##### Enhancements

* None.  

##### Bug Fixes

* None.  


## 1.5.1 (2018-05-07)

##### Enhancements

* Improve performance of the dependency resolver by removing duplicates for dependency nodes.
  [Jacek Suliga](https://github.com/jmkk)

##### Bug Fixes

* Do not include test dependencies input and output paths.  
  [Dimitris Koutsogiorgas](https://github.com/dnkoutso)
  [#7688](https://github.com/CocoaPods/CocoaPods/pull/7688)

* Remove [system] declaration attribute from generated module maps.  
  [Dimitris Koutsogiorgas](https://github.com/dnkoutso)
  [#7589](https://github.com/CocoaPods/CocoaPods/issues/7589)

* Properly namespace Info.plist names during target installation.  
  [Dimitris Koutsogiorgas](https://github.com/dnkoutso)
  [#7611](https://github.com/CocoaPods/CocoaPods/pull/7611)

* Always generate FRAMEWORK_SEARCH_PATHS for vendored_frameworks.  
  [Paul Beusterien](https://github.com/paulb777)
  [#7591](https://github.com/CocoaPods/CocoaPods/issues/7591)

* Fix modular header access to header_dir's.  
  [Paul Beusterien](https://github.com/paulb777)
  [#7597](https://github.com/CocoaPods/CocoaPods/issues/7597)

* Fix static framework dependent target double linking without `use_frameworks`.  
  [Paul Beusterien](https://github.com/paulb777)
  [#7592](https://github.com/CocoaPods/CocoaPods/issues/7592)

* Make modular header private header access consistent with frameworks and static libraries.  
  [Paul Beusterien](https://github.com/paulb777)
  [#7596](https://github.com/CocoaPods/CocoaPods/issues/7596)

* Inhibit warnings for all dependencies during validation except for the one being validated.  
  [Dimitris Koutsogiorgas](https://github.com/dnkoutso)
  [#7434](https://github.com/CocoaPods/CocoaPods/issues/7434)

* Prevent duplicated targets from being stripped out from the framework search paths.  
  [Liquidsoul](https://github.com/liquidsoul)
  [#7644](https://github.com/CocoaPods/CocoaPods/pull/7644)

* Fix `assetcatalog_generated_info.plist` path in copy resources phase.  
  [Maxime Le Moine](https://github.com/MaximeLM)
  [#7590](https://github.com/CocoaPods/CocoaPods/issues/7590)


## 1.5.0 (2018-04-04)

##### Enhancements

* None.  

##### Bug Fixes

* Escape double quotes for module map contents  
  [Dimitris Koutsogiorgas](https://github.com/dnkoutso)
  [#7549](https://github.com/CocoaPods/CocoaPods/pull/7549)

* Fix building Swift static library test specs.  
  [Samuel Giddins](https://github.com/segiddins)

* Swift static libraries can be used in targets whose search paths are inherited.  
  [Samuel Giddins](https://github.com/segiddins)

## 1.5.0.beta.1 (2018-03-23)

##### Enhancements

* Add `--exclude-pods` option to `pod update` to allow excluding specific pods from update  
  [Oleksandr Kruk](https://github.com/0mega)
  [#7334](https://github.com/CocoaPods/CocoaPods/issues/7334)

* Add support for mixed Objective-C and Swift static frameworks  
  [Paul Beusterien](https://github.com/paulb777)
  [#7213](https://github.com/CocoaPods/CocoaPods/issues/7213)

* Improve `pod install` performance for pods with exact file paths rather than glob patterns  
  [Muhammed Yavuz Nuzumlalı](https://github.com/manuyavuz)
  [#7473](https://github.com/CocoaPods/CocoaPods/pull/7473)

* Display a message when a pods source has changed during installation  
  [Dimitris Koutsogiorgas](https://github.com/dnkoutso)
  [#7464](https://github.com/CocoaPods/CocoaPods/pull/7464)

* Add support for modular header search paths, include "legacy" support.  
  [Dimitris Koutsogiorgas](https://github.com/dnkoutso)
  [#7412](https://github.com/CocoaPods/CocoaPods/pull/7412)

* Set direct and transitive dependency header search paths for pod targets  
  [Dimitris Koutsogiorgas](https://github.com/dnkoutso)
  [#7116](https://github.com/CocoaPods/CocoaPods/pull/7116)

* Log target names missing host for libraries  
  [Keith Smiley](https://github.com/keith)
  [#7346](https://github.com/CocoaPods/CocoaPods/pull/7346)

* Add a `--no-overwrite` flag to `pod repo push` to disable overwriting
  existing specs that have already been pushed.  
  [Samuel Giddins](https://github.com/segiddins)

* Store which specs repo a pod comes from in the lockfile.  
  [Samuel Giddins](https://github.com/segiddins)

* Add `set -u` to the copy frameworks and copy resources scripts.  
  [Keith Smiley](https://github.com/keith)
  [#7180](https://github.com/CocoaPods/CocoaPods/pull/7180)

* Allow integrating into static library targets without attempting to copy 
  resources or embed frameworks unless `UNLOCALIZED_RESOURCES_FOLDER_PATH` 
  or `FRAMEWORKS_FOLDER_PATH` is set.  
  [Samuel Giddins](https://github.com/segiddins)

* Change color scheme of `pod outdated` from red-yellow-green to red-blue-green to be more colorblind friendly  
  [iv-mexx](https://github.com/iv-mexx)  
  [#7372](https://github.com/CocoaPods/CocoaPods/issues/7372)  

* Add support for integrating swift pods as static libraries.  
  [Danielle Tomlinson](https://github.com/dantoml)
  [Samuel Giddins](https://github.com/segiddins)
  [#6899](https://github.com/CocoaPods/CocoaPods/issues/6899)

* Document format of POD_NAMES in pod update  
  [mrh-is](https://github.com/mrh-is)

* Update validator to stream output as xcodebuild runs  
  [abbeycode](https://github.com/abbeycode)
  [#7040](https://github.com/CocoaPods/CocoaPods/issues/7040)
  
##### Bug Fixes

* Create a generic Info.plist file for test targets  
  Use xcode default `PRODUCT_MODULE_NAME` for generated test targets  
  [Paul Zabelin](https://github.com/paulz)
  [#7506](https://github.com/CocoaPods/CocoaPods/issues/7506)
  
* Prevent `xcassets` compilation from stomping over the apps `xcassets`  
  [Dimitris Koutsogiorgas](https://github.com/dnkoutso)
  [#7003](https://github.com/CocoaPods/CocoaPods/issues/7003)

* Fix script phase output path for `.xcasset` resources  
  [Dimitris Koutsogiorgas](https://github.com/dnkoutso)
  [#7511](https://github.com/CocoaPods/CocoaPods/issues/7511)

* Fix `PRODUCT_MODULE_NAME` for generated test targets  
  [Dimitris Koutsogiorgas](https://github.com/dnkoutso)
  [#7507](https://github.com/CocoaPods/CocoaPods/issues/7507)

* Ensure `SWIFT_VERSION` is set for test only pod targets during validation  
  [Dimitris Koutsogiorgas](https://github.com/dnkoutso)
  [#7498](https://github.com/CocoaPods/CocoaPods/issues/7498)

* Fix iOS test native target signing settings  
  [Dimitris Koutsogiorgas](https://github.com/dnkoutso)
  [#7504](https://github.com/CocoaPods/CocoaPods/pull/7504)

* Clear input/output paths if they exceed an arbitrary limit  
  [Dimitris Koutsogiorgas](https://github.com/dnkoutso)
  [#7362](https://github.com/CocoaPods/CocoaPods/issues/7362)

* Warn instead of throwing an exception when a development pod specifies an invalid license file path  
  [Eric Amorde](https://github.com/amorde)
  [#7377](https://github.com/CocoaPods/CocoaPods/issues/7377)

* Better static frameworks transitive dependency error checking  
  [Paul Beusterien](https://github.com/paulb777)
  [#7352](https://github.com/CocoaPods/CocoaPods/issues/7352)

* Always update input/output paths even if they are empty  
  [Dimitris Koutsogiorgas](https://github.com/dnkoutso)
  [#7368](https://github.com/CocoaPods/CocoaPods/pull/7368)

* Unique all available pre-release versions when displaying  
  [Samuel Giddins](https://github.com/segiddins)
  [#7353](https://github.com/CocoaPods/CocoaPods/pull/7353)

* Do not attempt compilation for pods with no sources and skipping import validation  
  [Dimitris Koutsogiorgas](https://github.com/dnkoutso)
  [#7336](https://github.com/CocoaPods/CocoaPods/issues/7336)

* Avoid adding copy resources and frameworks script phases when those phases
  would not copy anything.  
  [Keith Smiley](https://github.com/keith)
  [Samuel Giddins](https://github.com/segiddins)

* Speed up `pod install` times by up to 50% for very large project.  
  [Samuel Giddins](https://github.com/segiddins)

* Avoid dependency resolution conflicts when a pod depends upon a local pod.  
  [Samuel Giddins](https://github.com/segiddins)

* Fix legacy header search paths that broke due to #7116 and #7412.  
  [Dimitris Koutsogiorgas](https://github.com/dnkoutso)
  [#7445](https://github.com/CocoaPods/CocoaPods/pull/7445)

* Stop adding header search paths that do not contain any headers.  
  [Samuel Giddins](https://github.com/segiddins)

* Do not warn when http source uses `file:///` URI scheme  
  [Dimitris Koutsogiorgas](https://github.com/dnkoutso)
  [#7460](https://github.com/CocoaPods/CocoaPods/issues/7460)

* Remove bogus `PROVISIONING_PROFILE_SPECIFIER` value from Pods project.  
  [Ruenzuo](https://github.com/Ruenzuo)
  [#6964](https://github.com/CocoaPods/CocoaPods/issues/6964)

* Fix returning absolute paths from glob, fixes issue with static framework and public headers.  
  [Morgan McKenzie](https://github.com/rmtmckenzie)
  [#7463](https://github.com/CocoaPods/CocoaPods/issues/7463)

* Improve messages when integrating Swift pods as static libraries.  
  [Marcelo Fabri](https://github.com/marcelofabri)
  [#7495](https://github.com/CocoaPods/CocoaPods/issues/7495)

## 1.4.0 (2018-01-18)

##### Enhancements

* Show warning when Pod source uses unencrypted HTTP  
  [KrauseFx](https://github.com/KrauseFx)
  [#7293](https://github.com/CocoaPods/CocoaPods/issues/7293)

##### Bug Fixes

* Do not include test spec resources and framework paths of dependent targets into test scripts  
  [Dimitris Koutsogiorgas](https://github.com/dnkoutso)
  [#7318](https://github.com/CocoaPods/CocoaPods/pull/7318)

* Restore `development_pod_targets` public method in installer  
  [Dimitris Koutsogiorgas](https://github.com/dnkoutso)
  [#7292](https://github.com/CocoaPods/CocoaPods/pull/7292)

* Fix resolution when multiple sources provide the same pods, and there are 
  (potential) dependencies between the sources.  
  [Samuel Giddins](https://github.com/segiddins)
  [#7031](https://github.com/CocoaPods/CocoaPods/issues/7031)

* Ensure that externally-sourced (e.g. local & git) pods are allowed to resolve
  to prerelease versions.  
  [segiddins](https://github.com/segiddins)

## 1.4.0.rc.1 (2017-12-16)

##### Enhancements

* Integrate `swift_version` DSL support into pod targets  
  [Dimitris Koutsogiorgas](https://github.com/dnkoutso)
  [#7134](https://github.com/CocoaPods/CocoaPods/issues/7134)

* Add color indication to output of `pod outdated`  
  [iv-mexx](https://github.com/iv-mexx)
  [#7204](https://github.com/CocoaPods/CocoaPods/pull/7204)

* Set syntax of podspecs from development pods to Ruby when appropriate  
  [Eric Amorde](https://github.com/amorde)
  [#7278](https://github.com/CocoaPods/CocoaPods/pull/7278)

* Add support for editing the podspec, license, README, license, and docs of local development pods  
  [Eric Amorde](https://github.com/amorde)
  [#7093](https://github.com/CocoaPods/CocoaPods/pull/7093)

* Show warning when SDK provider tries to push a version with an unencrypted HTTP source  
  [KrauseFx](https://github.com/KrauseFx)
  [#7250](https://github.com/CocoaPods/CocoaPods/pull/7250)

##### Bug Fixes

* Deduplicate output path file names for resources and frameworks  
  [Eric Amorde](https://github.com/amorde)
  [#7259](https://github.com/CocoaPods/CocoaPods/issues/7259)

* Allow installation of a pod with its own Swift version on multiple targets  
  [Dimitris Koutsogiorgas](https://github.com/dnkoutso)
  [#7261](https://github.com/CocoaPods/CocoaPods/pull/7261)

* Quote framework names in OTHER_LDFLAGS  
  [Tyler Stromberg](https://github.com/AquaGeek)
  [#7185](https://github.com/CocoaPods/CocoaPods/issues/7185)

* Fix static framework archive regression from #7187  
  [Paul Beusterien](https://github.com/paulb777)
  [#7225](https://github.com/CocoaPods/CocoaPods/issues/7225)

* Install resource bundles and embed frameworks for every test target's configuration  
  [Nickolay Tarbayev](https://github.com/tarbayev)
  [#7012](https://github.com/CocoaPods/CocoaPods/issues/7012)

* Set `SWIFT_VERSION` to test native targets during validation  
  [Dimitris Koutsogiorgas](https://github.com/dnkoutso)
  [#7216](https://github.com/CocoaPods/CocoaPods/pull/7216)

* Add copied resources' paths to "Copy Pods Resources" output file list  
  [igor-makarov](https://github.com/igor-makarov)
  [#6936](https://github.com/CocoaPods/CocoaPods/issues/6936)

* Do not link system frameworks of test specs to library targets  
  [Dimitris Koutsogiorgas](https://github.com/dnkoutso)
  [#7205](https://github.com/CocoaPods/CocoaPods/pull/7205)

* Be more lenient when stripping frameworks and dSYMs for non fat binaries  
  [Dimitris Koutsogiorgas](https://github.com/dnkoutso)
  [#7196](https://github.com/CocoaPods/CocoaPods/issues/7196)
  [#5854](https://github.com/CocoaPods/CocoaPods/issues/5854)

* Do not display script phases warnings multiple times per platform  
  [Dimitris Koutsogiorgas](https://github.com/dnkoutso)
  [#7193](https://github.com/CocoaPods/CocoaPods/pull/7193)

* Fix unnecessary whole project recompilation with static frameworks  
  [Vladimir Gorbenko](https://github.com/volodg)
  [#7187](https://github.com/CocoaPods/CocoaPods/issues/7187)

* Prevent passing empty string to git when running `pod repo update --silent`  
  [Jon Sorrells](https://github.com/jonsorrells)
  [#7176](https://github.com/CocoaPods/CocoaPods/issues/7176)

* Do not propagate test spec frameworks and libraries into pod target xcconfig  
  [Dimitris Koutsogiorgas](https://github.com/dnkoutso)
  [#7172](https://github.com/CocoaPods/CocoaPods/issues/7172)

* Set language to Swift for test native targets if any dependencies use Swift  
  [Dimitris Koutsogiorgas](https://github.com/dnkoutso)
  [#7170](https://github.com/CocoaPods/CocoaPods/issues/7170)
  
* Prevent multiple script phases from stripping vendored dSYM  
  [Dimitris Koutsogiorgas](https://github.com/dnkoutso)
  [#7166](https://github.com/CocoaPods/CocoaPods/pull/7166)

* Static library headers should all be `Project` in Xcode header build phase  
  [Paul Beusterien](https://github.com/paulb777)
  [#4496](https://github.com/CocoaPods/CocoaPods/issues/4496)

* Fix archiving apps with static frameworks  
  [Paul Beusterien](https://github.com/paulb777)
  [#7158](https://github.com/CocoaPods/CocoaPods/issues/7158)

## 1.4.0.beta.2 (2017-10-24)

##### Enhancements

* Integrate execution position for shell script phases  
  [Dimitris Koutsogiorgas](https://github.com/dnkoutso)
  [#7101](https://github.com/CocoaPods/CocoaPods/pull/7101)

* Add support to integrate script phases from podspecs  
  [Dimitris Koutsogiorgas](https://github.com/dnkoutso)
  [#7092](https://github.com/CocoaPods/CocoaPods/pull/7092)

* Add support for preventing pch file generation with the skip_pch podspec attribute  
  [Paul Beusterien](https://github.com/paulb777)
  [#7044](https://github.com/CocoaPods/CocoaPods/pull/7044)

* Add app host support for test specs  
  [Dimitris Koutsogiorgas](https://github.com/dnkoutso)
  [#6953](https://github.com/CocoaPods/CocoaPods/issues/6953)

* Add support for resources in source static library frameworks  
  [Paul Beusterien](https://github.com/paulb777)
  [#7100](https://github.com/CocoaPods/CocoaPods/pull/7100)

##### Bug Fixes

* Copy .swiftmodule into static_frameworks to enable access to Swift static frameworks  
  [Paul Beusterien](https://github.com/paulb777)
  [#7140](https://github.com/CocoaPods/CocoaPods/issues/7140)

* Fix docs for prefix header paths  
  [Dimitris Koutsogiorgas](https://github.com/dnkoutso)
  [#7149](https://github.com/CocoaPods/CocoaPods/pull/7149)

* Fix integration `prefix_header_file` with test specs  
  [Dimitris Koutsogiorgas](https://github.com/dnkoutso)
  [#7147](https://github.com/CocoaPods/CocoaPods/pull/7147)

* Set the default Swift version to 3.2 during validation  
  [Victor Hugo Barros](https://github.com/heyzooi)
  [Dimitris Koutsogiorgas](https://github.com/dnkoutso)
  [#7136](https://github.com/CocoaPods/CocoaPods/pull/7136)

* Better warning message for which Swift version was used during validation  
  [Dimitris Koutsogiorgas](https://github.com/dnkoutso)
  [#7121](https://github.com/CocoaPods/CocoaPods/issues/7121)

* Fix static_framework Swift pod dependencies and implement pod access to dependent vendored_framework modules  
  [Paul Beusterien](https://github.com/paulb777)
  [#7117](https://github.com/CocoaPods/CocoaPods/issues/7117)

* Strip vendored dSYMs during embed script phase  
  [Dimitris Koutsogiorgas](https://github.com/dnkoutso)
  [#7111](https://github.com/CocoaPods/CocoaPods/issues/7111)

* Warn when a pod that was added or changed includes script phases  
  [Dimitris Koutsogiorgas](https://github.com/dnkoutso)
  [#7110](https://github.com/CocoaPods/CocoaPods/pull/7110)

* Build pod targets with script phases and integrate them properly  
  [Dimitris Koutsogiorgas](https://github.com/dnkoutso)
  [#7104](https://github.com/CocoaPods/CocoaPods/pull/7104)

* Do not set a `CODE_SIGN_IDENTITY` for macOS app hosts or xctest bundles  
  [Dimitris Koutsogiorgas](https://github.com/dnkoutso)
  [#7103](https://github.com/CocoaPods/CocoaPods/pull/7103)

* Fix framework and resources paths caching  
  [Dimitris Koutsogiorgas](https://github.com/dnkoutso)
  [#7068](https://github.com/CocoaPods/CocoaPods/pull/7068)

* Build subspecs in static frameworks without error  
  [Paul Beusterien](https://github.com/paulb777)
  [#7058](https://github.com/CocoaPods/CocoaPods/pull/7058)

* Ensure `SYMROOT` is properly set for all user configurations  
  [Dimitris Koutsogiorgas](https://github.com/dnkoutso)
  [#7081](https://github.com/CocoaPods/CocoaPods/issues/7081)

## 1.4.0.beta.1 (2017-09-24)

##### Enhancements

* Do not force include the master spec repo if plugins provide sources  
  [Eric Amorde](https://github.com/amorde)
  [#7033](https://github.com/CocoaPods/CocoaPods/pull/7033)

* Add custom shell script integration from Podfile  
  [Dimitris Koutsogiorgas](https://github.com/dnkoutso)
  [#6820](https://github.com/CocoaPods/CocoaPods/pull/6820)

* Show full requirement trees when a version conflict is encountered during 
  dependency resolution.  
  [Samuel Giddins](https://github.com/segiddins)

* Add support for source static library frameworks  
  [Paul Beusterien](https://github.com/paulb777)
  [#6811](https://github.com/CocoaPods/CocoaPods/pull/6811)

* Add Private Header support to static frameworks  
  [Paul Beusterien](https://github.com/paulb777)
  [#6969](https://github.com/CocoaPods/CocoaPods/pull/6969)

* For source static frameworks, include frameworks from dependent targets and libraries in OTHER_LDFLAGS  
  [Paul Beusterien](https://github.com/paulb777)
  [#6988](https://github.com/CocoaPods/CocoaPods/pull/6988)

##### Bug Fixes

* Deduplicate test specs correctly from pod variants and targets  
  [Dimitris Koutsogiorgas](https://github.com/dnkoutso)
  [#7036](https://github.com/CocoaPods/CocoaPods/pull/7036)

* Do not merge `pod_target_xcconfig` from test specs into non test xcconfigs  
  [Dimitris Koutsogiorgas](https://github.com/dnkoutso)
  [#7037](https://github.com/CocoaPods/CocoaPods/pull/7037)

* Wrap `$PODS_CONFIGURATION_BUILD_DIR` and `$PODS_BUILD_DIR` with curlies  
  [Dimitris Koutsogiorgas](https://github.com/dnkoutso)
  [#7048](https://github.com/CocoaPods/CocoaPods/pull/7048)

* Fix common paths sometimes calculating incorrectly  
  [amorde](https://github.com/amorde)
  [#7028](https://github.com/CocoaPods/CocoaPods/pull/7028)

* Do not code sign OSX targets for testing bundles  
  [Justin Martin](https://github.com/justinseanmartin)
  [#7027](https://github.com/CocoaPods/CocoaPods/pull/7027)

* Ensure a unique ID is generated for each resource bundle  
  [Justin Martin](https://github.com/justinseanmartin)
  [#7015](https://github.com/CocoaPods/CocoaPods/pull/7015)

* Do not include settings from file accessors of test specs into aggregate xcconfigs  
  [Dimitris Koutsogiorgas](https://github.com/dnkoutso)
  [#7019](https://github.com/CocoaPods/CocoaPods/pull/7019)

* Use the resolver to identify which pod targets are test only  
  [Dimitris Koutsogiorgas](https://github.com/dnkoutso)
  [Justin Martin](https://github.com/justinseanmartin)
  [#7014](https://github.com/CocoaPods/CocoaPods/pull/7014)

* Perform code signing on xctest bundles in the Pods project generated by a test spec  
  [Justin Martin](https://github.com/justinseanmartin)
  [#7013](https://github.com/CocoaPods/CocoaPods/pull/7013)

* Exclude test resource and framework paths from aggregate targets  
  [Dimitris Koutsogiorgas](https://github.com/dnkoutso)
  [#7000](https://github.com/CocoaPods/CocoaPods/pull/7000)

* Wrap platform warning message with quotes  
  [Dimitris Koutsogiorgas](https://github.com/dnkoutso)
  [#6968](https://github.com/CocoaPods/CocoaPods/pull/6968)

* Wire dependencies for pod targets not part of any aggregate target  
  [Dimitris Koutsogiorgas](https://github.com/dnkoutso)
  [#6948](https://github.com/CocoaPods/CocoaPods/pull/6948)

* Fix validation warnings when using --swift-version  
  [Danielle Tomlinson](https://github.com/dantoml)
  [#6971](https://github.com/CocoaPods/CocoaPods/pull/6971)

* Fix xcconfig boolean merging when substrings include yes or no  
  [Paul Beusterien](https://github.com/paulb777)
  [#6997](https://github.com/CocoaPods/CocoaPods/pull/6997)

* Filter out subset dependent targets from FRAMEWORK_SEARCH_PATHS  
  [Paul Beusterien](https://github.com/paulb777)
  [#7002](https://github.com/CocoaPods/CocoaPods/pull/7002)

* Propagate HEADER_SEARCH_PATHS settings from search paths  
  [Paul Beusterien](https://github.com/paulb777)
  [#7006](https://github.com/CocoaPods/CocoaPods/pull/7006)

## 1.3.1 (2017-08-02)

##### Enhancements

* None.

##### Bug Fixes

* Do not use `--delete` when copying resources to app target folder  
  [Dimitris Koutsogiorgas](https://github.com/dnkoutso)
  [#6927](https://github.com/CocoaPods/CocoaPods/issues/6927)

## 1.3.0 (2017-08-02)

##### Enhancements

* None.  

##### Bug Fixes

* Ensure transitive dependencies are linked to test targets  
  [Dimitris Koutsogiorgas](https://github.com/dnkoutso)
  [#6917](https://github.com/CocoaPods/CocoaPods/pull/6917)

* Properly install pod targets with test specs within subspecs  
  [Dimitris Koutsogiorgas](https://github.com/dnkoutso)
  [#6915](https://github.com/CocoaPods/CocoaPods/pull/6915)

* Add `--skip-tests` support `push` to push command  
  [Dimitris Koutsogiorgas](https://github.com/dnkoutso)
  [#6893](https://github.com/CocoaPods/CocoaPods/pull/6893)

## 1.3.0.rc.1 (2017-07-27)

##### Enhancements

* None.  

##### Bug Fixes

* Cache result of resource and framework paths  
  [Dimitris Koutsogiorgas](https://github.com/dnkoutso)
  [#6893](https://github.com/CocoaPods/CocoaPods/pull/6893)

* Ensure source urls are set when spec has subspecs with dependencies  
  [Dimitris Koutsogiorgas](https://github.com/dnkoutso)
  [#6888](https://github.com/CocoaPods/CocoaPods/pull/6888)

## 1.3.0.beta.3 (2017-07-19)

##### Enhancements

* Protect rsync tmp files from being deleted if two targets sync at the same time  
  [Justin Martin](https://github.com/justinseanmartin)
  [#6873](https://github.com/CocoaPods/CocoaPods/pull/6873)

* Include test schemes within library schemes  
  [Dimitris Koutsogiorgas](https://github.com/dnkoutso)
  [#6765](https://github.com/CocoaPods/CocoaPods/issues/6765)

* Truncate extra groups in Development Pods when they are parents of all files  
  [Eric Amorde](https://github.com/amorde)
  [#6814](https://github.com/CocoaPods/CocoaPods/pull/6814)

* Do not re-write generated files that have not changed  
  [Dimitris Koutsogiorgas](https://github.com/dnkoutso)
  [dingjingpisces2015](https://github.com/dingjingpisces2015)
  [#6825](https://github.com/CocoaPods/CocoaPods/pull/6825)

##### Bug Fixes

* Set the test xcconfig file to resource bundles used only by tests  
  [Dimitris Koutsogiorgas](https://github.com/dnkoutso)
  [#6886](https://github.com/CocoaPods/CocoaPods/pull/6886)

* Integrate test targets to embed frameworks and resources  
  [Dimitris Koutsogiorgas](https://github.com/dnkoutso)
  [#6828](https://github.com/CocoaPods/CocoaPods/pull/6828)

* Ensure resource bundle and test dependencies are set for test native targets  
  [Dimitris Koutsogiorgas](https://github.com/dnkoutso)
  [#6829](https://github.com/CocoaPods/CocoaPods/pull/6829)

* Provide a better error message when references are missing for non-source files
  [David Airapetyan](https://github.com/davidair)
  [#4887](https://github.com/CocoaPods/CocoaPods/issues/4887)

* Select unique module_name(s) across host target's and embedded targets' pod targets  
  [Anand Biligiri](https://github.com/abiligiri)
  [#6711](https://github.com/CocoaPods/CocoaPods/issues/6711)

## 1.3.0.beta.2 (2017-06-22)

##### Enhancements
* Add inputs and outputs for resources script phase  
  [Dimitris Koutsogiorgas](https://github.com/dnkoutso)
  [#6806](https://github.com/CocoaPods/CocoaPods/pull/6806)

* Simplify logic around framework input and output paths  
  [Dimitris Koutsogiorgas](https://github.com/dnkoutso)
  [#6803](https://github.com/CocoaPods/CocoaPods/pull/6803)

* Add inputs and outputs to check manifest lock and embed framework script phases  
  [Dimitris Koutsogiorgas](https://github.com/dnkoutso)
  [#6797](https://github.com/CocoaPods/CocoaPods/issues/6797)

##### Bug Fixes

* Remove 0.34 migration for a small boost in `pod install` time  
  [Dimitris Koutsogiorgas](https://github.com/dnkoutso)
  [#6783](hhttps://github.com/CocoaPods/CocoaPods/pull/6783)

* Use a cache when figuring out if a pod target is test only  
  [Dimitris Koutsogiorgas](https://github.com/dnkoutso)
  [#6787](https://github.com/CocoaPods/CocoaPods/pull/6787)

## 1.3.0.beta.1 (2017-06-06)

##### Enhancements

* Add validator support to run test specs during lint  
  [Dimitris Koutsogiorgas](https://github.com/dnkoutso)
  [#6753](https://github.com/CocoaPods/CocoaPods/pull/6753)

* Fix to include proper runtime search paths for test native targets  
  [Dimitris Koutsogiorgas](https://github.com/dnkoutso)
  [#6727](https://github.com/CocoaPods/CocoaPods/pull/6727)

* Aggregate targets should not include pod targets only used by tests  
  [Dimitris Koutsogiorgas](https://github.com/dnkoutso)
  [#6726](https://github.com/CocoaPods/CocoaPods/pull/6726)

* Add support for test target creation in the pods project generator  
  [Dimitris Koutsogiorgas](https://github.com/dnkoutso)
  [#6703](https://github.com/CocoaPods/CocoaPods/pull/6703) 

* Copy dSYM for vendored frameworks.  
  [Dimitris Koutsogiorgas](https://github.com/dnkoutso)
  [#1698](https://github.com/CocoaPods/CocoaPods/issues/1698) 

* Prevents need for .swift-version file in Objective-C pods  
  [Austin Emmons](https://github.com/atreat)
  [#6742](https://github.com/CocoaPods/CocoaPods/issues/6742) 

* Add a ipc command `podfile_json` converts a Podfile to JSON  
  [Dacaiguoguo](https://github.com/dacaiguoguogmail)
  [#6779](https://github.com/CocoaPods/CocoaPods/pull/6779)

##### Bug Fixes

* Link `swiftSwiftOnoneSupport` for test xcconfigs  
  [Dimitris Koutsogiorgas](https://github.com/dnkoutso)
  [#6769](https://github.com/CocoaPods/CocoaPods/pull/6769)

* Do not double add search paths to test xcconfig from parent  
  [Dimitris Koutsogiorgas](https://github.com/dnkoutso)
  [#6768](https://github.com/CocoaPods/CocoaPods/pull/6768)

* Ensure product name for tests is not overridden by custom build settings  
  [Dimitris Koutsogiorgas](https://github.com/dnkoutso)
  [#6766](https://github.com/CocoaPods/CocoaPods/pull/6766)

* Do not use the same product name for test targets  
  [Dimitris Koutsogiorgas](https://github.com/dnkoutso)
  [#6762](https://github.com/CocoaPods/CocoaPods/pull/6762)

* Use unique temp folder during lint for parallel execution    
  [Dimitris Koutsogiorgas](https://github.com/dnkoutso)
  [#5117](https://github.com/CocoaPods/CocoaPods/issues/5117)

* Stop adding `$(inherited)` for every static library linked  
  [Dimitris Koutsogiorgas](https://github.com/dnkoutso)
  [#6756](https://github.com/CocoaPods/CocoaPods/pull/6756)

* Settings for dependent targets should include the parent target for test xcconfigs  
  [Dimitris Koutsogiorgas](https://github.com/dnkoutso)
  [#6755](https://github.com/CocoaPods/CocoaPods/pull/6755)

* Only check for valid Swift version for pod targets that use Swift  
  [Dimitris Koutsogiorgas](https://github.com/dnkoutso)
  [#6733](https://github.com/CocoaPods/CocoaPods/pull/6733) 

* Fix pod install error from 1.2.1 when working with static lib-only projects.  
  [Ben Asher](https://github.com/benasher44)
  [#6673](https://github.com/CocoaPods/CocoaPods/issues/6673)

* Use `git!` when executing `push` command in order to raise informative and set exit code.  
  [Dimitris Koutsogiorgas](https://github.com/dnkoutso)
  [#6700](https://github.com/CocoaPods/CocoaPods/pull/6700) 

* Make copy resources echoes always return true to work around issue where Xcode stops handling build script output greater than ~440 characters (rdar://30607704).  
  [postmechanical](https://github.com/postmechanical)
  [#6595](https://github.com/CocoaPods/CocoaPods/issues/6595)

* Inherit pod defined values for `SWIFT_ACTIVE_COMPILATION_CONDITIONS`.    
  [Louis D'hauwe](https://github.com/louisdh)
  [#6629](https://github.com/CocoaPods/CocoaPods/pull/6629)
  
* Delete extraneous files in rsync destination.  
  [jgavris](https://github.com/jgavris)
  [#6694](https://github.com/CocoaPods/CocoaPods/pull/6694)
  
## 1.2.1 (2017-04-11)

##### Enhancements

* None.  

##### Bug Fixes

* No master specs cloning when not needed for `pod lib lint`.  
  [Alfredo Delli Bovi](https://github.com/adellibovi)
  [#6154](https://github.com/CocoaPods/CocoaPods/issues/6154)


## 1.2.1.rc.1 (2017-04-05)

##### Enhancements

* None.  

##### Bug Fixes

* Fix generating `LD_RUNPATH_SEARCH_PATHS` without `use_frameworks!` but consuming a vendored dynamic artifact.  
  [Dimitris Koutsogiorgas](https://github.com/dnkoutso)
  [#6596](https://github.com/CocoaPods/CocoaPods/issues/6596)

* Fix building with static lib subprojects (previously only supported framework subprojects).  
  [Ben Asher](https://github.com/benasher44)
  [#5830](https://github.com/CocoaPods/CocoaPods/issues/5830)
  [#6306](https://github.com/CocoaPods/CocoaPods/issues/6306)

* Fix regression from #6457 to ensure a correct error message is given when a spec is not found.  
  [Dimitris Koutsogiorgas](https://github.com/dnkoutso)
  [#6457](https://github.com/CocoaPods/CocoaPods/issues/6457)

* Provide a better error message if a podspec is found but cannot be parsed.  
  [Dimitris Koutsogiorgas](https://github.com/dnkoutso)
  [#6457](https://github.com/CocoaPods/CocoaPods/issues/6457)

* Only share pod target xcscheme if present during validation.  
  [Dimitris Koutsogiorgas](https://github.com/dnkoutso)
  [#6558](https://github.com/CocoaPods/CocoaPods/pull/6558)

* Properly compile storyboard for watch device family.  
  [Dimitris Koutsogiorgas](https://github.com/dnkoutso)
  [#6516](https://github.com/CocoaPods/CocoaPods/issues/6516)

* Support git progress for `pod repo update` and `pod install --repo-update`  
  [Alfredo Delli Bovi](https://github.com/adellibovi)
  [#6525](https://github.com/CocoaPods/CocoaPods/issues/6525)

* Return new exit code (31) when spec not found  
  [Alfredo Delli Bovi](https://github.com/adellibovi)
  [#6033](https://github.com/CocoaPods/CocoaPods/issues/6033)

* Provide better error message when spec not found  
  [Alfredo Delli Bovi](https://github.com/adellibovi)
  [#6033](https://github.com/CocoaPods/CocoaPods/issues/6033)


## 1.2.1.beta.1 (2017-03-08)

##### Enhancements

* Use red text when pod installation fails 
  [Dimitris Koutsogiorgas](https://github.com/dnkoutso)
  [#6534](https://github.com/CocoaPods/CocoaPods/issues/6534)
  
* Provide installation option to disable multiple pod sources warnings.  
  [Dimitris Koutsogiorgas](https://github.com/dnkoutso)
  [#6497](https://github.com/CocoaPods/CocoaPods/pull/6497)

* Use the colored2 gem instead of colored.  
  [Orta Therox](https://github.com/orta)
  [xcodeproj#463](https://github.com/CocoaPods/Xcodeproj/pull/463)

* Cache results of dynamic_binary?  
  [Ken Wigginton](https://github.com/hailstorm350)
  [#6434](https://github.com/CocoaPods/CocoaPods/pull/6434)

* Created `NOMENCLATURE.md` to keep a glossary of the most common terms used in cocoapods.
  [Rob Contreras](https://github.com/robcontreras)
  [#2379](https://github.com/CocoaPods/CocoaPods/pull/2379)

##### Bug Fixes

* Ensure Core Data models get added to the compile sources phase for header generation.  
  [Ben Asher](https://github.com/benasher44)
  [#6259](https://github.com/CocoaPods/CocoaPods/issues/6259)

* Do not crash when attempting to install pod with no supported targets.  
  [Dimitris Koutsogiorgas](https://github.com/dnkoutso)
  [#6465](https://github.com/CocoaPods/CocoaPods/issues/6465)

* Correctly handle `OTHER_LDFLAGS` for targets with inherit search paths and source pods.  
  [Justin Martin](https://github.com/justinseanmartin)
  [Dimitris Koutsogiorgas](https://github.com/dnkoutso)
  [#6481](https://github.com/CocoaPods/CocoaPods/pull/6481)

* Uses `${PODS_PODFILE_DIR_PATH}` for generated manifest lock script phase.  
  [Dimitris Koutsogiorgas](https://github.com/dnkoutso)
  [#5499](https://github.com/CocoaPods/CocoaPods/issues/5499)

* Do not generate `UIRequiredDeviceCapabilities` for `tvOS` Info.plists.  
  [Dimitris Koutsogiorgas](https://github.com/dnkoutso)
  [#6193](https://github.com/CocoaPods/CocoaPods/issues/6193)

* Fix integration with vendored static frameworks and libraries.  
  [Dimitris Koutsogiorgas](https://github.com/dnkoutso)
  [#6477](https://github.com/CocoaPods/CocoaPods/pull/6477)

* Use `${SRCROOT}` rather than `${PODS_ROOT}` in the generated manifest lock script phase.  
  [Dimitris Koutsogiorgas](https://github.com/dnkoutso)
  [#5499](https://github.com/CocoaPods/CocoaPods/issues/5499)
  
* Fix build phase resource references to point at PBXVariantGroups where relevant.  
  [Wes Campaigne](https://github.com/Westacular)
  [Dimitris Koutsogiorgas](https://github.com/dnkoutso)
  [#6373](https://github.com/CocoaPods/CocoaPods/issues/6373)

* Correctly set runtime search paths for OSX unit test bundles when using frameworks.  
  [Dimitris Koutsogiorgas](https://github.com/dnkoutso)
  [#6435](https://github.com/CocoaPods/CocoaPods/pull/6435)
  
* Add `--skip-import-validation` to skip linking a pod during lint.  
  [Samuel Giddins](https://github.com/segiddins)
  [Dimitris Koutsogiorgas](https://github.com/dnkoutso)
  [#5670](https://github.com/CocoaPods/CocoaPods/issues/5670)

* Updated the colored2 gem (previous version removed from rubygems.org).  
  [Ben Asher](https://github.com/benasher44)
  [#6533](https://github.com/CocoaPods/CocoaPods/pull/6533)

## 1.2.0 (2017-01-28)

##### Enhancements

* None.  

##### Bug Fixes

* Do not link static frameworks to targets that use `inherit! search_paths`.  
  [Dimitris Koutsogiorgas](https://github.com/dnkoutso)
  [#6065](https://github.com/CocoaPods/CocoaPods/issues/6065)


## 1.2.0.rc.1 (2017-01-13)

##### Enhancements

* Show git progress when downloading the CocoaPods Specs repo.  
  [Danielle Tomlinson](https://github.com/dantoml)
  [#5937](https://github.com/CocoaPods/CocoaPods/issues/5937)

* Move Installer target verification into the Xcode namespace 
  [Danielle Tomlinson](https://github.com/DanToml)
  [#5607](https://github.com/CocoaPods/CocoaPods/pull/5607)

##### Bug Fixes

* None.  


## 1.2.0.beta.3 (2016-12-28)

##### Enhancements

* `pod repo push` now accepts the `--swift-version` argument.  
  [Dimitris Koutsogiorgas](https://github.com/dnkoutso)
  [#6217](https://github.com/CocoaPods/CocoaPods/issues/6217)

* Output Swift targets when multiple versions of Swift are detected.  
  [Justin Martin](https://github.com/justinseanmartin) & [Dimitris Koutsogiorgas](https://github.com/dnkoutso)
  [#6191](https://github.com/CocoaPods/CocoaPods/issues/6191)

* [update] adding --sources to specify to only update pods from a repo  
  [Mark Schall](https://github.com/maschall)
  [#5809](https://github.com/CocoaPods/CocoaPods/pull/5809)

* Add aggregated search paths targets to vendored build settings  
  [Chris Ortman](https://github.com/chrisortman)
  [Johannes Plunien](https://github.com/plu)
  [#5512](https://github.com/CocoaPods/CocoaPods/issues/5512)

* Use fetch and reset rather than a pull when updating specs repos.  
  [Danielle Tomlinson](https://github.com/dantoml)
  [#6206](https://github.com/CocoaPods/CocoaPods/pull/6206)

##### Bug Fixes

* Fix default LD_RUNPATH_SEARCH_PATHS for host targets.  
  [Dimitris Koutsogiorgas](https://github.com/dnkoutso)
  [#6006](https://github.com/CocoaPods/CocoaPods/issues/6006)

* Fix codesigning issues when targets have spaces.   
  [Sam Gammon](https://github.com/sgammon)
  [#6153](https://github.com/CocoaPods/CocoaPods/issues/6153)

* Raise an exception if unable to find a reference for a path and handle symlink references.  
  [Dimitris Koutsogiorgas](https://github.com/dnkoutso)
  [#5427](https://github.com/CocoaPods/CocoaPods/issues/5427)

* Re-escaped backslashes in embed_frameworks generator  
  [Harlan Haskins](https://github.com/harlanhaskins)
  [#6121](https://github.com/CocoaPods/CocoaPods/issues/6121)

* Escape spaces in CONFIGURATION_BUILD_DIR when creating header folders symlink  
  [Dmitry Obukhov](https://github.com/stel)
  [#6146](https://github.com/CocoaPods/CocoaPods/pull/6146)

* Fail gracefully when downloading a podspec in `pod spec lint` fails.  
  [Samuel Giddins](https://github.com/segiddins)

* Remove the `const_missing` hack for `Pod::SourcesManager`.  
  [Samuel Giddins](https://github.com/segiddins)

* Fixed code signing issue causing lint failure on macOS.  
  [Paul Cantrell](https://github.com/pcantrell)
  [#5645](https://github.com/CocoaPods/CocoaPods/issues/5645)

* Raise an exception when using a git version prior to 1.8.5.  
  [Danielle Tomlinson](https://github.com/dantoml)
  [#6078](https://github.com/CocoaPods/CocoaPods/issues/6078)

* Fix framework support for frameworks in sub-projects.  
  [Ben Asher](https://github.com/benasher44)
  [#6123](https://github.com/CocoaPods/CocoaPods/issues/6123)

* Remove errors that prevent host/extension target mismatches, which Xcode will warn about.
  [Ben Asher](https://github.com/benasher44)
  [#6173](https://github.com/CocoaPods/CocoaPods/issues/6173)


## 1.2.0.beta.1 (2016-10-28)

##### Enhancements

* Generate `PODS_TARGET_SRCROOT` build setting for each pod target.  
  [Dimitris Koutsogiorgas](https://github.com/dnkoutso)
  [#5375](https://github.com/CocoaPods/CocoaPods/issues/5375)

* Add support for running CocoaPods on Linux.  
  [Samuel Giddins](https://github.com/segiddins)

* Use native Ruby ASCII plist parsing and serialization, removing dependencies
  on FFI, Xcode, and macOS.  
  [Samuel Giddins](https://github.com/segiddins)

* Run codesigning in parallel in the embed frameworks build phase when
 `COCOAPODS_PARALLEL_CODE_SIGN` is set to `true`.  
  [Ben Asher](https://github.com/benasher44)
  [#6088](https://github.com/CocoaPods/CocoaPods/pull/6088)

##### Bug Fixes

* Add target-device tvOS in copy_resources generator.  
  [Konrad Feiler](https://github.com/Bersaelor)
  [#6052](https://github.com/CocoaPods/CocoaPods/issues/6052)

* Read the correct `SWIFT_VERSION` when generating target XCConfigs.  
  [Ben Asher](https://github.com/benasher44)
  [#6067](https://github.com/CocoaPods/CocoaPods/issues/6067)

* Don't explicitly set `ALWAYS_EMBED_SWIFT_STANDARD_LIBRARIES` to NO.  
  [Ben Asher](https://github.com/benasher44)
  [#6064](https://github.com/CocoaPods/CocoaPods/issues/6064)

* Redefine FOUNDATION_EXPORT for C-only pods in umbrella header.  
  [Chris Ballinger](https://github.com/chrisballinger)
  [#6024](https://github.com/CocoaPods/CocoaPods/issues/6024)


## 1.1.1 (2016-10-20)

##### Enhancements

* None.  

##### Bug Fixes

* Strip newlines from .swift-version files.  
  [Danielle Tomlinson](https://github.com/dantoml)
  [#6059](https://github.com/CocoaPods/CocoaPods/pull/6059)


## 1.1.0 (2016-10-19)

##### Enhancements

* Use host target for frameworks of XPC services.  
  [Ingmar Stein](https://github.com/IngmarStein)
  [#6029](https://github.com/CocoaPods/CocoaPods/pull/6029)

* Use Swift 3.0 by default during validation.  
  [Danielle Tomlinson](https://github.com/dantoml)
  [#6042](https://github.com/CocoaPods/CocoaPods/pull/6042)

* Exit with non-zero exit status if pod repo update fails  
  [Uku Loskit](https://github.com/UkuLoskit)
  [#6037](https://github.com/CocoaPods/CocoaPods/issues/6037)

* The validator has an API for accessing which version of Swift was used.  
  [Orta Therox](https://github.com/orta)
  [#6049](https://github.com/CocoaPods/CocoaPods/pull/6049)

##### Bug Fixes

* None.  

* Redefine FOUNDATION_EXPORT for C-only pods in umbrella header.  
  [Chris Ballinger](https://github.com/chrisballinger)
  [#6024](https://github.com/CocoaPods/CocoaPods/issues/6024)

## 1.1.0.rc.3 (2016-10-11)

##### Enhancements

* Cache result of inhibit_warnings and include_in_build_config to speed up pod install.  
  [Dimitris Koutsogiorgas](https://github.com/dnkoutso)
  [#5934](https://github.com/CocoaPods/CocoaPods/pull/5934)

* Tell users about the .swift-version file on validation failures.  
  [Danielle Tomlinson](https://github.com/dantoml)
  [#5951](https://github.com/CocoaPods/CocoaPods/pull/5951)

* Improve performance of PathList.read_file_system  
  [Heath Borders](https://github.com/hborders)
  [#5890](https://github.com/CocoaPods/CocoaPods/issues/5890)

* Cache result of uses_swift and should_build to speed up pod install.  
  [Dimitris Koutsogiorgas](https://github.com/dnkoutso)
  [#5837](https://github.com/CocoaPods/CocoaPods/pull/5837)

* Remove uses of `cd` in generated scripts  
  [Ben Asher](https://github.com/benasher44)
  [#5959](https://github.com/CocoaPods/CocoaPods/pull/5959)

* Error with helpful message when integrating a pod into targets that have mismatched Swift versions.  
  [Ben Asher](https://github.com/benasher44)
  [#5984](https://github.com/CocoaPods/CocoaPods/pull/5984)

* Allow users to share pods between Objective-C and Swift targets.  
  [Danielle Tomlinson](https://github.com/dantoml)
  [#5984](https://github.com/CocoaPods/CocoaPods/pull/5984)

* Allow setting the linting Swift version via `--swift-version=VERSION`  
  [Danielle Tomlinson](https://github.com/dantoml)
  [#5989](https://github.com/CocoaPods/CocoaPods/pull/5989)

* Greenify pod install success message  
  [Stephen Hayes](https://github.com/schayes04)
  [#5713](https://github.com/CocoaPods/CocoaPods/issues/5713)

* Update EMBEDDED_CONTENT_CONTAINS_SWIFT flag behaviour based on xcode version.  
  [codymoorhouse](https://github.com/codymoorhouse)
  [#5732](https://github.com/CocoaPods/CocoaPods/issues/5732)

##### Bug Fixes

* Remove special handling for messages apps  
  [Ben Asher](https://github.com/benasher44)
  [#5860](https://github.com/CocoaPods/CocoaPods/issues/5860)

* Ensure messages apps have an embed frameworks build phase  
  [Ben Asher](https://github.com/benasher44)
  [#5860](https://github.com/CocoaPods/CocoaPods/issues/5860)

* Fix linting of private pods when using libraries.  
  [Stefan Pühringer](https://github.com/b-ray)
  [#5891](https://github.com/CocoaPods/CocoaPods/issues/5891)


## 1.1.0.rc.2 (2016-09-13)

##### Enhancements

* Use the SWIFT_VERSION when linting pods. To lint with Swift 3.0
  add a Swift Version file. `echo "3.0" >> .swift-version`.   
  [Danielle Tomlinson](https://github.com/dantoml)
  [#5841](https://github.com/CocoaPods/CocoaPods/pull/5841)

##### Bug Fixes

* Correctly pass Pod:VERSION in `pod lib create`.  
  [Danielle Tomlinson](https://github.com/dantoml)
  [#5840](https://github.com/CocoaPods/CocoaPods/issues/5840)


## 1.1.0.rc.1 (2016-09-10)

##### Enhancements

*  

##### Bug Fixes

* Wrap generated import headers with __OBJC__ to fix C only pods.   
  [Dimitris Koutsogiorgas](https://github.com/dnkoutso)
  [#5291](https://github.com/CocoaPods/CocoaPods/issues/5291)

* Prevent crash when generating acknowledgements when license type is not specified.  
  [Marcelo Fabri](https://github.com/marcelofabri)
  [#5826](https://github.com/CocoaPods/CocoaPods/issues/5826)

* Pass full path to App.xcworkspace for spec validation, and use `git -C` for `pod repo push` git ops.  
  [Ben Asher](https://github.com/benasher44)
  [#5805](https://github.com/CocoaPods/CocoaPods/issues/5805)


## 1.1.0.beta.2 (2016-09-03)

##### Enhancements

* Remove references to the pre-1.0 Migrator.  
  [Danielle Tomlinson](https://github.com/dantoml)
  [#5635](https://github.com/CocoaPods/CocoaPods/pull/5635)  

* Improve performance of dependency resolution.
  [yanzhiwei147](https://github.com/yanzhiwei147)
  [#5510](https://github.com/CocoaPods/CocoaPods/pull/5510)

* Add support for building Messages applications.  
  [Ben Asher](https://github.com/benasher44)
  [#5726](https://github.com/CocoaPods/CocoaPods/pull/5726)

* Improved messaging when missing host targets for embedded targets.
  Improved support for framework-only projects.  
  [Ben Asher](https://github.com/benasher44)
  [#5733](https://github.com/CocoaPods/CocoaPods/pull/5733)

* Set ALWAYS_EMBED_SWIFT_STANDARD_LIBRARIES when appropriate.  
  [Ben Asher](https://github.com/benasher44)
  [#5732](https://github.com/CocoaPods/CocoaPods/pull/5732)

* Verify that embedded target platform and swift version matches the host.  
  [Ben Asher](https://github.com/benasher44)
  [#5747](https://github.com/CocoaPods/CocoaPods/pull/5747)

* Pass the version of CocoaPods to `pod lib create`'s configure script.  
  [orta](https://github.com/orta)
  [#5787](https://github.com/CocoaPods/CocoaPods/pull/5787)

* Improve host target detection for embedded targets
  in sub-projects.  
  [Ben Asher](https://github.com/benasher44)
  [#5622](https://github.com/CocoaPods/CocoaPods/issues/5622)

##### Bug Fixes

* Hash scope suffixes if they are over 50 characters to prevent file paths from being too long.  
  [Danielle Tomlinson](https://github.com/dantoml)
  [#5491](https://github.com/CocoaPods/CocoaPods/issues/5491)

* Fix codesigning identity on watchOS and tvOS targets.    
  [Danielle Tomlinson](https://github.com/dantoml)
  [#5686](https://github.com/CocoaPods/CocoaPods/issues/5686)

* Fix SWIFT_VERSION not being read when only defined at the project level.    
  [Ben Asher](https://github.com/benasher44)
  [#5700](https://github.com/CocoaPods/CocoaPods/issues/5700) and [#5737](https://github.com/CocoaPods/CocoaPods/issues/5737)

* Fix analyzer checking the compatibility of an embedded target with a host that has not been added the Podfile.  
  [Ben Asher](https://github.com/benasher44)
  [#5783](https://github.com/CocoaPods/CocoaPods/issues/5783)

## 1.1.0.beta.1 (2016-07-11)

##### Enhancements

* Move Pods Project generation to an `Xcode` Namespace.  
  [Daniel Tomlinson](https://github.com/dantoml)
  [#5480](https://github.com/CocoaPods/CocoaPods/pull/5480)

* Add the ability to inhibit swift warnings.  
  [Peter Ryszkiewicz](https://github.com/pRizz)
  [#5414](https://github.com/CocoaPods/CocoaPods/pull/5414)

* Use `git ls-remote` to skip full clones for branch dependencies.  
  [Juan Civile](https://github.com/champo)
  [#5376](https://github.com/CocoaPods/CocoaPods/issues/5376)

* [repo/push] --use-json to convert podspecs to JSON format when pushing.  
  [Mark Schall](https://github.com/maschall)
  [#5568](https://github.com/CocoaPods/CocoaPods/pull/5568)

* Set 'Allow app extension API only' for Messages extensions.  
  [Boris Bügling](https://github.com/neonichu)
  [#5558](https://github.com/CocoaPods/CocoaPods/issues/5558)

* Accept `pod repo push` with URL instead of only repo name.  
  [Mark Schall](https://github.com/maschall)
  [#5572](https://github.com/CocoaPods/CocoaPods/pull/5572)

* [Installer] Set the SWIFT_VERSION for CocoaPods generated targets.  
  [Danielle Tomlinson](https://github.com/DanToml)
  [#5540](https://github.com/CocoaPods/CocoaPods/pull/5540)

* Print message when skipping user project integration.  
  [Danielle Tomlinson](https://github.com/dantoml)
  [#5517](https://github.com/CocoaPods/CocoaPods/issues/5517)

* Show GitHub Issues that could be related to exceptions.  
  [Orta Therox](https://github.com/orta)
  [#4817](https://github.com/CocoaPods/CocoaPods/issues/4817)

* Improve handling of app extensions, watch os 1 extensions
  and framework targets.  
  [Ben Asher](https://github.com/benasher44)
  [#4203](https://github.com/CocoaPods/CocoaPods/issues/4203)

* Add a license type to generated acknowledgements file in plist.  
  [Naoto Kaneko](https://github.com/naoty)
  [#5436](https://github.com/CocoaPods/CocoaPods/pull/5436)

##### Bug Fixes

* Fix local pod platform conflict error message.  
  [Muhammed Yavuz Nuzumlalı](https://github.com/manuyavuz)
  [#5052](https://github.com/CocoaPods/CocoaPods/issues/5052)

* Avoid use of `activesupport` version 5 to stay compatible with macOS system
  Ruby.  
  [Boris Bügling](https://github.com/neonichu)
  [#5602](https://github.com/CocoaPods/CocoaPods/issues/5602)

* Fix installing pods with `use_frameworks` when deduplication is disabled.  
  [Samuel Giddins](https://github.com/segiddins)
  [#5481](https://github.com/CocoaPods/CocoaPods/issues/5481)

* Running `pod setup --silent` will now properly silence git output while
  updating the repository.  
  [Samuel Giddins](https://github.com/segiddins)

* Fix linting pods that depend upon `XCTest`.  
  [Samuel Giddins](https://github.com/segiddins)
  [#5321](https://github.com/CocoaPods/CocoaPods/issues/5321)

* Use `require` instead of `autoload` to solve an issue with loading
  `fourflusher`.  
  [Boris Bügling](https://github.com/neonichu)
  [#5445](https://github.com/CocoaPods/CocoaPods/issues/5445)

* Resolve cyclic dependencies when creating pod targets.  
  [Juan Civile](https://github.com/champo)
  [#5362](https://github.com/CocoaPods/CocoaPods/issues/5362)

* Fix embedding frameworks in UI Testing bundles.  
  [Daniel Tomlinson](https://github.com/dantoml)
  [#5250](https://github.com/CocoaPods/CocoaPods/issues/5250)

* Ensure attempting to print a path in the error report doesn't itself error.  
  [Samuel Giddins](https://github.com/)
  [#5541](https://github.com/CocoaPods/CocoaPods/issues/5541)

* Fix linting with Xcode 8.  
  [Boris Bügling](https://github.com/neonichu)
  [#5529](https://github.com/CocoaPods/CocoaPods/issues/5529)

* Fix linting with Xcode 8 by disabling it entirely.  
  [Boris Bügling](https://github.com/neonichu)
  [#5528](https://github.com/CocoaPods/CocoaPods/issues/5528)

* Error during install when there are duplicate library names.  
  [Daniel Tomlinson](https://github.com/dantoml)
  [#4014](https://github.com/CocoaPods/CocoaPods/issues/4014)

* Make the `Check Pods Manifest.lock` script write errors to STDERR and improve
  POSIX shell compatibility.  
  [Simon Warta](https://github.com/webmaster128)
  [#5595](https://github.com/CocoaPods/CocoaPods/pull/5595)


## 1.0.1 (2016-06-02)

##### Enhancements

* None.

##### Bug Fixes

* Symlink the header folders in the framework bundle's root directory
  by a new shell script build phase if `header_mappings_dir` is used
  with frameworks.  
  [Marius Rackwitz](https://github.com/mrackwitz)
  [#5313](https://github.com/CocoaPods/CocoaPods/issues/5313)

* Removed emojis in Build Phases names — as it seems that some third party tools have trouble with them.  
  [Olivier Halligon](https://github.com/AliSoftware)
  [#5382](https://github.com/CocoaPods/CocoaPods/pull/5382)

* Ensure `Set` is defined before using it.  
  [Samuel Giddins](https://github.com/segiddins)
  [#5287](https://github.com/CocoaPods/CocoaPods/issues/5287)

* Add --target-device to ibtool invocation for XIBs
  [Juan Civile](https://github.com/champo)
  [#5282](https://github.com/CocoaPods/CocoaPods/issues/5282)

* Fix error when executables cannot be found.
  [Jan Berkel](https://github.com/jberkel)
  [#5319](https://github.com/CocoaPods/CocoaPods/pull/5319)

* Avoid removing all files when root directory contains unicode characters.  
  [Marc Boquet](https://github.com/marcboquet)
  [#5294](https://github.com/CocoaPods/CocoaPods/issues/5294)

* Guarding from crash if pod lib create has a + character in the name.  
  [William Entriken](https://github.com/fulldecent)
  [CocoaPods/pod-template#69](https://github.com/CocoaPods/pod-template/issues/69)

* Use target product types to determine whether a target is a test target when
  running `pod init`.  
  [Samuel Giddins](https://github.com/segiddins)
  [#5378](https://github.com/CocoaPods/CocoaPods/issues/5378)


## 1.0.0 (2016-05-10)

##### Enhancements

* Validate that resource bundles declared in the podspec contain resources.  
  [Samuel Giddins](https://github.com/segiddins)
  [#5218](https://github.com/CocoaPods/CocoaPods/issues/5218)

* Improvements to the error messaging around missing dependencies.  
  [Orta Therox](https://github.com/orta)
  [#5260](https://github.com/CocoaPods/CocoaPods/issues/5260)

* Make sharing schemes for development pods an installation option
  (`share_schemes_for_development_pods`) and disable sharing schemes
  by default.  
  [Samuel Giddins](https://github.com/segiddins)

##### Bug Fixes

* Fix search paths inheritance when there are transitive dependencies.  
  [Samuel Giddins](https://github.com/segiddins)
  [#5264](https://github.com/CocoaPods/CocoaPods/issues/5264)


## 1.0.0.rc.2 (2016-05-04)

##### Enhancements

* None.  

##### Bug Fixes

* Handle when an abstract target has no declared platform without crashing.  
  [Samuel Giddins](https://github.com/segiddins)
  [#5236](https://github.com/CocoaPods/CocoaPods/issues/5236)

* Don't recurse into child directories to find podspecs when running
  `pod spec lint`.  
  [Samuel Giddins](https://github.com/segiddins)
  [#5244](https://github.com/CocoaPods/CocoaPods/issues/5244)


## 1.0.0.rc.1 (2016-04-30)

##### Enhancements

* The `pod init` command now uses target inheritance for test targets
  in the generated Podfile.  
  [Orta Therox](https://github.com/orta)
  [#4714](https://github.com/CocoaPods/CocoaPods/issues/4714)

* Support customized build directories by letting user xcconfig definitions
  rely on the new overridable alias build variable `PODS_BUILD_DIR`.  
  [Marius Rackwitz](https://github.com/mrackwitz)
  [#5217](https://github.com/CocoaPods/CocoaPods/issues/5217)

##### Bug Fixes

* Fix for `pod repo push --help` throwing an error.  
  [Boris Bügling](https://github.com/neonichu)
  [#5214](https://github.com/CocoaPods/CocoaPods/pull/5214)

* The warning for not having utf-8 set as the default encoding for a
  terminal now properly respects the `--no-ansi` argument.  
  [Joshua Kalpin](https://github.com/Kapin)
  [#5199](https://github.com/CocoaPods/CocoaPods/pull/5199)


## 1.0.0.beta.8 (2016-04-15)

##### Enhancements

* None.  

##### Bug Fixes

* Headers from vendored frameworks no longer end up in the `HEADER_SEARCH_PATH`
  when using frameworks. They are now assumed to be already present as modular
  headers in the framework itself.  
  [Mark Spanbroek](https://github.com/markspanbroek)
  [#5146](https://github.com/CocoaPods/CocoaPods/pull/5146)

* Access to the `Pod::SourcesManager` constant has been restored, though its use
  is considered deprecated and subject to removal at any time. Migrate to use
  `Pod::Config.instance.sources_manager` in some manner as soon as possible.  
  [Samuel Giddins](https://github.com/segiddins)

* Running `pod repo update --silent` will now properly silence git output while
  updating the repository.  
  [Samuel Giddins](https://github.com/segiddins)


## 1.0.0.beta.7 (2016-04-15)

##### Enhancements

* When an unknown build configuration is mentioned in the Podfile, CocoaPods
  will suggest the build configurations found in the user project.  
  [Samuel Giddins](https://github.com/segiddins)
  [#5113](https://github.com/CocoaPods/CocoaPods/issues/5113)

* Improved the error message when a matching spec cannot be found,
  mentioning that now `pod repo update` is not implicit when running `pod
  install`.  
  [Orta Therox](https://github.com/orta)
  [#5135](https://github.com/CocoaPods/CocoaPods/issues/5135)

* Add support for sharded specs directories.  
  [Samuel Giddins](https://github.com/segiddins)
  [#5002](https://github.com/CocoaPods/CocoaPods/issues/5002)

* Pass the build setting `OTHER_CODE_SIGN_FLAGS` to codesign for the generated
  embed frameworks build phase's script, as Xcode does when signing natively.  
  [Václav Slavík](https://github.com/vslavik)
  [#5087](https://github.com/CocoaPods/CocoaPods/pull/5087)

##### Bug Fixes

* Sort files from `Dir.glob` explicitly to produce same result on case sensitive
  file system as result on case insensitive file system.  
  [Soutaro Matsumoto](https://github.com/soutaro)

* Fix build path for resource bundles.  
  [Marius Rackwitz](https://github.com/mrackwitz)
  [#5034](https://github.com/CocoaPods/CocoaPods/issues/5034)

* Rely on `TARGET_BUILD_DIR` instead of `CONFIGURATION_BUILD_DIR` in the
  generated embed resources build phase's script, so that UI test targets can
  be run.  
  [seaders](https://github.com/seaders)
  [#5133](https://github.com/CocoaPods/CocoaPods/issues/5133)

* Ensure that a `CFBundleVersion` is set for resource bundles' Info.plist
  files.  
  [Samuel Giddins](https://github.com/segiddins)
  [#4897](https://github.com/CocoaPods/CocoaPods/issues/4897)


## 1.0.0.beta.6 (2016-03-15)

##### Breaking

* Running `pod install` doesn't imply an automatic spec repo update.  
  The old behavior can be achieved by passing in the option `--repo-update`
  or running `pod repo update`.  
  [Marius Rackwitz](https://github.com/mrackwitz)
  [#5004](https://github.com/CocoaPods/CocoaPods/issues/5004)

* Remove the configuration variable `skip_repo_update` as the default behavior
  varies now between `pod install` and `pod (update|outdated)`.  
  [Marius Rackwitz](https://github.com/mrackwitz)
  [#5017](https://github.com/CocoaPods/CocoaPods/issues/5017)

##### Enhancements

* The master specs repo will no longer perform 'no-op' git fetches. This should
  help to reduce the load on GitHub's servers.  
  [Daniel Tomlinson](https://github.com/DanielTomlinson)
  [#5005](https://github.com/CocoaPods/CocoaPods/issues/5005)
  [#4989](https://github.com/CocoaPods/CocoaPods/issues/4989)

* The specs repos will no longer support shallow clones to reduce CPU load
  on git servers. Pre-existing shallow clones of the `master` repo will
  automatically be upgraded to deep clones when the repo is updated.  
  [Samuel Giddins](https://github.com/segiddins)
  [#5016](https://github.com/CocoaPods/CocoaPods/issues/5016)

* The validator will check that all `public_header_files` and
  `private_header_files` are also present in `source_files`.  
  [Samuel Giddins](https://github.com/segiddins)
  [#4936](https://github.com/CocoaPods/CocoaPods/issues/4936)

##### Bug Fixes

* The master specs repository can no longer be added via `pod repo add`, but
  instead must be done via `pod setup`.  
  [Samuel Giddins](https://github.com/segiddins)

* Print a friendly error message when the platform for a target cannot be
  inferred.  
  [Samuel Giddins](https://github.com/segiddins)
  [#4790](https://github.com/CocoaPods/CocoaPods/issues/4790)

* Rely on `TARGET_BUILD_DIR` instead of `CONFIGURATION_BUILD_DIR` in the
  generated embed frameworks build phase's script, so that UI test targets can
  be run.  
  [Marius Rackwitz](https://github.com/mrackwitz)
  [#5022](https://github.com/CocoaPods/CocoaPods/issues/5022)

* Fix build paths for resources bundles.  
  [Marius Rackwitz](https://github.com/mrackwitz)
  [#5028](https://github.com/CocoaPods/CocoaPods/pull/5028)

* Validate that a Podfile does not declare the same target twice.  
  [Samuel Giddins](https://github.com/segiddins)
  [#5029](https://github.com/CocoaPods/CocoaPods/issues/5029)


## 1.0.0.beta.5 (2016-03-08)

##### Breaking

* Development pods will no longer be implicitly unlocked. This makes CocoaPods respect
  constraints related to dependencies of development pods in the lockfile.

  If you change the constraints of a dependency of your development pod and want to
  override the locked version, you will have to use
  `pod update ${DEPENDENCY_NAME}` manually.  
  [Muhammed Yavuz Nuzumlalı](https://github.com/manuyavuz)
  [#4211](https://github.com/CocoaPods/CocoaPods/issues/4211)
  [#4577](https://github.com/CocoaPods/CocoaPods/issues/4577)
  [#4580](https://github.com/CocoaPods/CocoaPods/issues/4580)

##### Enhancements

* Add the :package: emoji in front of CocoaPods Script Build Phases
  to quickly and visually differentiate them from other phases.  
  [Olivier Halligon](https://github.com/AliSoftware)
  [#4985](https://github.com/CocoaPods/CocoaPods/issues/4985)

* Enable syntax highlighting on the Podfile in the generated
  `Pods.xcodeproj`.  
  [Samuel Giddins](https://github.com/segiddins)
  [#4962](https://github.com/CocoaPods/CocoaPods/issues/4962)

##### Bug Fixes

* Fixes paths passed for resources bundles in the copy resources script.  
  [Marius Rackwitz](https://github.com/mrackwitz)
  [#4954](https://github.com/CocoaPods/CocoaPods/pull/4954)

* Fix saying the `master` specs repo exists when it has not been set up.  
  [Samuel Giddins](https://github.com/segiddins)
  [#4955](https://github.com/CocoaPods/CocoaPods/issues/4955)

* Move `${TARGET_DEVICE_ARGS}` out of the quotations for `--sdk` in the
  `Copy Pods Resources` build phase.  
  [seaders](https://github.com/seaders) [#4940](https://github.com/CocoaPods/CocoaPods/issues/4940)

* Handle when `$PATH` isn't set.  
  [Samuel Giddins](https://github.com/segiddins)

* Module maps that are set per-platform will be installed for the correct
  platform.  
  [Samuel Giddins](https://github.com/segiddins)
  [#4968](https://github.com/CocoaPods/CocoaPods/issues/4968)


## 1.0.0.beta.4 (2016-02-24)

##### Enhancements

* Allow deduplication to take effect even when the same pod is used with
  different sets of subspecs across different platforms.
  This changes the general naming scheme scoped pod targets. They are
  suffixed now on base of what makes them different among others for the
  same root spec instead of being prefixed by the dependent target.  
  [Marius Rackwitz](https://github.com/mrackwitz)
  [#4146](https://github.com/CocoaPods/CocoaPods/pull/4146)

* Pass `COCOAPODS_VERSION` as environment variable when invoking the
  `prepare_command`.  
  [Marius Rackwitz](https://github.com/mrackwitz)
  [#4933](https://github.com/CocoaPods/CocoaPods/pull/4933)

##### Bug Fixes

* Pods are built by default in another scoping level of the build products
  directory identified by their name to prevent name clashes among
  dependencies.  
  [Marius Rackwitz](https://github.com/mrackwitz)
  [#4146](https://github.com/CocoaPods/CocoaPods/pull/4146)

* Fix mixed integrations where static libraries are used along frameworks
  from different target definitions in one Podfile.  
  [Marius Rackwitz](https://github.com/mrackwitz)
  [#4146](https://github.com/CocoaPods/CocoaPods/pull/4146)

* Pass target device arguments to `ibtool` in the copy resources script, fixing
  compilation of storyboards when targeting versions of iOS prior to iOS 8.  
  [seaders](https://github.com/seaders)
  [#4913](https://github.com/CocoaPods/CocoaPods/issues/4913)

* Fix `pod repo lint` when passed a path argument.  
  [Boris Bügling](https://github.com/neonichu)
  [#4883](https://github.com/CocoaPods/CocoaPods/issues/4883)


## 1.0.0.beta.3 (2016-02-03)

##### Breaking

* Rename the `xcodeproj` Podfile directive to `project`.  
  [Marius Rackwitz](https://github.com/mrackwitz)
  [Core#298](https://github.com/CocoaPods/Core/issues/298)

##### Enhancements

* None.  

##### Bug Fixes

* Don't try to embed project headers into frameworks.  
  [Marius Rackwitz](https://github.com/mrackwitz)
  [#4819](https://github.com/CocoaPods/CocoaPods/issues/4819)

* Fix a crash in the analyzer when target deduplication is deactivated.  
  [Marius Rackwitz](https://github.com/mrackwitz)
  [#4751](https://github.com/CocoaPods/CocoaPods/issues/4751)

* Handle CoreData mapping models with recursive resource globs.  
  [Eric Firestone](https://github.com/efirestone)
  [#4809](https://github.com/CocoaPods/CocoaPods/pull/4809)

* Generate valid xcconfig when target name includes spaces.  
  [Dimitris Koutsogiorgas](https://github.com/dnkoutso)
  [#4783](https://github.com/CocoaPods/CocoaPods/issues/4783)

* Properly add resource files to resources build phase.  
  [Eric Firestone](https://github.com/efirestone)
  [#4762](https://github.com/CocoaPods/CocoaPods/issues/4762)

* Fix suggestion of sudo when it actually isn't needed.  
  [Marcel Jackwerth](https://github.com/sirlantis)

* Set the `TARGET_DEVICE_FAMILY` to support both iPhone and iPad for iOS
  resource bundle targets.  
  [Andy Rifken](https://github.com/arifken)

* Share user schemes of `Pods.xcodeproj` after generating deterministic UUIDS.  
  [Samuel Giddins](https://github.com/segiddins)

* Only attempt to `import` a framework during linting if the pod has source
  files, and is thus being built by CocoaPods.  
  [Samuel Giddins](https://github.com/segiddins)
  [#4823](https://github.com/CocoaPods/CocoaPods/issues/4823)

* Determine whether an external source needs to be fetched when updating a
  dependency regardless of subspec names.  
  [Samuel Giddins](https://github.com/segiddins)
  [#4821](https://github.com/CocoaPods/CocoaPods/issues/4821)


## 1.0.0.beta.2 (2016-01-05)

##### Enhancements

* Present a friendly error suggesting running `pod install` when there are
  missing local podspecs when running `pod outdated`.  
  [Samuel Giddins](https://github.com/segiddins)
  [#4716](https://github.com/CocoaPods/CocoaPods/issues/4716)

* Don't warn about setting base config when identical to current config.  
  [Jed Lewison](https://github.com/jedlewison)
  [#4722](https://github.com/CocoaPods/CocoaPods/issues/4722)

* Add `user_targets` method to the `UmbrellaTargetDescription` in the
  post-install hooks context.  
  [Samuel Giddins](https://github.com/segiddins)

##### Bug Fixes

* Always fetch a `:podspec` dependency's podspec when it is missing in the
  `Pods` directory.  
  [Samuel Giddins](https://github.com/segiddins)
  [#4717](https://github.com/CocoaPods/CocoaPods/issues/4717)

* The `Info.plist` file will now be generated properly for resource bundles,
  setting the proper `CFBundlePackageType` and omitting the `CFBundleExecutable`
  key.  
  [Samuel Giddins](https://github.com/segiddins)
  [Xcodeproj#259](https://github.com/CocoaPods/Xcodeproj/issues/259)

* Fix crash when deintegrating due to major version change and there are
  multiple root-level Xcode projects.  
  [Samuel Giddins](https://github.com/segiddins)

* Ensure the `sandbox_root` attribute is set on the pre-install hooks context.  
  [Samuel Giddins](https://github.com/segiddins)


## 1.0.0.beta.1 (2015-12-30)

##### Breaking

* The `link_with` Podfile DSL method has been removed in favor of target
  inheritance.  
  [Samuel Giddins](https://github.com/segiddins)

* The `:exclusive => true` Podfile DSL target option has been removed in favor
  of the `inherit! :search_paths` directive.  
  [Samuel Giddins](https://github.com/segiddins)

* The specification of `:head` dependencies has been removed.  
  [Samuel Giddins](https://github.com/segiddins)
  [#4673](https://github.com/CocoaPods/CocoaPods/issues/4673)

* The deprecated `:local` dependency option has been removed in favor of the
  equivalent `:path` option.  
  [Samuel Giddins](https://github.com/segiddins)

* The deprecated `dependency` method in the Podfile DSL has been removed in
  favor of the equivalent `pod` method.  
  [Samuel Giddins](https://github.com/segiddins)

* The deprecated `preferred_dependency` method in the Specification DSL has been
  removed in favor of the equivalent `default_subspecs` method.  
  [Samuel Giddins](https://github.com/segiddins)

* The `docset_url` Specification attribute has been removed.  
  [Samuel Giddins](https://github.com/segiddins)
  [Core#284](https://github.com/CocoaPods/Core/issues/284)

* Build configuration names are no longer set as pre-processor defines, but
  rather `POD_CONFIGURATION_$CONFIGURATION_NAME` is defined in order to lessen
  conflicts with pod code.  
  [#4143](https://github.com/CocoaPods/CocoaPods/issues/4143)

##### Highlighted Enhancements That Need Testing

* The Podfile DSL has been cleaned up, with the removal of confusing options and
  the introduction of abstract targets, search paths-only inheritance, the
  specification of installation options, and the removal of head dependencies.  
  [Samuel Giddins](https://github.com/segiddins)
  [#840](https://github.com/CocoaPods/CocoaPods/issues/840)

##### Enhancements

* Add the ability to add a custom commit message when pushing a spec.
  [Bart Jacobs](https://github.com/bartjacobs)
  [#4583](https://github.com/CocoaPods/CocoaPods/issues/4583)

* Added support for `pod env` to print the pod environment without having to crash.  
  [Hemal Shah](https://github.com/hemal)
  [#3660](https://github.com/CocoaPods/CocoaPods/issues/3660)

* Add support for specifying :source with a pod dependency.  
  [Eric Firestone](https://github.com/efirestone)
  [#4486](https://github.com/CocoaPods/CocoaPods/pull/4486)

* Ask user to run `pod install` when a resource not found during in copy resources script.  
  [Muhammed Yavuz Nuzumlalı](https://github.com/manuyavuz)

* Add support to track `.def` sources.
* Add support to track `.def` files as headers.
  [Dimitris Koutsogiorgas](https://github.com/dnkoutso)
  [#338](https://github.com/CocoaPods/Xcodeproj/pull/338)

* `Pod::Installer::PostInstallHooksContext` now offers access to the `sandbox`
  object.  
  [Marcelo Fabri](https://github.com/marcelofabri)
  [#4487](https://github.com/CocoaPods/CocoaPods/pull/4487)

* Improve sorting algorithm for `pod search`.  
  [Muhammed Yavuz Nuzumlalı](https://github.com/manuyavuz)
  [cocoapods-search#12](https://github.com/CocoaPods/cocoapods-search/issues/12)

* Improve `pod search` performance while using _`--full`_ flag.  
  [Muhammed Yavuz Nuzumlalı](https://github.com/manuyavuz)
  [cocoapods-search#8](https://github.com/CocoaPods/cocoapods-search/issues/8)

* Improve message when there is no spec in repos for dependency set in Podfile.  
  [Muhammed Yavuz Nuzumlalı](https://github.com/manuyavuz)
  [#4430](https://github.com/CocoaPods/CocoaPods/issues/4430)

* Reduce the number of times the user's Xcode project is opened, speeding up
  installation.  
  [Samuel Giddins](https://github.com/segiddins)
  [#4374](https://github.com/CocoaPods/CocoaPods/issues/4374)

* Improving the performance of Pod::Installer::Analyzer#generate_pod_targets  
  [Daniel Ribeiro](https://github.com/danielribeiro)
  [#4399](https://github.com/CocoaPods/CocoaPods/pull/4399)

* Framework pods that have a `header_mappings_dirs` set will now produce
  frameworks with headers that respect the nesting.  
  [Samuel Giddins](https://github.com/segiddins)

* The validator will now ensure that pods with a `header_mappings_dirs` have all
  of their headers inside that directory.  
  [Samuel Giddins](https://github.com/segiddins)

* Pods will be validated with the `-Wincomplete-umbrella` compiler flag to
  ensure module maps are valid.  
  [Samuel Giddins](https://github.com/segiddins)
  [#3428](https://github.com/CocoaPods/CocoaPods/issues/3428)

* The validator will now attempt to build an app that imports the pod.  
  [Samuel Giddins](https://github.com/segiddins)
  [#2095](https://github.com/CocoaPods/CocoaPods/issues/2095)
  [#2134](https://github.com/CocoaPods/CocoaPods/issues/2134)

* The `Info.plist` file's `CFBundleIdentifier` is now set via the
  `PRODUCT_BUNDLE_IDENTIFIER` build setting, consistent with Xcode 7.  
  [Samuel Giddins](https://github.com/segiddins)
  [#4426](https://github.com/CocoaPods/CocoaPods/issues/4426)

* Externally-sourced pods will now have their specifications quickly linted.  
  [Samuel Giddins](https://github.com/segiddins)

* Set the deployment target on pods to be that which is defined in the
  podspec.  
  [Samuel Giddins](https://github.com/segiddins)
  [#4354](https://github.com/CocoaPods/CocoaPods/issues/3454)

* Set a deployment target for resource bundle targets.  
  [Samuel Giddins](https://github.com/segiddins)
  [#3347](https://github.com/CocoaPods/CocoaPods/issues/3347)

* Targets that are no longer integrated with CocoaPods will be properly
  de-integrated when installation occurs.  
  [Samuel Giddins](https://github.com/segiddins)

* Targets that are integrated will be ensured that they have all
  CocoaPods-related settings and phases properly installed.  
  [Samuel Giddins](https://github.com/segiddins)

* Total de-integration will happen whenever the major version of CocoaPods
  changes, ensuring backwards-incompatible changes are properly applied.  
  [Samuel Giddins](https://github.com/segiddins)

* The Podfile now allows specifying installation options via the `install!`
  directive.  
  [Samuel Giddins](https://github.com/segiddins)
  [Core#151](https://github.com/CocoaPods/Core/issues/151)

* The Podfile now allows marking targets as `abstract` and specifying the pod
  inheritance mode via the `inherit!` directive.  
  [Samuel Giddins](https://github.com/segiddins)
  [#1249](https://github.com/CocoaPods/CocoaPods/issues/1249)
  [#1626](https://github.com/CocoaPods/CocoaPods/issues/1626)
  [#4001](https://github.com/CocoaPods/CocoaPods/issues/4001)

##### Bug Fixes

* Fix compiling of localized resources.
  [Eric Firestone](https://github.com/efirestone)
  [#1653](https://github.com/CocoaPods/CocoaPods/issues/1653)

* Fix compiling of asset catalog files inside resource bundles.  
  [Muhammed Yavuz Nuzumlalı](https://github.com/manuyavuz)
  [#4501](https://github.com/CocoaPods/CocoaPods/issues/4501)

* Prevent installer to be run from inside sandbox directory.  
  [Muhammed Yavuz Nuzumlalı](https://github.com/manuyavuz)

* Improve repo lint error message when no repo found with given name.  
  [Muhammed Yavuz Nuzumlalı](https://github.com/manuyavuz)
  [#4142](https://github.com/CocoaPods/CocoaPods/issues/4142)

* Fix a crash in dependency resolution when running Ruby 2.3.  
  [Samuel Giddins](https://github.com/segiddins)
  [#4345](https://github.com/CocoaPods/CocoaPods/issues/4345)

* Fix handling of localized files in Pods installed as frameworks.  
  [Tim Bodeit](https://github.com/timbodeit)
  [#2597](https://github.com/CocoaPods/CocoaPods/issues/2597)

* Only include native targets when generating the Podfile in `pod init`.  
  [Samuel Giddins](https://github.com/segiddins)
  [#2169](https://github.com/CocoaPods/CocoaPods/issues/2169)

* Ensure that generated `Info.plist` files have a `CFBundleShortVersionString`
  that is precisely three dot-separated numbers.  
  [Samuel Giddins](https://github.com/segiddins)
  [#4421](https://github.com/CocoaPods/CocoaPods/issues/4421)

* Set the `APPLICATION_EXTENSION_API_ONLY` build setting if integrating with a
  tvOS extension target, or a target that has the setting set to `YES`.  
  [Samuel Giddins](https://github.com/segiddins)
  [#3644](https://github.com/CocoaPods/CocoaPods/issues/3644)
  [#4393](https://github.com/CocoaPods/CocoaPods/issues/4393)

* Only the root directory of externally-sourced pods will be searched for
  podspecs.  
  [Samuel Giddins](https://github.com/segiddins)
  [#3683](https://github.com/CocoaPods/CocoaPods/issues/3683)

* Remove the library name's extension when adding it in the "linker flags" build
  setting to support dynamic libraries.  
  [Andrea Cremaschi](https://github.com/andreacremaschi)
  [#4468](https://github.com/CocoaPods/CocoaPods/issues/4468)

* Specifying relative subspec names to the linter is now supported.  
  [Samuel Giddins](https://github.com/segiddins)
  [#1917](https://github.com/CocoaPods/CocoaPods/issues/1917)

* Headers used to build a pod will no longer be duplicated for frameworks.  
  [Samuel Giddins](https://github.com/segiddins)
  [#4420](https://github.com/CocoaPods/CocoaPods/issues/4420)

* The `UIRequiredDeviceCapabilities` key is now specified in the `Info.plist`
  file for tvOS pods built as frameworks.  
  [Samuel Giddins](https://github.com/segiddins)
  [#4514](https://github.com/CocoaPods/CocoaPods/issues/4514)

* Fix Swift code completion for Development Pods by using `realpath` for
  symlinked source files.  
  [Boris Bügling](https://github.com/neonichu)
  [#3777](https://github.com/CocoaPods/CocoaPods/issues/3777)

* Avoid the duplicate UUID warning when a Pod is installed for multiple
  platforms.  
  [Samuel Giddins](https://github.com/segiddins)
  [#4521](https://github.com/CocoaPods/CocoaPods/issues/4521)

* Changing the name of a target in a Podfile will no longer cause warnings about
  being unable to set the base configuration XCConfig.  
  [Samuel Giddins](https://github.com/segiddins)

* Ensure that linking multiple times against the same framework does not trigger
  the duplicate module name check for frameworks.  
  [Boris Bügling](https://github.com/neonichu)
  [Samuel Giddins](https://github.com/segiddins)
  [#4550](https://github.com/CocoaPods/CocoaPods/issues/4550)

* Fix lint in Xcode 7.2, it requires `-destination`.  
  [Boris Bügling](https://github.com/neonichu)
  [#4652](https://github.com/CocoaPods/CocoaPods/pull/4652)

* Empty podfiles / target blocks no longer break the user's Xcode project.  
  [Samuel Giddins](https://github.com/segiddins)
  [#3617](https://github.com/CocoaPods/CocoaPods/issues/3617)

* The pre-processor define for `DEBUG` will be set for all debug-based build
  configurations when building pods.  
  [Samuel Giddins](https://github.com/segiddins)
  [#4148](https://github.com/CocoaPods/CocoaPods/issues/4148)


## 0.39.0 (2015-10-09)

##### Enhancements

* Podfile-specified options are passed to plugins as hashes that treat string
  and symbol keys identically.  
  [Samuel Giddins](https://github.com/segiddins)
  [#3354](https://github.com/CocoaPods/CocoaPods/issues/3354)

##### Bug Fixes

* Only link dynamic vendored frameworks and libraries of pod dependencies.  
  [Kevin Coleman](https://github.com/kcoleman731)
  [#4336](https://github.com/CocoaPods/CocoaPods/issues/4336)


## 0.39.0.rc.1 (2015-10-05)

##### Enhancements

* Support for adding dependency target vendored libraries and frameworks to build settings.  
  [Kevin Coleman](https://github.com/kcoleman731)
  [#4278](https://github.com/CocoaPods/CocoaPods/pull/4278)

* Always link the aggregate target as static to the user project.  
  [Marius Rackwitz](https://github.com/mrackwitz)
  [#4137](https://github.com/CocoaPods/CocoaPods/pull/4137)


## 0.39.0.beta.5 (2015-10-01)

##### Breaking

* Activesupport 4 is now required, breaking compatibility with applications
  locked to `3.x.y`.  

##### Enhancements

* The `EMBEDDED_CONTENT_CONTAINS_SWIFT` build setting will now be set when
  appropriate.  
  [Samuel Giddins](https://github.com/segiddins)

* The embed frameworks script will no longer manually copy over the Swift
  runtime libraries on Xcode 7 and later.  
  [Samuel Giddins](https://github.com/segiddins)
  [earltedly](https://github.com/segiddins)
  [DJ Tarazona](https://github.com/djtarazona)
  [#4188](https://github.com/CocoaPods/CocoaPods/issues/4188)

* A post-install summary of the pods installed is now printed.  
  [Samuel Giddins](https://github.com/segiddins)
  [#4124](https://github.com/CocoaPods/CocoaPods/issues/4124)

##### Bug Fixes

* Give a meaningful message for the case where there is no available stable
  version for a pod, and there is no explicit version requirement.  
  [Muhammed Yavuz Nuzumlalı](https://github.com/manuyavuz)
  [#4197](https://github.com/CocoaPods/CocoaPods/issues/4197)

* Use `watchsimulator` when validating pods with the watchOS platform.  
  [Thomas Kollbach](https://github.com/toto)
  [#4130](https://github.com/CocoaPods/CocoaPods/issues/4130)

* C or C++ preprocessor output files with `.i` extension now have their compiler
  flags set correctly.  
  [Andrea Aresu](https://github.com/aaresu/)

* Remove SDKROOT relative search path as it isn't needed anymore since XCTest.  
  [Boris Bügling](https://github.com/neonichu)
  [#4219](https://github.com/CocoaPods/CocoaPods/issues/4219)

* Podfile generated by `pod init` now specifies iOS 8.0 as the default platform
  and includes `use_frameworks!` for Swift projects.  
  [Jamie Evans](https://github.com/JamieREvans)

* Support for the new `tvos` platform.  
  [Boris Bügling](https://github.com/neonichu)
  [#4152](https://github.com/CocoaPods/CocoaPods/pull/4152)

* Either generate just one pod target or generate it once for each target
  definition.  
  [Marius Rackwitz](https://github.com/mrackwitz)
  [#4034](https://github.com/CocoaPods/CocoaPods/issues/4034)

* Stop setting `DYLIB_CURRENT_VERSION`, `CURRENT_PROJECT_VERSION`, and
  `DYLIB_COMPATIBILITY_VERSION` for pods integrated as dynamic frameworks.  
  [Samuel Giddins](https://github.com/segiddins)
  [#4083](https://github.com/CocoaPods/CocoaPods/issues/4083)

* The headers folders paths for static library pods will be unset, fixing
  validation when archives are uploaded to iTunes Connect.  
  [Boris Bügling](https://github.com/neonichu)
  [Samuel Giddins](https://github.com/segiddins)
  [#4119](https://github.com/CocoaPods/CocoaPods/issues/4119)

* Don't require the `platform` attribute for targets without any declared pods
  when running `pod install --no-integrate`.  
  [Sylvain Guillopé](https://github.com/sguillope)
  [#3151](https://github.com/CocoaPods/CocoaPods/issues/3151)

* Gracefully handle exception if creating the repos directory fails due to a
  system error like a permission issue.  
  [Sylvain Guillopé](https://github.com/sguillope)
  [#4177](https://github.com/CocoaPods/CocoaPods/issues/4177)

## 0.39.0.beta.4 (2015-09-02)

##### Bug Fixes

* Using vendored frameworks without a `Headers` directory will no longer cause a
  crash.  
  [Samuel Giddins](https://github.com/segiddins)
  [#3967](https://github.com/CocoaPods/CocoaPods/issues/3967)

* Computing the set of transitive dependencies for a pod target,
  even if the target is scoped, will no longer smash the stack.  
  [Samuel Giddins](https://github.com/segiddins)
  [#4092](https://github.com/CocoaPods/CocoaPods/issues/4092)

* Take into account a specification's `exclude_files` when constructing resource
  bundles.  
  [Samuel Giddins](https://github.com/segiddins)
  [#4065](https://github.com/CocoaPods/CocoaPods/issues/4065)

* Fix resolving to platform-compatible versions of transitive dependencies.  
  [Samuel Giddins](https://github.com/segiddins)
  [#4084](https://github.com/CocoaPods/CocoaPods/issues/4084)


## 0.39.0.beta.3 (2015-08-28)

##### Bug Fixes

* This release fixes a file permissions error when using the RubyGem.  
  [Samuel Giddins](https://github.com/segiddins)


## 0.39.0.beta.2 (2015-08-27)

##### Bug Fixes

* Ensure all gem files are readable.  
  [Samuel Giddins](https://github.com/segiddins)
  [#4085](https://github.com/CocoaPods/CocoaPods/issues/4085)


## 0.39.0.beta.1 (2015-08-26)

##### Breaking

* The `HEADER_SEARCH_PATHS` will no longer be constructed recursively.  
  [Samuel Giddins](https://github.com/segiddins)
  [twoboxen](https://github.com/twoboxen)
  [#1437](https://github.com/CocoaPods/CocoaPods/issues/1437)
  [#3760](https://github.com/CocoaPods/CocoaPods/issues/3760)

##### Enhancements

* Collapse the namespaced public and private pod xcconfig into one single
  xcconfig file.  
  [Marius Rackwitz](https://github.com/mrackwitz)
  [#3916](https://github.com/CocoaPods/CocoaPods/pull/3916)

* Add `--sources` option to `push` command.  
  [Dimitris Koutsogiorgas](https://github.com/dnkoutso)
  [#3912](https://github.com/CocoaPods/CocoaPods/issues/3912)

* Implicitly unlock all local dependencies when installing.  
  [Samuel Giddins](https://github.com/segiddins)
  [#3764](https://github.com/CocoaPods/CocoaPods/issues/3764)

* The resolver error message when a conflict occurred due to platform deployment
  target mismatches will now explain that.  
  [Samuel Giddins](https://github.com/segiddins)
  [#3926](https://github.com/CocoaPods/CocoaPods/issues/3926)

* Add `:source_provider` hook to allow plugins to provide sources.  
  [Eric Amorde](https://github.com/amorde)
  [#3190](https://github.com/CocoaPods/CocoaPods/issues/3190)
  [#3792](https://github.com/CocoaPods/CocoaPods/pull/3792)

* Remove embed frameworks build phase from target types, where it is not required.  
  [Marius Rackwitz](https://github.com/mrackwitz)
  [#3905](https://github.com/CocoaPods/CocoaPods/issues/3905)
  [#4028](https://github.com/CocoaPods/CocoaPods/pull/4028)

* Add a `--private` option to `pod spec lint`, `pod lib lint`, and
  `pod repo push` that will ignore warnings that only apply to public
  specifications and sources.  
  [Samuel Giddins](https://github.com/segiddins)
  [Core#190](https://github.com/CocoaPods/Core/issues/190)
  [#2682](https://github.com/CocoaPods/CocoaPods/issues/2682)

* Add support for dynamic `vendored_frameworks` and `vendored_libraries`.  
  [Samuel Giddins](https://github.com/segiddins)
  [#1993](https://github.com/CocoaPods/CocoaPods/issues/1993)

##### Bug Fixes

* Build settings specified in `pod_target_xcconfig` of a spec are also for
  library targets only applied to the pod target.  
  [Marius Rackwitz](https://github.com/mrackwitz)
  [#3906](https://github.com/CocoaPods/CocoaPods/issues/3906)

* Use APPLICATION_EXTENSION_API_ONLY for watchOS 2 extensions.  
  [Boris Bügling](https://github.com/neonichu)
  [#3920](https://github.com/CocoaPods/CocoaPods/pull/3920)

* Prevent copying resources to installation directory when `SKIP_INSTALL` is enabled.  
  [Dominique d'Argent](https://github.com/nubbel)
  [#3971](https://github.com/CocoaPods/CocoaPods/pull/3971)

* Embed frameworks into app and watch extensions.  
  [Boris Bügling](https://github.com/neonichu)
  [#4004](https://github.com/CocoaPods/CocoaPods/pull/4004)

* Fix missing `$(inherited)` for generated xcconfig `LIBRARY_SEARCH_PATHS`
  and `HEADER_SEARCH_PATHS` build settings.  
  [Tyler Fox](https://github.com/smileyborg)
  [#3908](https://github.com/CocoaPods/CocoaPods/issues/3908)

* Fix source locking/unlocking.  
  [Samuel Giddins](https://github.com/segiddins)
  [#4059](https://github.com/CocoaPods/CocoaPods/issues/4059)

* Include the `-ObjC` linker flag when static `vendored_frameworks` are present.  
  [Samuel Giddins](https://github.com/segiddins)
  [#3870](https://github.com/CocoaPods/CocoaPods/issues/3870)
  [#3992](https://github.com/CocoaPods/CocoaPods/issues/3992)


## 0.38.2 (2015-07-25)

##### Bug Fixes

* Fix generation of xcconfig files that specify both `-iquote` and `-isystem`
  headers.  
  [Russ Bishop](https://github.com/russbishop)
  [#3893](https://github.com/CocoaPods/CocoaPods/issues/3893)

* Pods integrated as static libraries can no longer be imported as
  modules, as that change had unexpected side-effects.  
  [Boris Bügling](https://github.com/neonichu)
  [#3898](https://github.com/CocoaPods/CocoaPods/pull/3898)
  [#3879](https://github.com/CocoaPods/CocoaPods/issues/3879)
  [#3888](https://github.com/CocoaPods/CocoaPods/issues/3888)
  [#3886](https://github.com/CocoaPods/CocoaPods/issues/3886)
  [#3889](https://github.com/CocoaPods/CocoaPods/issues/3889)
  [#3884](https://github.com/CocoaPods/CocoaPods/issues/3884)

* Source file locking now happens after plugin and podfile post-install hooks
  have run.  
  [Samuel Giddins](https://github.com/segiddins)
  [#3529](https://github.com/CocoaPods/CocoaPods/issues/3529)

* Only set project, dylib, and compatibility versions to valid, three integer
  values.  
  [Samuel Giddins](https://github.com/segiddins)
  [#3887](https://github.com/CocoaPods/CocoaPods/issues/3887)


## 0.38.1 (2015-07-23)

##### Enhancements

* Set project, dylib, and compatibility versions when building pods as
  frameworks.  
  [Marius Rackwitz](https://github.com/mrackwitz)

* Pods integrated as static libraries can now be imported as modules.  
  [Tomas Linhart](https://github.com/TomasLinhart)
  [#3874](https://github.com/CocoaPods/CocoaPods/issues/3874)

##### Bug Fixes

* Ensure the aggregate `.xcconfig` file only has the settings for the
  appropriate build configuration.  
  [Samuel Giddins](https://github.com/segiddins)
  [#3842](https://github.com/CocoaPods/CocoaPods/issues/3842)

* Show the correct error when `pod spec lint` finds multiple podspecs, and at
  least one of them fails linting.  
  [Samuel Giddins](https://github.com/segiddins)
  [#3869](https://github.com/CocoaPods/CocoaPods/issues/3869)

* Set header search paths properly on the user target when `vendored_libraries`
  Pods are used while integrating Pods as frameworks.  
  [Jonathan MacMillan](https://github.com/perotinus)
  [#3857](https://github.com/CocoaPods/CocoaPods/issues/3857)

* Only link public headers in the sandbox for Pods that are not being built
  into dynamic frameworks, when integrating Pods as frameworks.  
  [Jonathan MacMillan](https://github.com/perotinus)
  [#3867](https://github.com/CocoaPods/CocoaPods/issues/3867)

* Don't lock resource files, only source files.  
  [Mason Glidden](https://github.com/mglidden)
  [#3557](https://github.com/CocoaPods/CocoaPods/issues/3557)

* Fix copying frameworks when integrating with today extensions.  
  [Samuel Giddins](https://github.com/segiddins)
  [#3819](https://github.com/CocoaPods/CocoaPods/issues/3819)


## 0.38.0 (2015-07-18)

##### Enhancements

* Improve the message shown when trying to use Swift Pods without frameworks.
  Now it includes the offending Pods so that the user can take action to remove
  the Pods, if they don’t want to move to frameworks yet.  
  [Eloy Durán](https://github.com/alloy)
  [#3830](https://github.com/CocoaPods/CocoaPods/pull/3830)

##### Bug Fixes

* Properly merge the `user_target_xcconfig`s of multiple subspecs.  
  [Samuel Giddins](https://github.com/segiddins)
  [#3813](https://github.com/CocoaPods/CocoaPods/issues/3813)


## 0.38.0.beta.2 (2015-07-05)

##### Enhancements

* The resolver will now take supported platform deployment targets into account
  when resolving dependencies.  
  [Samuel Giddins](https://github.com/segiddins)
  [#2443](https://github.com/CocoaPods/CocoaPods/issues/2443)

* `Pods.xcodeproj` will now be written with deterministic UUIDs, vastly reducing
  project churn and merge conflicts.  This behavior can be disabled via the new
  `COCOAPODS_DISABLE_DETERMINISTIC_UUIDS` environment variable.  
  [Samuel Giddins](https://github.com/segiddins)

* [`cocoapods-stats`](https://github.com/CocoaPods/cocoapods-stats)
  is now a default plugin.  
  [Samuel Giddins](https://github.com/segiddins)

##### Bug Fixes

* Ensure that the `prepare_command` is run even when skipping the download
  cache.  
  [Samuel Giddins](https://github.com/segiddins)
  [#3674](https://github.com/CocoaPods/CocoaPods/issues/3674)

* Public headers inside a directory named `framework` should be linked in the
  sandbox.  
  [Vincent Isambart](https://github.com/vincentisambart)
  [#3751](https://github.com/CocoaPods/CocoaPods/issues/3751)

* Properly support targets with spaces in their name in the embed frameworks
  script.  
  [Samuel Giddins](https://github.com/segiddins)
  [#3754](https://github.com/CocoaPods/CocoaPods/issues/3754)

* Don't add the `-ObjC` linker flag if it's unnecessary.  
  [Samuel Giddins](https://github.com/segiddins)
  [#3537](https://github.com/CocoaPods/CocoaPods/issues/3537)

* Ensure that no duplicate framework or target dependencies are created.  
  [Samuel Giddins](https://github.com/segiddins)
  [#3763](https://github.com/CocoaPods/CocoaPods/issues/3763)


## 0.38.0.beta.1 (2015-06-26)

##### Highlighted Enhancement That Needs Testing

* De-duplicate Pod Targets: CocoaPods now recognizes when a dependency is used
  multiple times across different user targets, but needs to be built only once.
  The targets in `Pods.xcodeproj` need to be duplicated when one of the following
  applies:
  * They are used on different platforms.
  * They are used with differents sets of subspecs.
  * They have any dependency which needs to be duplicated.

  You can opt-out of this behavior installation-wise, by setting the following
  option in your ``~/.cocoapods/config.yaml`:
  ```yaml
  deduplicate_targets: false
  ```

  [Marius Rackwitz](https://github.com/mrackwitz)
  [#3550](https://github.com/CocoaPods/CocoaPods/issues/3550)

##### Breaking

* The CocoaPods environment header has been removed.  
  [Samuel Giddins](https://github.com/segiddins)
  [#2390](https://github.com/CocoaPods/CocoaPods/issues/2390)

* The `Installer` is passed directly to the `pre_install` and `post_install`
  hooks defined in the Podfile, instead of the previously used
  `Hooks::InstallerRepresentation`.  
  [Marius Rackwitz](https://github.com/mrackwitz)
  [#3648](https://github.com/CocoaPods/CocoaPods/issues/3648)

* Deprecate the `xcconfig` attribute in the Podspec DSL, which is replaced by
  the new attributes `pod_target_xcconfig` and `user_target_xcconfig`.  
  [Marius Rackwitz](https://github.com/mrackwitz)
  [CocoaPods#3465](https://github.com/CocoaPods/CocoaPods/issues/3465)

##### Enhancements

* The notice about a new version being available will now include our
  recommendation of using the latest stable version.  
  [Hugo Tunius](https://github.com/k0nserv)
  [#3667](https://github.com/CocoaPods/CocoaPods/pull/3667)

* New commands `pod cache list` and `pod cache clean` allows you to see the
  contents of the cache and clean it.  
  [Olivier Halligon](https://github.com/AliSoftware)
  [#3508](https://github.com/CocoaPods/CocoaPods/issues/3508)

* The download cache will automatically be reset when changing CocoaPods
  versions.  
  [Samuel Giddins](https://github.com/segiddins)
  [#3542](https://github.com/CocoaPods/CocoaPods/issues/3542)

* Supports running pre-install hooks in plugins. This happens before the resolver
  does its work, and offers easy access to the sandbox, podfile and lockfile via a
  `PreInstallHooksContext` object. This also renames the post-install hooks from `HooksContext`
  to `PostInstallHooksContext`.  
  [Orta Therox](https://github.com/orta)
  [#3540](https://github.com/CocoaPods/cocoapods/issues/3409)

* Allow passing additional arguments to `pod lib create`, which then get passed
  as-is to the `configure` scripts.  
  [Samuel Giddins](https://github.com/segiddins)
  [#2160](https://github.com/CocoaPods/CocoaPods/issues/2160)

* Use `-analyzer-disable-all-checks` to disable static analyzer for
  pods with `inhibit_warnings` enabled (requires Xcode >= 6.1).  
  [Dieter Komendera](https://github.com/kommen)
  [#2402](https://github.com/CocoaPods/CocoaPods/issues/2402)

* Cache globbing in `PathList` to speed up `pod install`.  
  [Vincent Isambart](https://github.com/vincentisambart)
  [#3699](https://github.com/CocoaPods/CocoaPods/pull/3699)

* CocoaPods will validate your podfile and try to identify problems
  and conflicts in how you've specified the dependencies.  
  [Hugo Tunius](https://github.com/k0nserv)
  [#995](https://github.com/CocoaPods/CocoaPods/issues/995)

* `pod update` will now accept root pod names, even when only subspecs are
  installed.  
  [Samuel Giddins](https://github.com/segiddins)
  [#3689](https://github.com/CocoaPods/CocoaPods/issues/3689)

* Support for the new `watchos` platform.  
  [Boris Bügling](https://github.com/neonichu)
  [#3681](https://github.com/CocoaPods/CocoaPods/pull/3681)

##### Bug Fixes

* Added recursive support to the public headers of vendored frameworks
  that are automatically linked in the sandbox. This fixes and issue
  for framework header directories that contain sub-directories.  
  [Todd Casey](https://github.com/vhariable)
  [#3161](https://github.com/CocoaPods/CocoaPods/issues/3161)

* Public headers of vendored frameworks are now automatically linked in
  the sandbox. That allows transitive inclusion of headers from other pods.  
  [Vincent Isambart](https://github.com/vincentisambart)
  [#3161](https://github.com/CocoaPods/CocoaPods/issues/3161)

* Fixes an issue that prevented static libraries from building. `OTHER_LIBTOOLFLAGS`
  is no longer set to the value of `OTHER_LDFLAGS`. If you want to create a static
  library that includes all dependencies for (internal/external) distribution then
  you should use a tool like `cocoapods-packager`.  
  [Michael Moscardini](https://github.com/themackworth)
  [#2747](https://github.com/CocoaPods/CocoaPods/issues/2747)
  [#2704](https://github.com/CocoaPods/CocoaPods/issues/2704)

* The embed frameworks script will now properly filter out symlinks to the
  directories that are filtered, which fixes an issue when submitting to the
  Mac App Store.  
  [Samuel Giddins](https://github.com/segiddins)

* The error report template is now more robust against missing executables.  
  [Samuel Giddins](https://github.com/segiddins)
  [#3719](https://github.com/CocoaPods/CocoaPods/issues/3719)

* Attempting to specify a `git` source where a Podspec for the requested pod is
  not found will have a more helpful error message.  
  [Samuel Giddins](https://github.com/segiddins)

* `pod outdated` will now accept the `--no-repo-update` and `--no-integrate`
  options.  
  [Samuel Giddins](https://github.com/segiddins)

* Fixes an issue which prevented using a custom `CONFIGURATION_BUILD_DIR` when
  integrating CocoaPods via dynamic frameworks.  
  [Tim Rosenblatt](https://github.com/timrosenblatt)
  [#3675](https://github.com/CocoaPods/CocoaPods/pull/3675)

* Pods frameworks in codesigned Mac apps are now signed.  
  [Nikolaj Schumacher](https://github.com/nschum)
  [#3646](https://github.com/CocoaPods/CocoaPods/issues/3646)


## 0.37.2 (2015-05-27)

##### Enhancements

* Schemes of development pods will now be shared.  
  [Boris Bügling](https://github.com/neonichu)
  [#3600](https://github.com/CocoaPods/CocoaPods/issues/3600)

* Recognizes incomplete cache when the original download of a pod was
  interrupted.  
  [Marius Rackwitz](https://github.com/mrackwitz)
  [#3561](https://github.com/CocoaPods/CocoaPods/issues/3561)

* Allow opting out of pod source locking, meaning `pod try` yields editable
  projects.  
  [Samuel Giddins](https://github.com/segiddins)
  [cocoapods-try#31](https://github.com/CocoaPods/cocoapods-try/issues/31)

##### Bug Fixes

* `pod repo push` will now find and push JSON podspecs.  
  [#3494](https://github.com/CocoaPods/CocoaPods/issues/3494)
  [Kyle Fuller](https://github.com/kylef)

* Flush stdin/stderr and wait a bit in `executable`.  
  [Boris Bügling](https://github.com/neonichu)
  [#3500](https://github.com/CocoaPods/CocoaPods/issues/3500)

## 0.37.1 (2015-05-06)

##### Bug Fixes

* [Cache] Fixes a bug that caused that a pod, which was cached once is not updated
  correctly when needed e.g. for `pod spec lint`.  
  [Marius Rackwitz](https://github.com/mrackwitz)
  [#3498](https://github.com/CocoaPods/CocoaPods/issues/3498)

* Only add the "Embed Pods Frameworks" script for application and unit test targets.  
  [Marius Rackwitz](https://github.com/mrackwitz)
  [#3440](https://github.com/CocoaPods/CocoaPods/issues/3440)

* C++ source files with `.cc`, `.cxx` and `.c++` extensions now have their
  compiler flags set correctly.  
  [Chongyu Zhu](https://github.com/lembacon)
  [Kyle Fuller](https://github.com/kylef)

* Handle broken symlinks when installing a Pod.  
  [Daniel Barden](https://github.com/dbarden)
  [#3515](https://github.com/cocoapods/cocoapods/issues/3515)

* Just remove write permissions from files, so executables are unaffected.  
  [Mason Glidden](https://github.com/mglidden)
  [#3501](https://github.com/CocoaPods/CocoaPods/issues/3501)

* Always copy the generated `Podfile.lock` to `Pods/Manifest.lock` so they are
  guaranteed to match, character-by-character, after installation.  
  [Samuel Giddins](https://github.com/segiddins)
  [#3502](https://github.com/CocoaPods/CocoaPods/issues/3502)

* Don't generate an umbrella header when a custom module map is specified. This
  avoids an incomplete module map warning.  
  [Samuel Giddins](https://github.com/segiddins)

* Actually allow skipping the download cache by downloading directly to the
  download target when requested.  
  [Samuel Giddins](https://github.com/segiddins)


## 0.37.0 (2015-05-03)

For more details, see 📝 [CocoaPods 0.37](https://blog.cocoapods.org/CocoaPods-0.37/) on our blog.

##### Bug Fixes

* Print the UTF-8 warning to STDERR.  
  [Matt Holgate](https://github.com/mjholgate)


## 0.37.0.rc.2 (2015-04-30)

##### Bug Fixes

* Handle caching specs that have subspecs with higher minimum deployment targets
  without deleting needed source files.  
  [Samuel Giddins](https://github.com/segiddins)
  [#3471](https://github.com/CocoaPods/CocoaPods/issues/3471)

* Automatically detect JSON podspecs in `pod lib lint`.  
  [Samuel Giddins](https://github.com/segiddins)
  [#3477](https://github.com/CocoaPods/CocoaPods/issues/3477)


## 0.37.0.rc.1 (2015-04-27)

[Core](https://github.com/CocoaPods/Core/compare/0.37.0.beta.1...0.37.0.rc.1)
[Xcodeproj](https://github.com/CocoaPods/Xcodeproj/compare/0.24.0...0.24.1)

##### Enhancements

* Add environment variable `COCOAPODS_SKIP_UPDATE_MESSAGE` to disable new
  version message.  
  [Andrea Mazzini](https://github.com/andreamazz)
  [#3364](https://github.com/CocoaPods/CocoaPods/issues/3364)

* Use user project's object version for pods project.  
  [Boris Bügling](https://github.com/neonichu)
  [#253](https://github.com/CocoaPods/Xcodeproj/issues/253)

##### Bug Fixes

* Adding `$(inherited)` to `FRAMEWORK_SEARCH_PATHS` build setting in xcconfig for aggregate.  
  [Tomohiro Kumagai](https://github.com/EZ-NET)
  [#3429](https://github.com/CocoaPods/CocoaPods/pull/3429)

* Don't crash when the downloader can't find an appropriate podspec in a `git`
  pod.  
  [Samuel Giddins](https://github.com/segiddins)
  [#3433](https://github.com/CocoaPods/CocoaPods/issues/3433)

* Automatically lock Pod source files after installing.  
  [Mason Glidden](https://github.com/mglidden)
  [#1154](https://github.com/CocoaPods/CocoaPods/issues/1154)

* Handle subprocesses leaking STDOUT/STDERR pipes by more strictly managing
  process lifetime and not allowing I/O to block completion of the task.  
  [Samuel Giddins](https://github.com/segiddins)
  [#3101](https://github.com/CocoaPods/CocoaPods/issues/3101)

* Do not create pod target if `source_files` only contains headers.  
  [Boris Bügling](https://github.com/neonichu)
  [#3106](https://github.com/CocoaPods/CocoaPods/issues/3106)

* Run a pod's `prepare_command` (if it has one) before it is cleaned in the
  download cache.  
  [Marius Rackwitz](https://github.com/mrackwitz)
  [Samuel Giddins](https://github.com/segiddins)
  [#3436](https://github.com/CocoaPods/CocoaPods/issues/3436)

* Don't set the `-fno-objc-arc` compiler flags for files for which the flag
  makes no sense.  
  [Samuel Giddins](https://github.com/segiddins)
  [#2559](https://github.com/CocoaPods/CocoaPods/issues/2559)

* Also apply a pod's configuration to any resource targets defined by the pod.  
  [Tom Adriaenssen](https://github.com/inferis)
  [#3463](https://github.com/CocoaPods/CocoaPods/issues/3463)


## 0.37.0.beta.1 (2015-04-18)

##### Enhancements

* Allow the specification of custom module map files.  
  [Samuel Giddins](https://github.com/segiddins)
  [Marius Rackwitz](https://github.com/mrackwitz)
  [#3145](https://github.com/CocoaPods/CocoaPods/issues/3145)

* Show the source URI for local Pod specification repositories in
  `pod repo list`.  
  [Kyle Fuller](https://github.com/kylef)

* Only show a warning when there is a minimum deployment target mismatch
  between target and spec, instead of throwing a hard error.  
  [Samuel Giddins](https://github.com/segiddins)
  [#1241](https://github.com/CocoaPods/CocoaPods/issues/1241)

* Add download caching for pods, which speeds up `pod install` and linting,
  potentially by several orders of magnitude.  
  [Samuel Giddins](https://github.com/segiddins)
  [#2863](https://github.com/CocoaPods/CocoaPods/issues/2863)
  [#3172](https://github.com/CocoaPods/CocoaPods/issues/3172)

* Add a `--fail-fast` option to both `pod spec lint` and `pod lib lint` that
  causes the linter to exit as soon as a single subspec or platform fails
  linting.  
  [Marius Rackwitz](https://github.com/mrackwitz)

* Naïvely prevent base xcconfig warnings for targets that have custom
  config files set.  
  [Chris Brauchli](https://github.com/cbrauchli)
  [#2633](https://github.com/CocoaPods/CocoaPods/issues/2633)

* Ensure private headers are declared as such in a framework's generated module
  map.  
  [Samuel Giddins](https://github.com/segiddins)
  [#2974](https://github.com/CocoaPods/CocoaPods/issues/2974)

##### Bug Fixes

* Do not pass code-sign arguments to xcodebuild when linting OS X targets.  
  [Boris Bügling](https://github.com/neonichu)
  [#3310](https://github.com/CocoaPods/CocoaPods/issues/3310)

* Fixes an issue showing the URL to remote resources in `pod repo list`.  
  [Kyle Fuller](https://github.com/kylef)

* Fixes a problem with code signing when integrating CocoaPods
  into a Today Widget extension.  
  [Christian Sampaio](https://github.com/chrisfsampaio)
  [#3390](https://github.com/CocoaPods/CocoaPods/pull/3390)


## 0.36.4 (2015-04-16)

##### Bug Fixes

* Fixes various problems with Pods that use xcasset bundles. Pods that
  use xcassets can now be used with the `pod :path` option.  
  [Kyle Fuller](https://github.com/kylef)
  [#1549](https://github.com/CocoaPods/CocoaPods/issues/1549)
  [#3384](https://github.com/CocoaPods/CocoaPods/pull/3383)
  [#3358](https://github.com/CocoaPods/CocoaPods/pull/3358)


## 0.36.3 (2015-03-31)

##### Bug Fixes

* Fix using the downloader.  
  [Samuel Giddins](https://github.com/segiddins)
  [#3344](https://github.com/CocoaPods/CocoaPods/issues/3344)
  [#3345](https://github.com/CocoaPods/CocoaPods/issues/3345)


## 0.36.2 (2015-03-31)

[Core](https://github.com/CocoaPods/Core/compare/0.36.1...0.36.2)

##### Bug Fixes

* Unique resources passed to the script generator.  
  [Diego Torres](https://github.com/dtorres)
  [#3315](https://github.com/CocoaPods/CocoaPods/issues/3315)
  [#3327](https://github.com/CocoaPods/CocoaPods/issues/3327)

* Update the `Manifest.lock` when migrating local podspecs to JSON. This fixes
  running `pod install` after upgrading to `0.36`.  
  [Samuel Giddins](https://github.com/segiddins)
  [#3292](https://github.com/CocoaPods/CocoaPods/issues/3292)
  [#3299](https://github.com/CocoaPods/CocoaPods/issues/3299)


## 0.36.1 (2015-03-27)

[Xcodeproj](https://github.com/CocoaPods/Xcodeproj/compare/0.23.0...0.23.1)

##### Bug Fixes

* Workarounds(✻) for the resource script's handling of `.xcasset` files.  
  [sodas](https://github.com/sodastsai)
  [Tony Li](https://github.com/crazytonyli)
  [Chongyu Zhu](https://github.com/lembacon)
  [#3247](https://github.com/CocoaPods/CocoaPods/issues/3247)
  [#3303](https://github.com/CocoaPods/CocoaPods/issues/3303)

* Fix the sanitization of configuration names in the generated target
  environment header.  
  [Samuel Giddins](https://github.com/segiddins)
  [#3301](https://github.com/CocoaPods/CocoaPods/issues/3301)

> _(✻) Note: these fixes are only temporary to avoid overriding the user project's `xcassets`.
  We are aware that these workarounds are "too greedy" and thus user projects having different
  `xcassets` for different targets will still have issues; we ([@AliSoftware](https://github.com/AliSoftware))
  are working on a deeper fix ([#3263](https://github.com/CocoaPods/CocoaPods/issues/3263)) for the next release._

## 0.36.0 (2015-03-11)

[Xcodeproj](https://github.com/CocoaPods/Xcodeproj/compare/0.22.0...0.23.0)

For more details, see 📝 [CocoaPods 0.36](https://blog.cocoapods.org/CocoaPods-0.36/) on our blog.

##### Enhancements

* Allows Swift pods to have a deployment target under iOS 8.0 if they use
  XCTest.  
  [Samuel Giddins](https://github.com/segiddins)
  [#3225](https://github.com/CocoaPods/CocoaPods/issues/3225)

##### Bug Fixes

* Include Swift-specific build settings on target creation, i.e. disable optimizations
  for debug configuration.
  [Marius Rackwitz](https://github.com/mrackwitz)
  [#3238](https://github.com/CocoaPods/CocoaPods/issues/3238)

* Only copy explicitly specified xcasset files into the bundle of the integrated target.  
  [Marius Rackwitz](https://github.com/mrackwitz)
  [#3219](https://github.com/CocoaPods/CocoaPods/issues/3219)

* Correctly filter Xcode warnings about the use of dynamic frameworks.  
  [Boris Bügling](https://github.com/neonichu)

* Fixes warnings, when the aggregate target doesn't contain any pod target, which is build,
  because `PODS_FRAMEWORK_BUILD_PATH` was added to `FRAMEWORK_SEARCH_PATHS`, but never created.  
  [Marius Rackwitz](https://github.com/mrackwitz)
  [#3217](https://github.com/CocoaPods/CocoaPods/issues/3217)

* Allows the usage of `:head` dependencies even when the most recent published
  version was a pre-release.  
  [Samuel Giddins](https://github.com/segiddins)
  [#3212](https://github.com/CocoaPods/CocoaPods/issues/3212)

* Limit the check for transitive static binaries to those which are directly linked to the user target.  
  [Boris Bügling](https://github.com/neonichu)
  [#3194](https://github.com/CocoaPods/CocoaPods/issues/3194)

* Lint to prevent dynamic libraries and frameworks from passing with iOS 7.  
  [Boris Bügling](https://github.com/neonichu)
  [#3193](https://github.com/CocoaPods/CocoaPods/issues/3193)

* Shows an informative error message when there is no base specification found
  for a `:head` dependency.  
  [Samuel Giddins](https://github.com/segiddins)
  [#3230](https://github.com/CocoaPods/CocoaPods/issues/3230)

* Fix the `OTHER_SWIFT_FLAGS` generated, so it inherits previous definitions.  
  [Daniel Thorpe](https://github.com/danthorpe)
  [#2983](https://github.com/CocoaPods/CocoaPods/issues/2983)


## 0.36.0.rc.1 (2015-02-24)

##### Enhancements

* Set the `APPLICATION_EXTENSION_API_ONLY` build setting if integrating with a watch extension target.  
  [Boris Bügling](https://github.com/neonichu)
  [#3153](https://github.com/CocoaPods/CocoaPods/issues/3153)

* Build for iOS simulator only during validation. This allows validation without having
  provisioning profiles set up.  
  [Boris Bügling](https://github.com/neonichu)
  [#3083](https://github.com/CocoaPods/CocoaPods/issues/3083)
  [Swift#13](https://github.com/CocoaPods/swift/issues/13)

* Explicitly inform the user to close existing project when switching to
  a workspace for the first time.  
  [Kyle Fuller](https://github.com/kylef)
  [#2996](https://github.com/CocoaPods/CocoaPods/issues/2996)

* Automatically detect conflicts between framework names.  
  [Samuel Giddins](https://github.com/segiddins)
  [#2943](https://github.com/CocoaPods/CocoaPods/issues/2943)

* Use the proper `TMPDIR` for the CocoaPods process, instead of blindly using
  `/tmp`.  
  [Samuel Giddins](https://github.com/segiddins)

* Let lint fail for Swift pods supporting deployment targets below iOS 8.0.  
  [Boris Bügling](https://github.com/neonichu)
  [#2963](https://github.com/CocoaPods/CocoaPods/issues/2963)

* Reject installation if a static library is used as a transitive dependency
  while integrating Pods as frameworks.  
  [Samuel Giddins](https://github.com/segiddins)
  [#2926](https://github.com/CocoaPods/CocoaPods/issues/2926)

* Do not copy Swift standard libraries multiple times.  
  [Boris Bügling](https://github.com/neonichu)
  [#3131](https://github.com/CocoaPods/CocoaPods/issues/3131)

* Check for Xcode License Agreement before running commands.  
  [Xavi Matos](https://github.com/CalQL8ed-K-OS)
  [#3002](https://github.com/CocoaPods/CocoaPods/issues/3002)

* `pod update PODNAME` will update pods in a case-insensitive manner.  
  [Samuel Giddins](https://github.com/segiddins)
  [#2992](https://github.com/CocoaPods/CocoaPods/issues/2992)

* Allow specifying repo names to `pod {spec,lib} lint --sources`.  
  [Samuel Giddins](https://github.com/segiddins)
  [#2685](https://github.com/CocoaPods/CocoaPods/issues/2685)

* Require explicit use of `use_frameworks!` for Pods written in Swift.  
  [Boris Bügling](https://github.com/neonichu)
  [#3029](https://github.com/CocoaPods/CocoaPods/issues/3029)

* Lint as framework automatically. If needed, `--use-libraries` option
  allows linting as a static library.  
  [Boris Bügling](https://github.com/neonichu)
  [#2912](https://github.com/CocoaPods/CocoaPods/issues/2912)

* Adding Xcode Legacy build location support for default Pods.xcodeproj.
  It defaults to `${SRCROOT}/../build` but can be changed in a `post_install`
  hook by using the `Project#symroot=` writer.  
  [Sam Marshall](https://github.com/samdmarshall)

##### Bug Fixes

* Set `SKIP_INSTALL=YES` for all generated targets to avoid producing
  *Generic Xcode Archives* on Archive.  
  [Marius Rackwitz](https://github.com/mrackwitz)
  [#3188](https://github.com/CocoaPods/CocoaPods/issues/3188)

* Added support for .tpp C++ header files in specs (previously were getting
  filtered out and symlinks wouldn't get created in the Pods/Headers folder.)  
  [Honza Dvorsky](https://github.com/czechboy0)
  [#3129](https://github.com/CocoaPods/CocoaPods/pull/3129)

* Fixed installation for app-extension targets which had no dependencies
  configured in the Podfile.  
  [Boris Bügling](https://github.com/neonichu)
  [#3102](https://github.com/CocoaPods/CocoaPods/issues/3102)

* Correct escaping of resource bundles in 'Copy Pods Resources' script.  
  [Seán Labastille](https://github.com/flufff42)
  [#3082](https://github.com/CocoaPods/CocoaPods/issues/3082)

* Correctly update sources when calling `pod outdated`, and also respect the
  `--[no-]repo-update` flag.  
  [Samuel Giddins](https://github.com/segiddins)
  [#3137](https://github.com/CocoaPods/CocoaPods/issues/3137)

* Fix the `OTHER_SWIFT_FLAGS` generated, so `#if COCOAPODS` works in Swift.  
  [Samuel Giddins](https://github.com/segiddins)
  [#2983](https://github.com/CocoaPods/CocoaPods/issues/2983)

* Output a properly-formed `Podfile` when running `pod init` with a target that
  contains a `'` in its name.  
  [Samuel Giddins](https://github.com/segiddins)
  [#3136](https://github.com/CocoaPods/CocoaPods/issues/3136)

* Remove the stored lockfile checkout source when switching to a development
  pod.  
  [Samuel Giddins](https://github.com/segiddins)
  [#3141](https://github.com/CocoaPods/CocoaPods/issues/3141)

* Migrate local Ruby podspecs to JSON, allowing updating those pods to work.  
  [Samuel Giddins](https://github.com/segiddins)
  [#3038](https://github.com/CocoaPods/CocoaPods/issues/3038)

* Removing grep color markup in the embed frameworks script.  
  [Adriano Bonat](https://github.com/tanob)
  [#3117](https://github.com/CocoaPods/CocoaPods/issues/3117)

* Fixes an issue where `pod ipc list` and `pod ipc podfile` was returning an
  error.  
  [Kyle Fuller](https://github.com/kylef)
  [#3134](https://github.com/CocoaPods/CocoaPods/issues/3134)

* Fixes an issue with spaces in the path to the user's developer tools.  
  [Boris Bügling](https://github.com/neonichu)
  [#3181](https://github.com/CocoaPods/CocoaPods/issues/3181)


## 0.36.0.beta.2 (2015-01-28)

[Xcodeproj](https://github.com/CocoaPods/Xcodeproj/compare/0.21.0...0.21.2)

##### Breaking

* Changes the default spec repositories used from all configured spec
  repositories, to the master spec repository when no spec repositories
  are explicitly configured in a Podfile.  
  [Kyle Fuller](https://github.com/kylef)
  [#2946](https://github.com/CocoaPods/CocoaPods/issues/2946)

##### Enhancements

* Set the APPLICATION_EXTENSION_API_ONLY build setting if integrating with an app extension target.  
  [Boris Bügling](https://github.com/neonichu)
  [#2980](https://github.com/CocoaPods/CocoaPods/issues/2980)

* Xcodebuild warnings will now be reported as `warning` during linting
  instead of `note`.  
  [Hugo Tunius](https://github.com/K0nserv)

* Copy only the resources required for the current build configuration.  
  [Samuel Giddins](https://github.com/segiddins)
  [#2391](https://github.com/CocoaPods/CocoaPods/issues/2391)

##### Bug Fixes

* Ensure that linting fails if xcodebuild doesn't successfully build your Pod.  
  [Kyle Fuller](https://github.com/kylef)
  [#2981](https://github.com/CocoaPods/CocoaPods/issues/2981)
  [cocoapods-trunk#33](https://github.com/CocoaPods/cocoapods-trunk/issues/33)

* Clone the master spec repository when no spec repositories are explicitly
  defined in the Podfile. This fixes problems using CocoaPods for the first
  time without any explicit spec repositories.  
  [Kyle Fuller](https://github.com/kylef)
  [#2946](https://github.com/CocoaPods/CocoaPods/issues/2946)

* Xcodebuild warnings with the string `error` in them will no longer be
  linted as errors if they are in fact warnings.  
  [Hugo Tunius](https://github.com/K0nserv)
  [#2579](https://github.com/CocoaPods/CocoaPods/issues/2579)

* Any errors which occur during fetching of external podspecs over HTTP
  will now be gracefully handled.  
  [Hugo Tunius](https://github.com/K0nserv)
  [#2823](https://github.com/CocoaPods/CocoaPods/issues/2823)

* When updating spec repositories only update the git sourced repos.  
  [Dustin Clark](https://github.com/clarkda)
  [#2558](https://github.com/CocoaPods/CocoaPods/issues/2558)

* Pods referenced via the `:podspec` option will have their podspecs properly
  parsed in the local directory if the path points to a local file.  
  [Samuel Giddins](https://github.com/segiddins)

* Fix an issue where using Swift frameworks in an Objective-C host application
  causes an error because the Swift frameworks we're not code signed.  
  [Joseph Ross](https://github.com/jrosssavant)
  [#3008](https://github.com/CocoaPods/CocoaPods/issues/3008)


## 0.36.0.beta.1 (2014-12-25)

[CocoaPods](https://github.com/CocoaPods/CocoaPods/compare/0.35.0...0.36.0.beta.1)
• [CocoaPods-Core](https://github.com/CocoaPods/Core/compare/0.35.0...0.36.0.beta.1)
• [Xcodeproj](https://github.com/CocoaPods/Xcodeproj/compare/0.20.2...0.21.0)
• [CLAide](https://github.com/CocoaPods/CLAide/compare/v0.7.0...0.8.0)
• [Molinillo](https://github.com/CocoaPods/Molinillo/compare/0.1.2...0.2.0)
• [cocoapods-downloader](https://github.com/CocoaPods/cocoapods-downloader/compare/0.8.0...0.8.1)
• [cocoapods-try](https://github.com/CocoaPods/cocoapods-try/compare/0.4.2...0.4.3)
• [cocoapods-trunk](https://github.com/CocoaPods/cocoapods-trunk/compare/0.4.1...0.5.0)
• [cocoapods-plugins](https://github.com/CocoaPods/cocoapods-plugins/compare/0.3.2...0.4.0)

##### Highlighted Enhancement That Needs Testing

* Support Frameworks & Swift: CocoaPods now recognizes Swift source files and
  builds dynamic frameworks when necessary. A project can explicitly
  opt-in via `use_frameworks!` in the Podfile, or if any dependency contains
  Swift code, all pods for that target will be integrated as frameworks.

  As a pod author, you can change the module name of the built framework by
  specifying a `module_name` in the podspec. The built frameworks are embedded into
  the host application with a new shell script build phase in the user's
  project allowing configuration-dependent pods.

  [Marius Rackwitz](https://github.com/mrackwitz)
  [#2835](https://github.com/CocoaPods/CocoaPods/issues/2835)

##### Breaking

* Bundle Resources into Frameworks: Previously all resources were compiled and
  copied into the `mainBundle`. Now Pods have to use
  `[NSBundle bundleForClass:<#Class from Pod#>]` to access provided resources
  relative to the bundle.

  [Boris Bügling](https://github.com/neonichu)
  [#2835](https://github.com/CocoaPods/CocoaPods/issues/2730)

* Only the hooks specified by usage of the `plugin` directive of the `Podfile`
  will be run. Additionally, plugins that depend on hooks will have to update to
  specify their 'plugin name' when registering the hooks in order to make it
  possible for those hooks to be run.  
  [Samuel Giddins](https://github.com/segiddins)
  [#2640](https://github.com/CocoaPods/CocoaPods/issues/2640)

##### Enhancements

* Do not generate targets for Pods without sources.  
  [Boris Bügling](https://github.com/neonichu)
  [#2918](https://github.com/CocoaPods/CocoaPods/issues/2918)

* Show the name of the source for each hook that is run in verbose mode.  
  [Samuel Giddins](https://github.com/segiddins)
  [#2639](https://github.com/CocoaPods/CocoaPods/issues/2639)

* Move pods' private headers to `Headers/Private` from `Headers/Build`.
  Since some SCM ignore templates include `build` by default, this makes it
  easier to check in the `Pods/` directory.  
  [Samuel Giddins](https://github.com/segiddins)
  [#2623](https://github.com/CocoaPods/CocoaPods/issues/2623)

* Validate that a specification's `public_header_files` and
  `private_header_files` file patterns only match header files.
  Also, validate that all file patterns, if given, match at least one file.  
  [Samuel Giddins](https://github.com/segiddins)
  [#2914](https://github.com/CocoaPods/CocoaPods/issues/2914)

* Installer changed to organize a development pod's source and resource files
  into subgroups reflecting their organization in the filesystem.  
  [Imre mihaly](https://github.com/imihaly)

##### Bug Fixes

* Fix updating a pod that has subspec dependencies.  
  [Samuel Giddins](https://github.com/segiddins)
  [#2879](https://github.com/CocoaPods/CocoaPods/issues/2879)

* Restore the `#define`s in the environment header when the `--no-integrate`
  installation option is used.  
  [Samuel Giddins](https://github.com/segiddins)
  [#2876](https://github.com/CocoaPods/CocoaPods/issues/2876)

* Fix issues when trying to discover the xcodeproj automatically
  but the current path contains special characters (`[`,`]`,`{`,`}`,`*`,`?`).  
  [Olivier Halligon](https://github.com/AliSoftware)
  [#2852](https://github.com/CocoaPods/CocoaPods/issues/2852)

* Fix linting subspecs that have a higher deployment target than the root
  spec.  
  [Samuel Giddins](https://github.com/segiddins)
  [#1919](https://github.com/CocoaPods/CocoaPods/issues/1919)

* Fix the reading of podspecs that come from the `:git`, `:svn`, `:http`, or
  `:hg` options in your `Podfile` that used context-dependent ruby code, such as
  reading a file to determine the specification version.  
  [Samuel Giddins](https://github.com/segiddins)
  [#2875](https://github.com/CocoaPods/CocoaPods/issues/2875)

* Fix the updating of `:git`, `:svn`, and `:hg` dependencies when updating all
  pods.  
  [Samuel Giddins](https://github.com/CocoaPods/CocoaPods/issues/2859)
  [#2859](https://github.com/CocoaPods/CocoaPods/issues/2859)

* Fix an issue when a user doesn't yet have any spec repositories configured.  
  [Boris Bügling](https://github.com/neonichu)

* Fix an issue updating repositories when another spec repository doesn't
  have a remote.  
  [Kyle Fuller](https://github.com/kylef)
  [#2965](https://github.com/CocoaPods/CocoaPods/issues/2965)


## 0.35.0 (2014-11-19)

[CocoaPods](https://github.com/CocoaPods/CocoaPods/compare/0.34.4...0.35.0)
• [CocoaPods-Core](https://github.com/CocoaPods/Core/compare/0.34.4...0.35.0)
• [Xcodeproj](https://github.com/CocoaPods/Xcodeproj/compare/0.19.4...0.20.2)
• [cocoapods-downloader](https://github.com/CocoaPods/cocoapods-downloader/compare/0.7.2...0.8.0)

For more details, see 📝 [CocoaPods 0.35](https://blog.cocoapods.org/CocoaPods-0.35/) on our blog.

##### Enhancements

* Allow the specification of file patterns for the Podspec's `requires_arc`
  attribute.  
  [Kyle Fuller](https://github.com/kylef)
  [Samuel Giddins](https://github.com/segiddins)
  [#532](https://github.com/CocoaPods/CocoaPods/issues/532)

* From now on, pods installed directly from their repositories will be recorded
  in the `Podfile.lock` file and will be guaranteed to be checked-out using the
  same revision on subsequent installations. Examples of this are when using
  the `:git`, `:svn`, or `:hg` options in your `Podfile`.  
  [Samuel Giddins](https://github.com/segiddins)
  [#1058](https://github.com/CocoaPods/CocoaPods/issues/1058)

##### Bug Fixes

* Fix an output formatting issue with various commands like `pod search`
  and `pod trunk`.
  [Olivier Halligon](https://github.com/AliSoftware)
  [#2603](https://github.com/CocoaPods/CocoaPods/issues/2603)

* Show a helpful error message if the old resolver incorrectly activated a
  pre-release version that now leads to a version conflict.  
  [Samuel Giddins](https://github.com/segiddins)

* Provides a user friendly message when using `pod spec create` with a
  repository that doesn't yet have any commits.  
  [Kyle Fuller](https://github.com/kylef)
  [#2803](https://github.com/CocoaPods/CocoaPods/issues/2803)

* Fixes an issue with integrating into projects where there is a slash in the
  build configuration name.  
  [Kyle Fuller](https://github.com/kylef)
  [#2767](https://github.com/CocoaPods/CocoaPods/issues/2767)

* Pods will use `CLANG_ENABLE_OBJC_ARC = 'YES'` instead of
  `CLANG_ENABLE_OBJC_ARC = 'NO'`. For pods with `requires_arc = false` the
  `-fno-objc-arc` flag will be specified for the all source files.  
  [Hugo Tunius](https://github.com/K0nserv)
  [#2262](https://github.com/CocoaPods/CocoaPods/issues/2262)

* Fixed an issue that Core Data mapping models where not compiled when
  copying resources to main application bundle.  
  [Yan Rabovik](https://github.com/rabovik)

* Fix uninitialized constant Class::YAML crash in some cases.
  [Tim Shadel](https://github.com/timshadel)

##### Enhancements

* `pod search`, `pod spec which`, `pod spec cat` and `pod spec edit`
  now use plain text search by default instead of a regex. Especially
  `pod search UIView+UI` now searches for pods containing exactly `UIView+UI`
  in their name, not trying to interpret the `+` as a regular expression.
  _Note: You can still use a regular expression with the new `--regex` flag that has
  been added to these commands, e.g. `pod search --regex "(NS|UI)Color"`._
  [Olivier Halligon](https://github.com/AliSoftware)
  [Core#188](https://github.com/CocoaPods/Core/issues/188)

* Use `--allow-warnings` rather than `--error-only` for pod spec validation
  [Daniel Tomlinson](https://github.com/DanielTomlinson)
  [#2820](https://github.com/CocoaPods/CocoaPods/issues/2820)

## 0.35.0.rc2 (2014-11-06)

##### Enhancements

* Allow the resolver to fail faster when there are unresolvable conflicts
  involving the Lockfile.  
  [Samuel Giddins](https://github.com/segiddins)

##### Bug Fixes

* Allows pre-release spec versions when a requirement has an external source
  specified.  
  [Samuel Giddins](https://github.com/segiddins)
  [#2768](https://github.com/CocoaPods/CocoaPods/issues/2768)

* We no longer require git version 1.7.5 or greater.  
  [Kyle Fuller](https://github.com/kylef)

* Fix the usage of `:head` pods.  
  [Samuel Giddins](https://github.com/segiddins)
  [#2789](https://github.com/CocoaPods/CocoaPods/issues/2789)

* Show a more informative message when attempting to lint a spec whose
  source could not be downloaded.  
  [Samuel Giddins](https://github.com/segiddins)
  [#2667](https://github.com/CocoaPods/CocoaPods/issues/2667)
  [#2759](https://github.com/CocoaPods/CocoaPods/issues/2759)

## 0.35.0.rc1 (2014-11-02)

##### Highlighted Enhancements That Need Testing

* The `Resolver` has been completely rewritten to use
  [Molinillo](https://github.com/CocoaPods/Molinillo), an iterative dependency
  resolution algorithm that automatically resolves version conflicts.
  The order in which dependencies are declared in the `Podfile` no longer has
  any effect on the resolution process.

  You should ensure that `pod install`, `pod update` and `pod update [NAME]`
  work as expected and install the correct versions of your pods during
  this RC1 release.
  [Samuel Giddins](https://github.com/segiddins)
  [#978](https://github.com/CocoaPods/CocoaPods/issues/978)
  [#2002](https://github.com/CocoaPods/CocoaPods/issues/2002)

##### Breaking

* Support for older versions of Ruby has been dropped and CocoaPods now depends
  on Ruby 2.0.0 or greater. This is due to the release of Xcode 6.0 which has
  dropped support for OS X 10.8, which results in the minimum version of
  Ruby pre-installed on OS X now being 2.0.0.

  If you are using a custom installation of Ruby  older than 2.0.0, you
  will need to update. Or even better, migrate to system Ruby.  
  [Kyle Fuller](https://github.com/kylef)

* Attempts to resolve circular dependencies will now raise an exception.  
  [Samuel Giddins](https://github.com/segiddins)
  [Molinillo#6](https://github.com/CocoaPods/Molinillo/issues/6)

##### Enhancements

* The use of implicit sources has been un-deprecated. By default, all available
  spec-repos will be used. There should only be a need to specify explicit
  sources if you want to specifically _exclude_ certain spec-repos, such as the
  `master` spec-repo, if you want to declare the order of spec look-up
  precedence, or if you want other users of a Podfile to automatically have a
  spec-repo cloned on `pod install`.  
  [Eloy Durán](https://github.com/alloy)

* The `pod push` command has been removed as it has been deprecated in favour of
  `pod repo push` in CocoaPods 0.33.  
  [Fabio Pelosin](https://github.com/fabiopelosin)

* Refactorings in preparation to framework support, which could break usage
  of the Hooks API.  
  [Marius Rackwitz](https://github.com/mrackwitz)
  [#2461](https://github.com/CocoaPods/CocoaPods/issues/2461)

* Implicit dependencies are now locked, so simply running `pod install` will not
  cause them to be updated when they shouldn't be.  
  [Samuel Giddins](https://github.com/segiddins)
  [#2318](https://github.com/CocoaPods/CocoaPods/issues/2318)
  [#2506](https://github.com/CocoaPods/CocoaPods/issues/2506)

* Pre-release versions are only considered in the resolution process when there
  are dependencies that explicitly reference pre-release requirements.  
  [Samuel Giddins](https://github.com/segiddins)
  [#1489](https://github.com/CocoaPods/CocoaPods/issues/1489)

* Only setup the master specs repo if required.  
  [Daniel Tomlinson](https://github.com/DanielTomlinson)
  [#2562](https://github.com/CocoaPods/CocoaPods/issues/2562)

* `Sandbox::FileAccessor` now optionally includes expanded paths of headers of
  vendored frameworks in `public_headers`.  
  [Eloy Durán](https://github.com/alloy)
  [#2722](https://github.com/CocoaPods/CocoaPods/pull/2722)

* Analysis is now halted and the user informed when there are multiple different
  external sources for dependencies with the same root name.
  The user is also now warned when there are duplicate dependencies in the
  Podfile.  
  [Samuel Giddins](https://github.com/segiddins)
  [#2738](https://github.com/CocoaPods/CocoaPods/issues/2738)

* Multiple subspecs that point to the same external dependency will now only
  cause that external source to be fetched once.  
  [Samuel Giddins](https://github.com/segiddins)
  [#2743](https://github.com/CocoaPods/CocoaPods/issues/2743)

##### Bug Fixes

* Fixes an issue in the `XCConfigIntegrator` where not all targets that need
  integration were being integrated, but were getting incorrect warnings about
  the user having specified a custom base configuration.  
  [Eloy Durán](https://github.com/alloy)
  [2752](https://github.com/CocoaPods/CocoaPods/issues/2752)

* Do not try to clone spec-repos in `/`.  
  [Eloy Durán](https://github.com/alloy)
  [#2723](https://github.com/CocoaPods/CocoaPods/issues/2723)

* Improved sanitizing of configuration names which have a numeric prefix.  
  [Steffen Matthischke](https://github.com/HeEAaD)
  [#2700](https://github.com/CocoaPods/CocoaPods/pull/2700)

* Fixes an issues where headers from a podspec with one platform are exposed to
  targets with a different platform. The headers are now only exposed to the
  targets with the same platform.  
  [Michael Melanson](https://github.com/michaelmelanson)
  [Kyle Fuller](https://github.com/kylef)
  [#1249](https://github.com/CocoaPods/CocoaPods/issues/1249)


## 0.34.4 (2014-10-18)

##### Bug Fixes

* Fixes a crash when running `pod outdated`.  
  [Samuel Giddins](https://github.com/segiddins)
  [#2624](https://github.com/CocoaPods/CocoaPods/issues/2624)

* Ensure that external sources (as specified in the `Podfile`) are downloaded
  when their source is missing, even if their specification is present.  
  [Samuel Giddins](https://github.com/segiddins)
  [#2494](https://github.com/CocoaPods/CocoaPods/issues/2494)

* Fixes an issue where running `pod install/update` while the Xcode project
  is open can cause the open project to have build failures until Xcode
  is restarted.  
  [Kyle Fuller](https://github.com/kylef)
  [#2627](https://github.com/CocoaPods/CocoaPods/issues/2627)
  [#2665](https://github.com/CocoaPods/CocoaPods/issues/2665)

* Fixes a crash when using file URLs as a source.  
  [Kurry Tran](https://github.com/kurry)
  [#2683](https://github.com/CocoaPods/CocoaPods/issues/2683)

* Fixes an issue when using pods in static library targets and building with
  Xcode 6 which requires `OTHER_LIBTOOLFLAGS` instead of `OTHER_LDFLAGS`, thus
  basically reverting to the previous Xcode behaviour, for now at least.  
  [Kyle Fuller](https://github.com/kylef)
  [Eloy Durán](https://github.com/alloy)
  [#2666](https://github.com/CocoaPods/CocoaPods/issues/2666)

* Fixes an issue running the resources script when Xcode is installed to a
  directory with a space when compiling xcassets.  
  [Kyle Fuller](https://github.com/kylef)
  [#2684](https://github.com/CocoaPods/CocoaPods/issues/2684)

* Fixes an issue when installing Pods with resources to a target which
  doesn't have any resources.  
  [Kyle Fuller](https://github.com/kylef)
  [#2083](https://github.com/CocoaPods/CocoaPods/issues/2083)

* Ensure that git 1.7.5 or newer is installed when running pod.  
  [Kyle Fuller](https://github.com/kylef)
  [#2651](https://github.com/CocoaPods/CocoaPods/issues/2651)


## 0.34.2 (2014-10-08)

##### Enhancements

* Make the output of `pod outdated` show what running `pod update` will do.
  Takes into account the sources specified in the `Podfile`.  
  [Samuel Giddins](https://github.com/segiddins)
  [#2470](https://github.com/CocoaPods/CocoaPods/issues/2470)

* Allows the use of the `GCC_PREPROCESSOR_DEFINITION` flag `${inherited}`
  without emitting a warning.  
  [Samuel Giddins](https://github.com/segiddins)
  [#2577](https://github.com/CocoaPods/CocoaPods/issues/2577)

* Integration with user project will no longer replace an existing
  base build configuration.  
  [Robert Jones](https://github.com/redshirtrob)
  [#1736](https://github.com/CocoaPods/CocoaPods/issues/1736)

##### Bug Fixes

* Improved sanitizing of configuration names to avoid generating invalid
  preprocessor definitions.  
  [Boris Bügling](https://github.com/neonichu)
  [#2542](https://github.com/CocoaPods/CocoaPods/issues/2542)

* More robust generation of source names from URLs.  
  [Samuel Giddins](https://github.com/segiddins)
  [#2534](https://github.com/CocoaPods/CocoaPods/issues/2534)

* Allow the `Validator` to only use specific sources.
  Allows customizable source for `pod spec lint` and `pod lib lint`,
  with both defaulting to `master`.
  [Samuel Giddins](https://github.com/segiddins)
  [#2543](https://github.com/CocoaPods/CocoaPods/issues/2543)
  [cocoapods-trunk#28](https://github.com/CocoaPods/cocoapods-trunk/issues/28)

* Takes into account the sources specified in `Podfile` running
  `pod outdated`.  
  [Samuel Giddins](https://github.com/segiddins)
  [#2553](https://github.com/CocoaPods/CocoaPods/issues/2553)

* Ensures that the master repo is shallow cloned when added via a Podfile
  `source` directive.  
  [Samuel Giddins](https://github.com/segiddins)
  [#3586](https://github.com/CocoaPods/CocoaPods/issues/2586)

* Ensures that the user project is not saved when there are no
  user targets integrated.  
  [Samuel Giddins](https://github.com/segiddins)
  [#2561](https://github.com/CocoaPods/CocoaPods/issues/2561)
  [#2593](https://github.com/CocoaPods/CocoaPods/issues/2593)

* Fix a crash when running `pod install` with an empty target that inherits a
  pod from a parent target.  
  [Kyle Fuller](https://github.com/kylef)
  [#2591](https://github.com/CocoaPods/CocoaPods/issues/2591)

* Take into account versions of a Pod from all specified sources when
  resolving dependencies.  
  [Thomas Visser](https://github.com/Thomvis)
  [#2556](https://github.com/CocoaPods/CocoaPods/issues/2556)

* Sanitize build configuration names in target environment header macros.  
  [Kra Larivain](https://github.com/olarivain)
  [#2532](https://github.com/CocoaPods/CocoaPods/pull/2532)


## 0.34.1 (2014-09-26)

##### Bug Fixes

* Doesn't take into account the trailing `.git` in repository URLs when
  trying to find a matching specs repo.  
  [Samuel Giddins](https://github.com/segiddins)
  [#2526](https://github.com/CocoaPods/CocoaPods/issues/2526)


## 0.34.0 (2014-09-26)

For more details, see 📝 [CocoaPods 0.34](https://blog.cocoapods.org/CocoaPods-0.34/) on our blog.

##### Breaking

* Add support for loading podspecs from *only* specific spec-repos via
  `sources`. By default, when there are no sources specified in a Podfile all
  source repos will be used. This has always been the case. However, this
  implicit use of sources is now deprecated. Once you specify specific sources,
  **no** repos will be included by default. For example:

        source 'https://github.com/artsy/Specs.git'
        source 'https://github.com/CocoaPods/Specs.git'

  Any source URLs specified that have not yet been added will be cloned before
  resolution begins.  
  [François Benaiteau](https://github.com/netbe)
  [Fabio Pelosin](https://github.com/fabiopelosin)
  [Samuel Giddins](https://github.com/segiddins)
  [#1143](https://github.com/CocoaPods/CocoaPods/pull/1143)
  [Core#19](https://github.com/CocoaPods/Core/pull/19)
  [Core#170](https://github.com/CocoaPods/Core/issues/170)
  [#2515](https://github.com/CocoaPods/CocoaPods/issues/2515)

##### Enhancements

* Added the `pod repo list` command which lists all the repositories.  
  [Luis Ascorbe](https://github.com/lascorbe)
  [#1455](https://github.com/CocoaPods/CocoaPods/issues/1455)

##### Bug Fixes

* Works around an Xcode issue where linting would fail even though `xcodebuild`
  actually succeeds. Xcode.app also doesn't fail when this issue occurs, so it's
  safe for us to do the same.  
  [Kra Larivain](https://github.com/olarivain)
  [Boris Bügling](https://github.com/neonichu)
  [Eloy Durán](https://github.com/alloy)
  [Samuel E. Giddins](https://github.com/segiddins)
  [#2394](https://github.com/CocoaPods/CocoaPods/issues/2394)
  [#2395](https://github.com/CocoaPods/CocoaPods/pull/2395)

* Fixes the detection of JSON podspecs included via `:path`.  
  [laiso](https://github.com/laiso)
  [#2489](https://github.com/CocoaPods/CocoaPods/pull/2489)

* Fixes an issue where `pod install` would crash during Plist building if any
  pod has invalid UTF-8 characters in their title or description.  
  [Ladislav Martincik](https://github.com/martincik)
  [#2482](https://github.com/CocoaPods/CocoaPods/issues/2482)

* Fix crash when the URL of a private GitHub repo is passed to `pod spec
  create` as an argument.  
  [Fabio Pelosin](https://github.com/fabiopelosin)
  [#1543](https://github.com/CocoaPods/CocoaPods/issues/1543)


## 0.34.0.rc2 (2014-09-16)

##### Bug Fixes

* Fixes an issue where `pod lib lint` would crash if a podspec couldn't be
  loaded.  
  [Kyle Fuller](https://github.com/kylef)
  [#2147](https://github.com/CocoaPods/CocoaPods/issues/2147)

* Fixes an issue where `pod init` would not add `source 'master'` to newly
  created Podfiles.  
  [Ash Furrow](https://github.com/AshFurrow)
  [#2473](https://github.com/CocoaPods/CocoaPods/issues/2473)


## 0.34.0.rc1 (2014-09-13)

##### Breaking

* The use of the `$PODS_ROOT` environment variable has been deprecated and
  should not be used. It will be removed in future versions of CocoaPods.  
  [#2449](https://github.com/CocoaPods/CocoaPods/issues/2449)

* Add support for loading podspecs from specific spec-repos _only_, a.k.a. ‘sources’.
  By default, when not specifying any specific sources in your Podfile, the ‘master’
  spec-repo will be used, as was always the case. However, once you specify specific
  sources the ‘master’ spec-repo will **not** be included by default. For example:

        source 'private-spec-repo'
        source 'master'

  [François Benaiteau](https://github.com/netbe)
  [Fabio Pelosin](https://github.com/fabiopelosin)
  [#1143](https://github.com/CocoaPods/CocoaPods/pull/1143)
  [Core#19](https://github.com/CocoaPods/Core/pull/19)

* The `Pods` directory has been reorganized. This might require manual
  intervention in projects where files generated by CocoaPods have manually been
  imported into the user's project (common with the acknowledgements files).  
  [#1055](https://github.com/CocoaPods/CocoaPods/pull/1055)
  [Fabio Pelosin](https://github.com/fabiopelosin)
  [Michele Titolo](https://github.com/mtitolo)

* Plugins are now expected to include the `cocoapods-plugin.rb` file in
  `./lib`.  
  [Fabio Pelosin](https://github.com/fabiopelosin)
  [CLAide#28](https://github.com/CocoaPods/CLAide/pull/28)

* The specification `requires_arc` attribute now defaults to true.  
  [Fabio Pelosin](https://github.com/fabiopelosin)
  [CocoaPods#267](https://github.com/CocoaPods/CocoaPods/issues/267)

##### Enhancements

* Add support to specify dependencies per build configuration:

        pod 'Lookback', :configurations => ['Debug']

  Currently configurations can only be specified per single Pod.  
  [Joachim Bengtsson](https://github.com/nevyn)
  [Eloy Durán](https://github.com/alloy)
  [Fabio Pelosin](https://github.com/fabiopelosin)
  [#1791](https://github.com/CocoaPods/CocoaPods/pull/1791)
  [#1668](https://github.com/CocoaPods/CocoaPods/pull/1668)
  [#731](https://github.com/CocoaPods/CocoaPods/pull/731)

* Improved performance of git downloads using shallow clone.  
  [Marin Usalj](https://github.com/supermarin)
  [Fabio Pelosin](https://github.com/fabiopelosin)
  [cocoapods-downloader#29](https://github.com/CocoaPods/cocoapods-downloader/pull/29)

* Simplify installation: CocoaPods no longer requires the
  compilation of the troublesome native extensions.  
  [Fabio Pelosin](https://github.com/fabiopelosin)
  [Xcodeproj#168](https://github.com/CocoaPods/Xcodeproj/pull/168)
  [Xcodeproj#167](https://github.com/CocoaPods/Xcodeproj/issues/167)

* Add hooks for plugins. Currently only the installer hook is supported.
  A plugin can register itself to be activated after the installation with the
  following syntax:

      Pod::HooksManager.register(:post_install) do |installer_context|
        # implementation
      end

  The `installer_context` is an instance of the `Pod::Installer:HooksContext`
  class which provides the information about the installation.  
  [Fabio Pelosin](https://github.com/fabiopelosin)
  [Core#132](https://github.com/CocoaPods/Core/pull/1755)

* Add a support for migrating the sandbox to new versions of CocoaPods.  
  [Fabio Pelosin](https://github.com/fabiopelosin)

* Display an indication for deprecated Pods in the command line search.  
  [Hugo Tunius](https://github.com/k0nserv)
  [#2180](https://github.com/CocoaPods/CocoaPods/issues/2180)

* Use the CLIntegracon gem for the integration tests.  
  [Marius Rackwitz](https://github.com/mrackwitz)
  [#2371](https://github.com/CocoaPods/CocoaPods/issues/2371)

* Include configurations that a user explicitly specifies, in their Podfile,
  when the `--no-integrate` option is specified.  
  [Eloy Durán](https://github.com/alloy)

* Properly quote the `-isystem` values in the xcconfig files.  
  [Eloy Durán](https://github.com/alloy)

* Remove the installation post install message which presents the CHANGELOG.  
  [Fabio Pelosin](https://github.com/fabiopelosin)
  [Eloy Durán](https://github.com/alloy)

* Add support for user-specified project directories with the
  `--project-directory` option.  
  [Samuel E. Giddins](https://github.com/segiddins)
  [#2183](https://github.com/CocoaPods/CocoaPods/issues/2183)

* Now the `plutil` tool is used when available to produce
  output consistent with Xcode.  
  [Fabio Pelosin](https://github.com/fabiopelosin)

* Indicate the name of the pod whose requirements cannot be satisfied.  
  [Seivan Heidari](https://github.com/seivan)
  [Fabio Pelosin](https://github.com/fabiopelosin)
  [#1938](https://github.com/CocoaPods/CocoaPods/issues/1938)

* Add support for JSON specs to external sources (`:path`, `:git`, etc)
  options.  
  [Kyle Fuller](https://github.com/kylef)
  [#2320](https://github.com/CocoaPods/CocoaPods/issues/2320)

* Generate the workspaces using the same output of Xcode.  
  [Fabio Pelosin](https://github.com/fabiopelosin)


##### Bug Fixes

* Fix `pod repo push` to first check if a Specs directory exists and if so
  push there.  
  [Edward Valentini](edwardvalentini)
  [#2060](https://github.com/CocoaPods/CocoaPods/issues/2060)

* Fix `pod outdated` to not include subspecs.  
  [Ash Furrow](ashfurrow)
  [#2136](https://github.com/CocoaPods/CocoaPods/issues/2136)

* Always evaluate podspecs from the original podspec directory. This fixes
  an issue when depending on a pod via `:path` and that pod's podspec uses
  relative paths.  
  [Kyle Fuller](kylef)
  [pod-template#50](https://github.com/CocoaPods/pod-template/issues/50)

* Fix spec linting to not warn for missing license file in subspecs.  
  [Fabio Pelosin](https://github.com/fabiopelosin)
  [Core#132](https://github.com/CocoaPods/Core/issues/132)

* Fix `pod init` so that it doesn't recurse when checking for Podfiles.  
  [Paddy O'Brien](https://github.com/tapi)
  [#2181](https://github.com/CocoaPods/CocoaPods/issues/2181)

* Fix missing XCTest framework in Xcode 6.  
  [Paul Williamson](squarefrog)
  [#2296](https://github.com/CocoaPods/CocoaPods/issues/2296)

* Support multiple values in `ARCHS`.  
  [Robert Zuber](https://github.com/z00b)
  [#1904](https://github.com/CocoaPods/CocoaPods/issues/1904)

* Fix static analysis in Xcode 6.  
  [Samuel E. Giddins](https://github.com/segiddins)
  [#2402](https://github.com/CocoaPods/CocoaPods/issues/2402)

* Fix an issue where a version of a spec will not be locked when using
  multiple subspecs of a podspec.  
  [Kyle Fuller](https://github.com/kylef)
  [Fabio Pelosin](https://github.com/fabiopelosin)
  [#2135](https://github.com/CocoaPods/CocoaPods/issues/2135)

* Fix an issue using JSON podspecs installed directly from a lib's
  repository.  
  [Kyle Fuller](https://github.com/kylef)
  [#2320](https://github.com/CocoaPods/CocoaPods/issues/2320)

* Support and use quotes in the `OTHER_LDFLAGS` of xcconfigs to avoid
  issues with targets containing a space character in their name.  
  [Fabio Pelosin](https://github.com/fabiopelosin)


## 0.33.1 (2014-05-20)

##### Bug Fixes

* Fix `pod spec lint` for `json` podspecs.  
  [Fabio Pelosin](https://github.com/fabiopelosin)
  [#2157](https://github.com/CocoaPods/CocoaPods/issues/2157)

* Fixed downloader issues related to `json` podspecs.  
  [Fabio Pelosin](https://github.com/fabiopelosin)
  [#2158](https://github.com/CocoaPods/CocoaPods/issues/2158)

* Fixed `--no-ansi` flag in help banners.  
  [Fabio Pelosin](https://github.com/fabiopelosin)
  [#34](https://github.com/CocoaPods/CLAide/issues/34)


## 0.33.0 (2014-05-20)

For more details, see 📝 [CocoaPods 0.33](https://blog.cocoapods.org/CocoaPods-0.33/) on our blog.

##### Breaking

* The deprecated `pre_install` and the `pod_install` hooks of the specification
  class have been removed.  
  [Fabio Pelosin](https://github.com/fabiopelosin)
  [#2151](https://github.com/CocoaPods/CocoaPods/issues/2151)
  [#2153](https://github.com/CocoaPods/CocoaPods/pull/2153)

##### Enhancements

* Added the `cocoapods-trunk` plugin which introduces the `trunk` subcommand.  
  [Fabio Pelosin](https://github.com/fabiopelosin)
  [#2151](https://github.com/CocoaPods/CocoaPods/issues/2151)
  [#2153](https://github.com/CocoaPods/CocoaPods/pull/2153)

* The `pod push` sub-command has been moved to the `pod repo push` sub-command.
  Moreover pushing to the master repo from it has been disabled.  
  [Fabio Pelosin](https://github.com/fabiopelosin)
  [#2151](https://github.com/CocoaPods/CocoaPods/issues/2151)
  [#2153](https://github.com/CocoaPods/CocoaPods/pull/2153)

* Overhauled command line interface. Add support for auto-completion script
  (d). If auto-completion is enabled for your shell you can configure it for
  CocoaPods with the following command:

      rm -f /usr/local/share/zsh/site-functions/_pod
      dpod --completion-script > /usr/local/share/zsh/site-functions/_pod
      exec zsh

  Currently only the Z shell is supported.  
  [Fabio Pelosin](https://github.com/fabiopelosin)
  [CLAide#25](https://github.com/CocoaPods/CLAide/issues/25)
  [CLAide#20](https://github.com/CocoaPods/CLAide/issues/20)
  [CLAide#19](https://github.com/CocoaPods/CLAide/issues/19)
  [CLAide#17](https://github.com/CocoaPods/CLAide/issues/17)
  [CLAide#12](https://github.com/CocoaPods/CLAide/issues/12)

* The `--version` flag is now only supported for the root `pod` command. If
  used in conjunction with the `--verbose` flag the version of the detected
  plugins will be printed as well.  
  [Fabio Pelosin](https://github.com/fabiopelosin)
  [CLAide#13](https://github.com/CocoaPods/CLAide/issues/13)
  [CLAide#14](https://github.com/CocoaPods/CLAide/issues/14)

* The extremely meta `cocoaPods-plugins` is now installed by default providing
  information about the available and the installed plug-ins.  
  [David Grandinetti](https://github.com/dbgrandi)
  [Olivier Halligon](https://github.com/AliSoftware)
  [Fabio Pelosin](https://github.com/fabiopelosin)
  [#2092](https://github.com/CocoaPods/CocoaPods/issues/2092)

* Validate the reachability of `social_media_url`, `documentation_url` and
  `docset_url` in podspecs we while linting a specification.  
  [Kyle Fuller](https://github.com/kylef)
  [#2025](https://github.com/CocoaPods/CocoaPods/issues/2025)

* Print the current version when the repo/lockfile requires a higher version.  
  [Samuel E. Giddins](https://github.com/segiddins)
  [#2049](https://github.com/CocoaPods/CocoaPods/issues/2049)

* Show `help` when running the `pod` command instead of defaulting to `pod
  install`.  
  [Kyle Fuller](https://github.com/kylef)
  [#1771](https://github.com/CocoaPods/CocoaPods/issues/1771)

##### Bug Fixes

* Show the actual executable when external commands fail.  
  [Boris Bügling](https://github.com/neonichu)
  [#2102](https://github.com/CocoaPods/CocoaPods/issues/2102)

* Fixed support for file references in the workspace generated by CocoaPods.  
  [Kyle Fuller](https://github.com/kylef)
  [Fabio Pelosin](https://github.com/fabiopelosin)
  [Xcodeproj#105](https://github.com/CocoaPods/Xcodeproj/pull/150)

* Show a helpful error message when reading version information with merge
  conflict.  
  [Samuel E. Giddins](https://github.com/segiddins)
  [#1853](https://github.com/CocoaPods/CocoaPods/issues/1853)

* Show deprecated specs when invoking `pod outdated`.  
  [Samuel E. Giddins](https://github.com/segiddins)
  [#2003](https://github.com/CocoaPods/CocoaPods/issues/2003)

* Fixes an issue where `pod repo update` may start an un-committed merge.  
  [Kyle Fuller](https://github.com/kylef)
  [#2024](https://github.com/CocoaPods/CocoaPods/issues/2024)

## 0.32.1 (2014-04-15)

##### Bug Fixes

* Fixed the Podfile `default_subspec` attribute in nested subspecs.  
  [Fabio Pelosin](https://github.com/fabiopelosin)
  [#2050](https://github.com/CocoaPods/CocoaPods/issues/2050)

## 0.32.0 (2014-04-15)

[CocoaPods](https://github.com/CocoaPods/CocoaPods/compare/0.31.1...0.32.0)
• [CocoaPods-Core](https://github.com/CocoaPods/Core/compare/0.31.1...0.32.0)

For more details, see 📝 [CocoaPods 0.32](https://blog.cocoapods.org/CocoaPods-0.32/) on our blog.

##### Enhancements

* Allow to update only a list of given pods with `pod update [POD_NAMES...]`.  
  [Marius Rackwitz](https://github.com/mrackwitz)
  [CocoaPods#760](https://github.com/CocoaPods/CocoaPods/issues/760)

* `pod update` prints the previous version of the updated pods.  
  [Andrea Mazzini](https://github.com/andreamazz)
  [#2008](https://github.com/CocoaPods/CocoaPods/issues/2008)

* `pod update` falls back to `pod install` if no Lockfile is present.  
  [Marius Rackwitz](https://github.com/mrackwitz)

* File references in the Pods project for development Pods now are absolute if
  the dependency is specified with an absolute paths.  
  [Samuel Ford](https://github.com/samuelwford)
  [#1042](https://github.com/CocoaPods/CocoaPods/issues/1042)

* Added `deprecated` and `deprecated_in_favor_of` attributes to Specification
  DSL.  
  [Paul Young](https://github.com/paulyoung)
  [Core#87](https://github.com/CocoaPods/Core/pull/87)

* Numerous improvements to the validator and to the linter.
  * Validate the reachability of screenshot URLs in podspecs while linting a
    specification.  
    [Kyle Fuller](https://github.com/kylef)
    [#2010](https://github.com/CocoaPods/CocoaPods/issues/2010)
  * Support HTTP redirects when linting homepage and screenshots.  
    [Boris Bügling](https://github.com/neonichu)
    [#2027](https://github.com/CocoaPods/CocoaPods/pull/2027)
  * The linter now checks `framework` and `library` attributes for invalid
    strings.  
    [Paul Williamson](https://github.com/squarefrog)
    [Fabio Pelosin](fabiopelosin)
    [Core#66](https://github.com/CocoaPods/Core/issues/66)
    [Core#96](https://github.com/CocoaPods/Core/pull/96)
    [Core#105](https://github.com/CocoaPods/Core/issues/105)
  * The Linter will not check for comments anymore.  
    [Fabio Pelosin](https://github.com/fabiopelosin)
    [Core#108](https://github.com/CocoaPods/Core/issues/108)
  * Removed legacy checks from the linter.  
    [Fabio Pelosin](https://github.com/fabiopelosin)
    [Core#108](https://github.com/CocoaPods/Core/issues/108)
  * Added logic to handle subspecs and platform scopes to linter check of
    the `requries_arc` attribute.  
    [Fabio Pelosin](https://github.com/fabiopelosin)
    [CocoaPods#2005](https://github.com/CocoaPods/CocoaPods/issues/2005)
  * The linter no longer considers empty a Specification if it only specifies the
    `resource_bundle` attribute.  
    [Joshua Kalpin](https://github.com/Kapin)
    [#63](https://github.com/CocoaPods/Core/issues/63)
    [#95](https://github.com/CocoaPods/Core/pull/95)

* `pod lib create` is now using the `configure` file instead of the
  `_CONFIGURE.rb` file.  
  [Piet Brauer](https://github.com/pietbrauer)
  [Orta Therox](https://github.com/orta)

* `pod lib create` now disallows any pod name that begins with a `.`  
  [Dustin Clark](https://github.com/clarkda)
  [#2026](https://github.com/CocoaPods/CocoaPods/pull/2026)
  [Core#97](https://github.com/CocoaPods/Core/pull/97)
  [Core#98](https://github.com/CocoaPods/Core/issues/98)

* Prevent the user from using `pod` commands as root.  
  [Kyle Fuller](https://github.com/kylef)
  [#1815](https://github.com/CocoaPods/CocoaPods/issues/1815)

* Dependencies declared with external sources now support HTTP downloads and
  have improved support for all the options supported by the downloader.  
  [Fabio Pelosin](https://github.com/fabiopelosin)

* An informative error message is presented when merge conflict is detected in
  a YAML file.  
  [Luis de la Rosa](https://github.com/luisdelarosa)
  [#69](https://github.com/CocoaPods/Core/issues/69)
  [#100](https://github.com/CocoaPods/Core/pull/100)

##### Bug Fixes

* Fixed the Podfile `default_subspec` attribute in nested subspecs.  
  [Fabio Pelosin](https://github.com/fabiopelosin)
  [#1021](https://github.com/CocoaPods/CocoaPods/issues/1021)

* Warn when including deprecated pods
  [Samuel E. Giddins](https://github.com/segiddins)
  [#2003](https://github.com/CocoaPods/CocoaPods/issues/2003)


## 0.31.1 (2014-04-01)

[CocoaPods](https://github.com/CocoaPods/CocoaPods/compare/0.31.0...0.31.1)
• [CocoaPods-Core](https://github.com/CocoaPods/Core/compare/0.31.0...0.31.1)

##### Minor Enhancements

* The specification now strips the indentation of the `prefix_header` and
  `prepare_command` to aide their declaration as a here document (similarly to
  what it already does with the description).  
  [Fabio Pelosin](https://github.com/fabiopelosin)
  [Core#51](https://github.com/CocoaPods/Core/issues/51)

##### Bug Fixes

* Fix linting for Pods which declare a private repo as the source.  
  [Boris Bügling](https://github.com/neonichu)
  [Core#82](https://github.com/CocoaPods/Core/issues/82)


## 0.31.0 (2014-03-31)

[CocoaPods](https://github.com/CocoaPods/CocoaPods/compare/0.30.0...0.31.0)
• [CocoaPods-Core](https://github.com/CocoaPods/Core/compare/0.30.0...0.31.0)

For more details, see 📝 [CocoaPods 0.31](https://blog.cocoapods.org/CocoaPods-0.31/) on our blog.

##### Enhancements

* Warnings are not promoted to errors anymore to maximise compatibility with
  existing libraries.  
  [Fabio Pelosin](https://github.com/fabiopelosin)
  [#1629](https://github.com/CocoaPods/CocoaPods/issues/1629)

* Include the versions of the Pods to the output of `pod list`.  
  [Stefan Damm](https://github.com/StefanDamm)
  [Robert Zuber](https://github.com/z00b)
  [#1617](https://github.com/CocoaPods/CocoaPods/issues/1617)

* Generated prefix header file will now have unique prefix_header_contents for
  Pods with subspecs.  
  [Luis de la Rosa](https://github.com/luisdelarosa)
  [#1449](https://github.com/CocoaPods/CocoaPods/issues/1449)

* The linter will now check the reachability of the homepage of Podspecs during
  a full lint.  
  [Richard Lee](https://github.com/dlackty)
  [Fabio Pelosin](https://github.com/fabiopelosin)
  [#1704](https://github.com/CocoaPods/CocoaPods/issues/1704)
  [Core#70](https://github.com/CocoaPods/Core/pull/70)

* Improved detection of the last version of a specification in `pod spec`
  subcommands.  
  [Laurent Sansonetti](https://github.com/lrz)
  [#1953](https://github.com/CocoaPods/CocoaPods/pull/1953)

* Display advised settings for Travis CI in the warning related presented when
  the terminal encoding is not set to UTF-8.  
  [Richard Lee](https://github.com/dlackty)
  [#1933](https://github.com/CocoaPods/CocoaPods/issues/1933)
  [#1941](https://github.com/CocoaPods/CocoaPods/pull/1941)

* Unset the `CDPATH` env variable before shelling-out to `prepare_command`.  
  [Marc Boquet](https://github.com/apalancat)
  [#1943](https://github.com/CocoaPods/CocoaPods/pull/1943)

##### Bug Fixes

* Resolve crash related to the I18n deprecation warning.  
  [Eloy Durán](https://github.com/alloy)
  [#1950](https://github.com/CocoaPods/CocoaPods/issues/1950)

* Fix compilation issues related to the native Extension of Xcodeproj.  
  [Eloy Durán](https://github.com/alloy)

* Robustness against user Git configuration and against merge commits in `pod
  repo` subcommands.  
  [Boris Bügling](https://github.com/neonichu)
  [#1949](https://github.com/CocoaPods/CocoaPods/issues/1949)
  [#1978](https://github.com/CocoaPods/CocoaPods/pull/1978)

* Gracefully inform the user if the `:head` option is not supported for a given
  download strategy.  
  [Boris Bügling](https://github.com/neonichu)
  [#1947](https://github.com/CocoaPods/CocoaPods/issues/1947)
  [#1958](https://github.com/CocoaPods/CocoaPods/pull/1958)

* Cleanup a pod directory if error occurs while downloading.  
  [Alex Rothenberg](https://github.com/alexrothenberg)
  [#1842](https://github.com/CocoaPods/CocoaPods/issues/1842)
  [#1960](https://github.com/CocoaPods/CocoaPods/pull/1960)

* No longer warn for Github repositories with OAuth authentication.  
  [Boris Bügling](https://github.com/neonichu)
  [#1928](https://github.com/CocoaPods/CocoaPods/issues/1928)
  [Core#77](https://github.com/CocoaPods/Core/pull/77)

* Fix for when using `s.version` as the `:tag` for a git repository in a
  Podspec.  
  [Joel Parsons](https://github.com/joelparsons)
  [#1721](https://github.com/CocoaPods/CocoaPods/issues/1721)
  [Core#72](https://github.com/CocoaPods/Core/pull/72)

* Improved escaping of paths in Git downloader.  
  [Vladimir Burdukov](https://github.com/chipp)
  [cocoapods-downloader#14](https://github.com/CocoaPods/cocoapods-downloader/pull/14)

* Podspec without explicitly set `requires_arc` attribute no longer passes the
  lint.  
  [Richard Lee](https://github.com/dlackty)
  [#1840](https://github.com/CocoaPods/CocoaPods/issues/1840)
  [Core#71](https://github.com/CocoaPods/Core/pull/71)

* Properly quote headers in the `-isystem` compiler flag of the aggregate
  targets.  
  [Eloy Durán](https://github.com/alloy)
  [#1862](https://github.com/CocoaPods/CocoaPods/issues/1862)
  [#1894](https://github.com/CocoaPods/CocoaPods/pull/1894)

## 0.30.0 (2014-03-29)

[CocoaPods](https://github.com/CocoaPods/CocoaPods/compare/0.29.0...0.30.0)

For more details, see 📝 [CocoaPods 0.30](https://blog.cocoapods.org/CocoaPods-0.30/) on our blog.

###### Enhancements

* Radically reduce first run pod setup bandwidth by creating a shallow clone of
  the ‘master’ repo by default. Use the `--no-shallow` option to perform a full
  clone instead.  
  [Jeff Verkoeyen](https://github.com/jverkoey)
  [#1803](https://github.com/CocoaPods/CocoaPods/pull/1803)

* Improves the error message when searching with an invalid regular expression.  
  [Kyle Fuller](https://github.com/kylef)

* Improves `pod init` to save Xcode project file in Podfile when one was supplied.  
  [Kyle Fuller](https://github.com/kylef)

* Adds functionality to specify a template URL for the `pod lib create` command.  
  [Piet Brauer](https://github.com/pietbrauer)

###### Bug Fixes

* Fixes a bug with `pod repo remove` silently handling permission errors.  
  [Kyle Fuller](https://github.com/kylef)
  [#1778](https://github.com/CocoaPods/CocoaPods/issues/1778)

* `pod push` now properly checks that the repo has changed before attempting
  to commit. This only affected pods with special characters (such as `+`) in
  their names.  
  [Gordon Fontenot](https://github.com/gfontenot)
  [#1739](https://github.com/CocoaPods/CocoaPods/pull/1739)


## 0.29.0 (2013-12-25)

[CocoaPods](https://github.com/CocoaPods/CocoaPods/compare/0.28.0...0.29.0)
• [CocoaPods-core](https://github.com/CocoaPods/Core/compare/0.28.0...0.29.0)
• [cocoapods-downloader](https://github.com/CocoaPods/cocoapods-downloader/compare/0.2.0...0.3.0)

For more details, see 📝 [CocoaPods 0.29](https://blog.cocoapods.org/CocoaPods-0.29/) on our blog.

###### Breaking

* The command `podfile_info` is now a plugin offered by CocoaPods.
  As a result, the command has been removed from CocoaPods.  
  [Joshua Kalpin](https://github.com/Kapin)
  [#1589](https://github.com/CocoaPods/CocoaPods/issues/1589)

* JSON has been adopted as the format to store specifications. As a result
  the `pod ipc spec` command returns a JSON representation and the YAML
  specifications are not supported anymore. JSON specifications adopt the
  `.podspec.json` extension.
  [Fabio Pelosin](https://github.com/fabiopelosin)
  [#1568](https://github.com/CocoaPods/CocoaPods/pull/1568)

###### Enhancements

* Introduced `pod try` the easiest way to test the example project of a pod.  
  [Fabio Pelosin](https://github.com/fabiopelosin)
  [#1568](https://github.com/CocoaPods/CocoaPods/pull/1568)

* Pod headers are now provided to the user target as a system
  header. This means that any warnings in a Pod's code will show
  under its target in Xcode's build navigator, and never under the
  user target.  
  [Swizzlr](https://github.com/swizzlr)
  [#1596](https://github.com/CocoaPods/CocoaPods/pull/1596)

* Support LZMA2 compressed tarballs in the downloader.  
  [Kyle Fuller](https://github.com/kylef)
  [cocoapods-downloader#5](https://github.com/CocoaPods/cocoapods-downloader/pull/5)

* Add Bazaar support for installing directly from a repo.  
  [Fred McCann](https://github.com/fmccann)
  [#1632](https://github.com/CocoaPods/CocoaPods/pull/1632)

* The `pod search <query>` command now supports regular expressions
  for the query parameter when searching using the option `--full`.  
  [Florian Hanke](https://github.com/floere)
  [#1643](https://github.com/CocoaPods/CocoaPods/pull/1643)

* Pod lib lint now accepts multiple podspecs in the same folder.  
  [kra Larivain/OpenTable](https://github.com/opentable)
  [#1635](https://github.com/CocoaPods/CocoaPods/pull/1635)

* The `pod push` command will now silently test the upcoming CocoaPods trunk
  service. The service is only tested when pushing to the master repo and the
  test doesn't affect the normal workflow.  
  [Fabio Pelosin](https://github.com/fabiopelosin)

* The `pod search <query>` command now supports searching on cocoapods.org
  when searching using the option `--web`. Options `--ios` and `--osx` are
  fully supported.
  [Florian Hanke](https://github.com/floere)
  [#1643](https://github.com/CocoaPods/CocoaPods/pull/1682)

* The `pod search <query>` command now supports multiword queries when using
  the `--web` option.
  [Florian Hanke](https://github.com/floere)
  [#1643](https://github.com/CocoaPods/CocoaPods/pull/1682)

###### Bug Fixes

* Fixed a bug which resulted in `pod lib lint` not being able to find the
  headers.  
  [Fabio Pelosin](https://github.com/fabiopelosin)
  [#1566](https://github.com/CocoaPods/CocoaPods/issues/1566)

* Fixed the developer frameworks search paths so that
  `$(SDKROOT)/Developer/Library/Frameworks` is used for iOS and
  `$(DEVELOPER_LIBRARY_DIR)/Frameworks` is used for OS X.  
  [Kevin Wales](https://github.com/kwales)
  [#1562](https://github.com/CocoaPods/CocoaPods/pull/1562)

* When updating the pod repos, repositories with unreachable remotes
  are now ignored. This fixes an issue with certain private repositories.  
  [Joshua Kalpin](https://github.com/Kapin)
  [#1595](https://github.com/CocoaPods/CocoaPods/pull/1595)
  [#1571](https://github.com/CocoaPods/CocoaPods/issues/1571)

* The linter will now display an error if a Pod's name contains whitespace.  
  [Joshua Kalpin](https://github.com/Kapin)
  [Core#39](https://github.com/CocoaPods/Core/pull/39)
  [#1610](https://github.com/CocoaPods/CocoaPods/issues/1610)

* Having the silent flag enabled in the config will no longer cause issues
  with `pod search`. In addition, the flag `--silent` is no longer supported
  for the command.  
  [Joshua Kalpin](https://github.com/Kapin)
  [#1627](https://github.com/CocoaPods/CocoaPods/pull/1627)

* The linter will now display an error if a framework ends with `.framework`
  (i.e. `QuartzCore.framework`).  
  [Joshua Kalpin](https://github.com/Kapin)
  [#1331](https://github.com/CocoaPods/CocoaPods/issues/1336)
  [Core#45](https://github.com/CocoaPods/Core/pull/45)

* The linter will now display an error if a library ends with `.a` or `.dylib`
  (i.e. `z.dylib`). It will also display an error if it begins with `lib`
  (i.e. `libxml`).  
  [Joshua Kalpin](https://github.com/Kapin)
  [Core#44](https://github.com/CocoaPods/Core/issues/44)

* The ARCHS build setting can come back as an array when more than one
  architecture is specified.  
  [Carson McDonald](https://github.com/carsonmcdonald)
  [#1628](https://github.com/CocoaPods/CocoaPods/issues/1628)

* Fixed all issues caused by `/tmp` being a symlink to `/private/tmp`.
  This affected mostly `pod lib lint`, causing it to fail when the
  Pod used `prefix_header_*` or when the pod headers imported headers
  using the namespaced syntax (e.g. `#import <MyPod/Header.h>`).  
  [kra Larivain/OpenTable](https://github.com/opentable)
  [#1514](https://github.com/CocoaPods/CocoaPods/pull/1514)

* Fixed an incorrect path being used in the example app Podfile generated by
  `pod lib create`.
  [Eloy Durán](https://github.com/alloy)
  [cocoapods-try#5](https://github.com/CocoaPods/cocoapods-try/issues/5)


## 0.28.0 (2013-11-14)

[CocoaPods](https://github.com/CocoaPods/CocoaPods/compare/0.27.1...0.28.0)
• [CocoaPods-core](https://github.com/CocoaPods/Core/compare/0.27.1...0.28.0)
• [CLAide](https://github.com/CocoaPods/CLAide/compare/0.3.2...0.4.0)

For more details, see 📝 [CocoaPods 0.28](https://blog.cocoapods.org/CocoaPods-0.28/) on our blog.

###### Enhancements

* CLAide now supports gem plugins. An example CocoaPods plugin can be found at
  [open\_pod\_bay](https://github.com/leshill/open_pod_bay).

  As of yet there are no promises made yet on the APIs, so try to fail as
  gracefully as possible in case a CocoaPods update breaks your usage. In these
  cases, also please let us know what you would need, so we can take this into
  account when we do finalize APIs.

  [Les Hill](https://github.com/leshill)
  [CLAide#1](https://github.com/CocoaPods/CLAide/pull/1)
  [#959](https://github.com/CocoaPods/CocoaPods/issues/959)

###### Bug Fixes

* Compiling `xcassets` with `actool` now uses `UNLOCALIZED_RESOURCES_FOLDER_PATH`
  instead of `PRODUCT_NAME.WRAPPER_EXTENSION` as output directory as it is more
  accurate and allows the project to overwrite `WRAPPER_NAME`.  
  [Marc Knaup](https://github.com/fluidsonic)
  [#1556](https://github.com/CocoaPods/CocoaPods/pull/1556)

* Added a condition to avoid compiling xcassets when `WRAPPER_EXTENSION`
  is undefined, as it would be in the case of static libraries. This prevents
  trying to copy the compiled files to a directory that does not exist.  
  [Noah McCann](https://github.com/nmccann)
  [#1521](https://github.com/CocoaPods/CocoaPods/pull/1521)

* Added additional condition to check if `actool` is available when compiling
  `xcassets`. This prevents build failures of Xcode 5 projects on Travis CI (or
  lower Xcode versions).  
  [Michal Konturek](https://github.com/michalkonturek)
  [#1511](https://github.com/CocoaPods/CocoaPods/pull/1511)

* Added a condition to properly handle universal or mac apps when compiling
  xcassets. This prevents build errors in the xcassets compilation stage
  particularly when using xctool to build.  
  [Ryan Marsh](https://github.com/ryanwmarsh)
  [#1594](https://github.com/CocoaPods/CocoaPods/pull/1594)

* Vendored Libraries now correctly affect whether a podspec is considered empty.  
  [Joshua Kalpin](https://github.com/Kapin)
  [Core#38](https://github.com/CocoaPods/Core/pull/38)

* Vendored Libraries and Vendored Frameworks now have their paths validated correctly.  
  [Joshua Kalpin](https://github.com/Kapin)
  [#1567](https://github.com/CocoaPods/CocoaPods/pull/1567)

* Gists are now correctly accepted with https.  
  [Joshua Kalpin](https://github.com/Kapin)
  [Core#38](https://github.com/CocoaPods/Core/pull/38)

* The `pod push` command is now more specific about the branch it pushes to.  
  [orta](http://orta.github.io)
  [#1561](https://github.com/CocoaPods/CocoaPods/pull/1561)

* Dtrace files are now properly left unflagged when installing, regardless of configuration.  
  [Swizzlr](https://github.com/swizzlr)
  [#1560](https://github.com/CocoaPods/CocoaPods/pull/1560)

* Users are now warned if their terminal encoding is not UTF-8. This fixes an issue
  with a small percentage of pod names that are incompatible with ASCII.  
  [Joshua Kalpin](https://github.com/Kapin)
  [#1570](https://github.com/CocoaPods/CocoaPods/pull/1570)


## 0.27.1 (2013-10-24)

[CocoaPods](https://github.com/CocoaPods/CocoaPods/compare/0.26.2...0.27.1)
• [cocoapods-core](https://github.com/CocoaPods/Core/compare/0.26.2...0.27.1)
• [Xcodeproj](https://github.com/CocoaPods/Xcodeproj/compare/0.13.0...0.14.0)

For more details, see 📝 [CocoaPods 0.27 and improved installation UX](https://blog.cocoapods.org/CocoaPods-0.27-and-improved-installation-UX/) on our blog.

###### Enhancements

* The xcodeproj gem now comes bundled with prebuilt binaries for the Ruby
  versions that come with OS X 10.8 and 10.9. Users now no longer need to
  install the Xcode Command Line Tools or deal with the Ruby C header location.  
  [Eloy Durán](https://github.com/alloy)
  [Xcodeproj#88](https://github.com/CocoaPods/Xcodeproj/issues/88)

* Targets passed to the `link_with` method of the Podfile DSL no longer need
  to be explicitly passed as an array. `link_with ['target1', 'target2']` can
  now be written as `link_with 'target1', 'target2'`.  
  [Adam Sharp](https://github.com/sharplet)
  [Core#30](https://github.com/CocoaPods/Core/pull/30)

* The copy resources script now compiles xcassets resources.  
  [Ulrik Damm](https://github.com/ulrikdamm)
  [#1427](https://github.com/CocoaPods/CocoaPods/pull/1427)

* `pod repo` now support a `remove ['repo_name']` command.  
  [Joshua Kalpin](https://github.com/Kapin)
  [#1493](https://github.com/CocoaPods/CocoaPods/issues/1493)
  [#1484](https://github.com/CocoaPods/CocoaPods/issues/1484)

###### Bug Fixes

* The architecture is now set in the build settings of the user build
  configurations.  
  [Fabio Pelosin](https://github.com/fabiopelosin)
  [#1450](https://github.com/CocoaPods/CocoaPods/issues/1462)
  [#1462](https://github.com/CocoaPods/CocoaPods/issues/1462)

* Fixed a crash related to CocoaPods being unable to resolve an unique build
  setting of an user target with custom build configurations.  
  [Fabio Pelosin](https://github.com/fabiopelosin)
  [#1462](https://github.com/CocoaPods/CocoaPods/issues/1462)
  [#1463](https://github.com/CocoaPods/CocoaPods/issues/1463)
  [#1457](https://github.com/CocoaPods/CocoaPods/issues/1457)

* Fixed a defect which prevented subspecs from being dependant on a pod with a
  name closely matching the name of one of the subspec's parents.  
  [Noah McCann](https://github.com/nmccann)
  [#29](https://github.com/CocoaPods/Core/pull/29)

* The developer dir relative to the SDK is not added anymore if testing
  frameworks are detected in OS X targets, as it doesn't exists, avoiding the
  presentation of the relative warning in Xcode.  
  [Fabio Pelosin](https://github.com/fabiopelosin)


## 0.26.2 (2013-10-09)

[CocoaPods](https://github.com/CocoaPods/CocoaPods/compare/0.26.1...0.26.2)
• [cocoapods-core](https://github.com/CocoaPods/Core/compare/0.26.1...0.26.2)
• [Xcodeproj](https://github.com/CocoaPods/Xcodeproj/compare/0.11.1...0.13.0)

###### Bug Fixes

* Fixed a crash which was causing a failure in `pod lib create` if the name of
  the Pod included spaces. As spaces are not supported now this is gracefully
  handled with an informative message.  
  [Kyle Fuller](https://github.com/kylef)
  [#1456](https://github.com/CocoaPods/CocoaPods/issues/1456)

* If an user target doesn't specify an architecture the value specified for the
  project is used in CocoaPods targets.  
  [Fabio Pelosin](https://github.com/fabiopelosin)
  [#1450](https://github.com/CocoaPods/CocoaPods/issues/1450)

* The Pods project now properly configures ARC on all build configurations.  
  [Fabio Pelosin](https://github.com/fabiopelosin)
  [#1454](https://github.com/CocoaPods/CocoaPods/issues/1454)


## 0.26.1 (2013-10-08)

[CocoaPods](https://github.com/CocoaPods/CocoaPods/compare/0.25.0...0.26.1)
• [cocoapods-core](https://github.com/CocoaPods/Core/compare/0.25.0...0.26.1)
• [Xcodeproj](https://github.com/CocoaPods/Xcodeproj/compare/0.11.1...0.12.0)

For more details, see 📝 [CocoaPods 0.26](https://blog.cocoapods.org/CocoaPods-0.26/) on our blog.

###### Enhancements

* CocoaPods now creates and hides the schemes of its targets after every
  installation. The schemes are not shared because the flag which keeps track
  whether they should be visible is a user only flag. The schemes are still
  present and to debug a single Pod it is possible to make its scheme visible
  in the Schemes manager of Xcode. This is rarely needed though because the
  user targets trigger the compilation of the Pod targets.  
  [Fabio Pelosin](https://github.com/fabiopelosin)
  [#1185](https://github.com/CocoaPods/CocoaPods/pull/1185)

* Installations which don't integrate a user target (lint subcommands and
  `--no-integrate` option) now set the architecture of OS X Pod targets to
  `$(ARCHS_STANDARD_64_BIT)` (Xcode 4 default value for new targets). This
  fixes lint issues with Xcode 4.  
  [Fabio Pelosin](https://github.com/fabiopelosin)
  [#1185](https://github.com/CocoaPods/CocoaPods/pull/1185)

* Further improvements to the organization of the Pods project  

  - The project is now is sorted by name with groups at the bottom.
  - Source files are now stored in the root group of the spec, subspecs are not
    stored in a `Subspec` group anymore and the products of the Pods all are
    stored in the products group of the project.
  - The frameworks are referenced relative to the Developer directory and
    namespaced per platform.

  [Fabio Pelosin](https://github.com/fabiopelosin)
  [#1389](https://github.com/CocoaPods/CocoaPods/pull/1389)
  [#1420](https://github.com/CocoaPods/CocoaPods/pull/1420)

* Added the `documentation_url` DSL attribute to the specifications.  
  [Fabio Pelosin](https://github.com/fabiopelosin)
  [#1273](https://github.com/CocoaPods/CocoaPods/pull/1273)

###### Bug Fixes

* The search paths of vendored frameworks and libraries now are always
  specified relatively.  
  [Fabio Pelosin](https://github.com/fabiopelosin)
  [#1405](https://github.com/CocoaPods/CocoaPods/pull/1405)

* Fix an issue where CocoaPods would fail to work when used with an older
  version of the Active Support gem. This fix raises the dependency version to
  the earliest compatible version of Active Support.  
  [Kyle Fuller](https://github.com/kylef)
  [#1407](https://github.com/CocoaPods/CocoaPods/issues/1407)

* CocoaPods will not attempt to load anymore all the version of a specification
  preventing crashes if those are incompatible.  
  [Fabio Pelosin](https://github.com/fabiopelosin)
  [#1272](https://github.com/CocoaPods/CocoaPods/pull/1272)


## 0.25.0 (2013-09-20)

[CocoaPods](https://github.com/CocoaPods/CocoaPods/compare/0.24.0...0.25.0)
• [cocoapods-core](https://github.com/CocoaPods/Core/compare/0.24.0...0.25.0)
• [Xcodeproj](https://github.com/CocoaPods/Xcodeproj/compare/0.10.1...0.11.0)

###### Enhancements

* Added support for Xcode 5.

  The generated Pods Xcode project is now compatible with `arm64` projects and
  is updated to use Xcode 5’s default settings removing all warnings.

  **NOTE to users migrating projects from Xcode 4, or are still using Xcode 4:**
  1. The Pods Xcode project now sets the `ONLY_ACTIVE_ARCH` build setting to
     `YES` in the `Debug` configuration. You _will_ have to set the same on your
     project/target, otherwise the build _will_ fail.
  2. Ensure your project/target has an `ARCHS` value set, otherwise the build
     _will_ fail.
  3. When building a **iOS** project from the command-line, with the `xcodebuild`
     tool that comes with Xcode 4, you’ll need to completely disable this setting
     by appending to your build command: `ONLY_ACTIVE_ARCH=NO`.

  [#1352](https://github.com/CocoaPods/CocoaPods/pull/1352)

* Speed up project generation in `pod install` and `pod update`.

* The pre and post install hooks that have been deprecated now include the name
  and version of the spec that’s using them.

###### Bug Fixes

* Only create a single resource bundle for all targets. Prior to this change a
  resource bundle included into multiple targets within the project would create
  duplicately named targets in the Pods Xcode project, causing duplicately named
  Schemes to be created on each invocation of `pod install`. All targets that
  reference a given resource bundle now have dependencies on a single common
  target.

  [Blake Watters](https://github.com/blakewatters)
  [#1338](https://github.com/CocoaPods/CocoaPods/issues/1338)

* Solved outstanding issues with CocoaPods resource bundles and Archive builds:
  1. The rsync task copies symlinks into the App Bundle, producing an invalid
     app. This change add `--copy-links` to the rsync invocation to ensure the
     target files are copied rather than the symlink.
  2. The Copy Resources script uses `TARGET_BUILD_DIR` which points to the App
     Archiving folder during an Archive action. Switching to
     `BUILT_PRODUCTS_DIR` instead ensures that the path is correct for all
     actions and configurations.

  [Blake Watters](https://github.com/blakewatters)
  [#1309](https://github.com/CocoaPods/CocoaPods/issues/1309)
  [#1329](https://github.com/CocoaPods/CocoaPods/issues/1329)

* Ensure resource bundles are copied to installation location on install actions
  [Chris Gummer](https://github.com/chrisgummer)
  [#1364](https://github.com/CocoaPods/CocoaPods/issues/1364)

* Various bugfixes in Xcodeproj, refer to its [CHANGELOG](https://github.com/CocoaPods/Xcodeproj/blob/0.11.0/CHANGELOG.md)
  for details.


## 0.24.0 (2013-09-04)

[CocoaPods](https://github.com/CocoaPods/CocoaPods/compare/0.23.0...0.24.0)
• [cocoapods-core](https://github.com/CocoaPods/Core/compare/0.23.0...0.24.0)
• [Xcodeproj](https://github.com/CocoaPods/Xcodeproj/compare/0.8.1...0.9.0)
• [cocoapods-downloader](https://github.com/CocoaPods/cocoapods-downloader/compare/0.1.1...0.2.0)

###### Enhancements

* Added `pod init` command which generates a Podfile according to the
  targets of the project stored in the working directory and to the templates
  stored in the `~/.cocoapods/templates` folder. Two templates are supported:
    - the `Podfile.default` template for regular targets.
    - and the `Podfile.test` template for test targets.
  [Ian Ynda-Hummel](https://github.com/ianyh)
  [#1106](https://github.com/CocoaPods/CocoaPods/issues/1106)
  [#1045](https://github.com/CocoaPods/CocoaPods/issues/1045)

* CocoaPods will now leverage the [xcproj](https://github.com/0xced/xcproj)
  command line tool if available in the path of the user to touch saved
  projects. This will result in projects being serialized in the exact format
  used by Xcode eliminating merge conflicts and other related issues. To learn
  more about how to install xcproj see its
  [readme](https://github.com/0xced/xcproj).
  [Cédric Luthi](https://github.com/0xced)
  [#1275](https://github.com/CocoaPods/CocoaPods/issues/1275)

* Rationalized and cleaned up Pods project group structure and path specification.

* Create all necessary build configurations for *Pods.xcodeproj* at the project level. If the user’s project has more than just *Debug* and *Release* build configurations, they may be explicitly specified in the Podfile:  
`xcodeproj 'MyApp', 'App Store' => :release, 'Debug' => :debug, 'Release' => :release`  
  If build configurations aren’t specified in the Podfile then they will be automatically picked from the user’s project in *Release* mode.  
  These changes will ensure that the `libPods.a` static library is not stripped for all configurations, as explained in [#1217](https://github.com/CocoaPods/CocoaPods/pull/1217).  
  [Cédric Luthi](https://github.com/0xced)  
  [#1294](https://github.com/CocoaPods/CocoaPods/issues/1294)

* Added basic support for Bazaar repositories.  
  [Fred McCann](https://github.com/fmccann)  
  [cocoapods-downloader#4](https://github.com/CocoaPods/cocoapods-downloader/pull/4)

###### Bug Fixes

* Fixed crash in `pod spec cat`.

* Use the `TARGET_BUILD_DIR` environment variable for installing resource bundles.  
  [Cédric Luthi](https://github.com/0xced)  
  [#1268](https://github.com/CocoaPods/CocoaPods/issues/1268)  

* CoreData versioned models are now properly handled respecting the contents of
  the `.xccurrentversion` file.  
  [Ashton-W](https://github.com/Ashton-W)  
  [#1288](https://github.com/CocoaPods/CocoaPods/issues/1288),
  [Xcodeproj#83](https://github.com/CocoaPods/Xcodeproj/pull/83)  

* OS X frameworks are now copied to the Resources folder using rsync to
  properly overwrite existing files.  
  [Nikolaj Schumacher](https://github.com/nschum)  
  [#1063](https://github.com/CocoaPods/CocoaPods/issues/1063)

* User defined build configurations are now added to the resource bundle
  targets.  
  [#1309](https://github.com/CocoaPods/CocoaPods/issues/1309)


## 0.23.0 (2013-08-08)


## 0.23.0.rc1 (2013-08-02)

[CocoaPods](https://github.com/CocoaPods/CocoaPods/compare/0.22.3...0.23.0.rc1)
• [cocoapods-core](https://github.com/CocoaPods/Core/compare/0.22.3...0.23.0.rc1)
• [Xcodeproj](https://github.com/CocoaPods/Xcodeproj/compare/0.8.1...0.9.0)
• [cocoapods-downloader](https://github.com/CocoaPods/cocoapods-downloader/compare/0.1.1...0.1.2)

###### Enhancements

* Added `prepare_command` attribute to Specification DSL. The prepare command
  will replace the `pre_install` hook. The `post_install` hook has also been
  deprecated.
  [#1247](https://github.com/CocoaPods/CocoaPods/issues/1247)

  The reason we provided Ruby hooks at first, was because we wanted to offer
  the option to make any required configuration possible. By now, however, we
  have a pretty good idea of the use-cases and are therefore locking down the
  freedom that was once available. In turn, we’re adding attributes that can
  replace the most common use-cases. _(See the enhancements directly following
  this entry for more info)._

  The second reason we need to lock this down is because this is the last
  remaining obstacle to fully serialize specifications, which we need in order
  to move to a ‘spec push’ web-service in the future.

* Added `resource_bundles` attribute to the Specification DSL.  
  [#743](https://github.com/CocoaPods/CocoaPods/issues/743)
  [#1186](https://github.com/CocoaPods/CocoaPods/issues/1186)

* Added `vendored_frameworks` attribute to the Specification DSL.  
  [#809](https://github.com/CocoaPods/CocoaPods/issues/809)
  [#1075](https://github.com/CocoaPods/CocoaPods/issues/1075)

* Added `vendored_libraries` attribute to the Specification DSL.  
  [#809](https://github.com/CocoaPods/CocoaPods/issues/809)
  [#1075](https://github.com/CocoaPods/CocoaPods/issues/1075)

* Restructured `.cocoapods` folder to contain repos in a subdirectory.  
  [Ian Ynda-Hummel](https://github.com/ianyh)
  [#1150](https://github.com/CocoaPods/CocoaPods/issues/1150)  

* Improved `pod spec create` template.  
  [#1223](https://github.com/CocoaPods/CocoaPods/issues/1223)

* Added copy&paste-friendly dependency to `pod search`.  
  [#1073](https://github.com/CocoaPods/CocoaPods/issues/1073)

* Improved performance of the installation of Pods with git
  sources which specify a tag.  
  [#1077](https://github.com/CocoaPods/CocoaPods/issues/1077)

* Core Data `xcdatamodeld` files are now properly referenced from the Pods
  project.  
  [#1155](https://github.com/CocoaPods/CocoaPods/issues/1155)

* Removed punctuation check from the specification validations.  
  [#1242](https://github.com/CocoaPods/CocoaPods/issues/1242)

* Deprecated the `documentation` attribute of the Specification DSL.  
  [Core#20](https://github.com/CocoaPods/Core/issues/20)

###### Bug Fixes

* Fix copy resource script issue related to filenames with spaces.  
  [Denis Hennessy](https://github.com/dhennessy)
  [#1231](https://github.com/CocoaPods/CocoaPods/issues/1231)  



## 0.22.3 (2013-07-23)

[CocoaPods](https://github.com/CocoaPods/CocoaPods/compare/0.22.2...0.22.3)

###### Enhancements

* Add support for .xcdatamodel resource files (in addition to .xcdatamodeld).
  [#1201](https://github.com/CocoaPods/CocoaPods/pull/1201)

###### Bug Fixes

* Always exlude `USE_HEADERMAP` from the user’s project.
  [#1216](https://github.com/CocoaPods/CocoaPods/issues/1216)

* Use correct template repo when using the `pod lib create` command.
  [#1214](https://github.com/CocoaPods/CocoaPods/issues/1214)

* Fixed issue with `pod push` failing when the podspec is unchanged. It will now
  report `[No change] ExamplePod (0.1.0)` and continue to push other podspecs if
  they exist. [#1199](https://github.com/CocoaPods/CocoaPods/pull/1199)

* Set STRIP_INSTALLED_PRODUCT = NO in the generated Pods project. This allows
  Xcode to include symbols from CocoaPods in dSYMs during Archive builds.
  [#1217](https://github.com/CocoaPods/CocoaPods/pull/1217)

* Ensure the resource script doesn’t fail due to the resources list file not
  existing when trying to delete it.
  [#1198](https://github.com/CocoaPods/CocoaPods/pull/1198)

* Fix handling of spaces in paths when compiling xcdatamodel(d) files.
  [#1201](https://github.com/CocoaPods/CocoaPods/pull/1201)



## 0.22.2 (2013-07-11)

[CocoaPods](https://github.com/CocoaPods/CocoaPods/compare/0.22.1...0.22.2)
• [cocoapods-core](https://github.com/CocoaPods/Core/compare/0.22.1...0.22.2)
• [Xcodeproj](https://github.com/CocoaPods/Xcodeproj/compare/0.8.0...0.8.1)

###### Enhancements

* The build settings of the Pods project and of its target have been updated to
  be in line with the new defaults of the future versions of Xcode.

###### Bug fixes

* Specifications defining build setting with the `[*]` syntax are now properly
  handled.
  [#1171](https://github.com/CocoaPods/CocoaPods/issues/1171)

* The name of the files references are now properly set fixing a minor
  regression introduced by CocoaPods 0.22.1 and matching more closely Xcode
  behaviour.

* The validator now builds the Pods target instead of the first target actually
  performing the validation.

* Build settings defined through the `xcconfig` attribute of a `podspec` are now
  stripped of duplicate values when merged in an aggregate target.
  [#1189](https://github.com/CocoaPods/CocoaPods/issues/1189)


## 0.22.1 (2013-07-03)

[CocoaPods](https://github.com/CocoaPods/CocoaPods/compare/0.22.0...0.22.1)
• [cocoapods-core](https://github.com/CocoaPods/Core/compare/0.22.0...0.22.1)

###### Bug fixes

* Fixed a crash related to target dependencies and subspecs.
  [#1168](https://github.com/CocoaPods/CocoaPods/issues/1168)


## 0.22.0 (2013-07-03)

[CocoaPods](https://github.com/CocoaPods/CocoaPods/compare/0.21.0...0.22.0)
• [cocoapods-core](https://github.com/CocoaPods/Core/compare/0.21.0...0.22.0)
• [Xcodeproj](https://github.com/CocoaPods/Xcodeproj/compare/0.7.1...0.8.0)

###### Enhancements

* Added the `pod lib create` subcommand which allows to create a new Pod
  adhering to the best practices. The template is still a bit primitive
  and we encourage users to provide feedback by submitting patches and issues
  to https://github.com/CocoaPods/CocoaPods.
  [#850](https://github.com/CocoaPods/CocoaPods/issues/850)

* Added the `pod lib lint` subcommand which allows to lint the Pod stored
  in the working directory (a pod spec in the root is needed). This subcommand
  is equivalent to the deprecated `pod spec lint --local`.
  [#850](https://github.com/CocoaPods/CocoaPods/issues/850)

* The dependencies of the targets of the Pods project are now made explicit.
  [#1165](https://github.com/CocoaPods/CocoaPods/issues/1165)

* The size of the cache used for the git repos is now configurable. For more
  details see
  https://github.com/CocoaPods/CocoaPods/blob/master/lib/cocoapods/config.rb#L7-L25
  [#1159](https://github.com/CocoaPods/CocoaPods/issues/1159)

* The copy resources shell script now aborts if any error occurs.
  [#1098](https://github.com/CocoaPods/CocoaPods/issues/1098)

* The output of shell script build phases no longer includes environment
  variables to reduce noise.
  [#1122](https://github.com/CocoaPods/CocoaPods/issues/1122)

* CocoaPods no longer sets the deprecated `ALWAYS_SEARCH_USER_PATHS` build
  setting.

###### Bug fixes

* Pods whose head state changes now are correctly detected and reinstalled.
  [#1160](https://github.com/CocoaPods/CocoaPods/issues/1160)

* Fixed the library reppresentation of the hooks which caused issues with the
  `#copy_resources_script_path` method.
  [#1157](https://github.com/CocoaPods/CocoaPods/issues/1157)

* Frameworks symlinks are not properly preserved by the copy resources script.
  Thanks to Thomas Dohmke (ashtom) for the fix.
  [#1063](https://github.com/CocoaPods/CocoaPods/issues/1063)

## 0.21.0 (2013-07-01)

[CocoaPods](https://github.com/CocoaPods/CocoaPods/compare/0.21.0.rc1...0.21.0)
• [cocoapods-core](https://github.com/CocoaPods/Core/compare/0.21.0.rc1...0.21.0)
• [Xcodeproj](https://github.com/CocoaPods/Xcodeproj/compare/0.7.0...0.7.1)

###### Bug fixes

* Fixed a linter issue related to the dedicated targets change.
  [#1130](https://github.com/CocoaPods/CocoaPods/issues/1130)

* Fixed xcconfig issues related to Pods including a dot in the name.
  [#1152](https://github.com/CocoaPods/CocoaPods/issues/1152)


## 0.21.0.rc1 (2013-06-18)

[CocoaPods](https://github.com/CocoaPods/CocoaPods/compare/0.20.2...0.21.0.rc1)
• [cocoapods-core](https://github.com/CocoaPods/Core/compare/0.20.2...0.21.0.rc1)
• [Xcodeproj](https://github.com/CocoaPods/Xcodeproj/compare/0.6.0...0.7.0)

###### Enhancements

* Pods are now built in dedicated targets. This enhancement isolates the build
  environment of each Pod from other ones eliminating pollution issues. It also
  introduces an important architectural improvement which lays the foundation
  for the upcoming CocoaPods features. Stay tuned! This feature has been
  implemented by [Jeremy Slater](https://github.com/jasl8r).
  [#1011](https://github.com/CocoaPods/CocoaPods/issues/1011)
  [#983](https://github.com/CocoaPods/CocoaPods/issues/983)
  [#841](https://github.com/CocoaPods/CocoaPods/issues/841)

* Reduced external dependencies and deprecation of Rake::FileList.
  [#1080](https://github.com/CocoaPods/CocoaPods/issues/1080)

###### Bug fixes

* Fixed crash due to Podfile.lock containing multiple version requirements for
  a Pod. [#1076](https://github.com/CocoaPods/CocoaPods/issues/1076)

* Fixed a build error due to the copy resources script using the same temporary
  file for multiple targets.
  [#1099](https://github.com/CocoaPods/CocoaPods/issues/1099)

## 0.20.2 (2013-05-26)

[CocoaPods](https://github.com/CocoaPods/CocoaPods/compare/0.20.1...0.20.2)

###### Bug fixes

* Ensure that, in a sandbox-pod env, RubyGems loads the CocoaPods gem on system
  Ruby (1.8.7).
  [#939](https://github.com/CocoaPods/CocoaPods/issues/939#issuecomment-18396063)
* Allow sandbox-pod to execute any tool inside the Xcode.app bundle.
* Allow sandbox-pod to execute any tool inside a rbenv prefix.

## 0.20.1 (2013-05-23)

[CocoaPods](https://github.com/CocoaPods/CocoaPods/compare/0.20.0...0.20.1)
• [CLAide](https://github.com/CocoaPods/CLAide/compare/0.3.0...0.3.2)

###### Bug fixes

* Made sandbox-pod executable visible as it wasn't correctly configured in the
  gemspec.
* Made sandbox-pod executable actually work when installed as a gem. (In which
  case every executable is wrapped in a wrapper bin script and the DATA constant
  can no longer be used.)
* Required CLAide 0.3.2 as 0.3.0 didn't include all the files in the gemspec
  and 0.3.1 was not correctly processed by RubyGems.

## 0.20.0 (2013-05-23)

[CocoaPods](https://github.com/CocoaPods/CocoaPods/compare/0.19.1...0.20.0)
• [cocoapods-core](https://github.com/CocoaPods/Core/compare/0.19.1...0.20.0)
• [cocoapods-downloader](https://github.com/CocoaPods/CLAide/compare/0.1.0...0.1.1)
• [Xcodeproj](https://github.com/CocoaPods/Xcodeproj/compare/0.5.5...0.6.0)
• [CLAide](https://github.com/CocoaPods/CLAide/compare/0.2.0...0.3.0)

###### Enhancements

* Introduces an experimental sandbox feature.
  [#939](https://github.com/CocoaPods/CocoaPods/issues/939)

  Let’s face it, even though we have a great community that spends an amazing
  amount of time on curating the specifications, the internet can be a hostile
  place and the community is growing too large to take a naive approach any
  longer.

  As such, we have started leveraging OS X’s sandbox facilities to disallow
  unsanctioned operations. This is still very experimental and therefore has to
  be used explicitely, for now, but that does **not** mean we don’t want you to
  start using it and **report issues**.

  To use the sandbox, simply use the `sandbox-pod` command instead. E.g.:

        $ sandbox-pod install

  In case of issues, be sure to check `/var/log/system.log` for ‘deny’ messages.
  For instance, here’s an example where the sandbox denies read access to `/`:

        May 16 00:23:35 Khaos kernel[0]: Sandbox: ruby(98430) deny file-read-data /

  **NOTE**: _The above example is actually one that we know of. We’re not sure
  yet which process causes this, but there shouldn’t be a need for any process
  to read data from the root path anyways._

  **NOTE 2**: _At the moment the sandbox is not compatible with the `:path` option
  when referencing Pods that are not stored within the directory of the Podfile._

* The naked `pod` command now defaults to `pod install`.
  [#958](https://github.com/CocoaPods/CocoaPods/issues/958)

* CocoaPods will look for the Podfile in the ancestors paths if one is
  not available in the working directory.
  [#940](https://github.com/CocoaPods/CocoaPods/issues/940)

* Documentation generation has been removed from CocoaPods as it graduated
  to CocoaDocs. This decision was taken because CocoaDocs is a much better
  solution which doesn't clutter Xcode's docsets while still allowing
  access to the docsets with Xcode and with Dash. Removing this feature
  keeps the installer leaner and easier to develop and paves the way for the
  upcoming sandbox. Private pods can use pre install hook to generate the
  documentation. If there will be enough demand this feature might be
  reintegrated as plugin (see
  [#1037](https://github.com/CocoaPods/CocoaPods/issues/1037)).

* Improved performance of the copy resources script and thus build time of
  the integrated targets. Contribution by [@onato](https://github.com/onato)
  [#1050](https://github.com/CocoaPods/CocoaPods/issues/1050).

* The changelog for the current version is printed after CocoaPods is
  installed/updated.
  [#853](https://github.com/CocoaPods/CocoaPods/issues/853).


###### Bug fixes

* Inheriting `inhibit_warnings` per pod is now working
  [#1032](https://github.com/CocoaPods/CocoaPods/issues/1032)
* Fix copy resources script for iOS < 6 and OS X < 10.8 by removing the
  `--reference-external-strings-file`
  flag. [#1030](https://github.com/CocoaPods/CocoaPods/pull/1030)
* Fixed issues with the `:head` option of the Podfile.
  [#1046](https://github.com/CocoaPods/CocoaPods/issues/1046)
  [#1039](https://github.com/CocoaPods/CocoaPods/issues/1039)

## 0.19.1 (2013-04-30)

[CocoaPods](https://github.com/CocoaPods/CocoaPods/compare/0.19.0...0.19.1)
• [cocoapods-core](https://github.com/CocoaPods/Core/compare/0.19.0...0.19.1)

###### Bug fixes

* Project-level preprocessor macros are not overwritten anymore.
  [#903](https://github.com/CocoaPods/CocoaPods/issues/903)
* A Unique hash instances for the build settings of the Pods target is now
  created resolving interferences in the hooks.
  [#1014](https://github.com/CocoaPods/CocoaPods/issues/1014)

## 0.19.0 (2013-04-30)

[CocoaPods](https://github.com/CocoaPods/CocoaPods/compare/0.18.1...0.19.0)
• [cocoapods-core](https://github.com/CocoaPods/Core/compare/0.18.1...0.19.0)

###### Enhancements

* Compile time introspection. Macro definitions which allow to inspect the
  installed Pods and their version have been introduced in the build
  environment of the Pod libraries
  ([example](https://gist.github.com/fabiopelosin/5348551)).
* CocoaPods now defines the `COCOAPODS=1` macro in the Pod and the Client
  targets. This is useful for libraries which conditionally expose interfaces.
  [#903](https://github.com/CocoaPods/CocoaPods/issues/903)
* Added support for the `private_header_files` attribute of the Specification
  DSL.
  [#998](https://github.com/CocoaPods/CocoaPods/issues/998)
* CocoaPods now defines the deployment target of the Pods project computed as
  the minimum deployment target of the Pods libraries.
  [#556](https://github.com/CocoaPods/CocoaPods/issues/556)
* Added `pod podfile-info` command. Shows list of used Pods and their info
  in a project or supplied Podfile.
  Options: `--all` - with dependencies. `--md` - in Markdown.
  [#855](https://github.com/CocoaPods/CocoaPods/issues/855)
* Added `pod help` command. You can still use the old format
  with --help flag.
  [#957](https://github.com/CocoaPods/CocoaPods/pull/957)
* Restored support for Podfiles named `CocoaPods.podfile`. Moreover, the
  experimental YAML format of the Podfile now is associated with files named
  `CocoaPods.podfile.yaml`.
  [#1004](https://github.com/CocoaPods/CocoaPods/pull/1004)

###### Deprecations

* The `:local` flag in Podfile has been renamed to `:path` and the old syntax
  has been deprecated.
  [#971](https://github.com/CocoaPods/CocoaPods/issues/971)

###### Bug fixes

* Fixed issue related to `pod outdated` and external sources.
  [#954](https://github.com/CocoaPods/CocoaPods/issues/954)
* Fixed issue with .svn folders in copy resources script.
  [#972](https://github.com/CocoaPods/CocoaPods/issues/972)

## 0.18.1 (2013-04-10)

[CocoaPods](https://github.com/CocoaPods/CocoaPods/compare/0.18.0...0.18.1)
• [cocoapods-core](https://github.com/CocoaPods/Core/compare/0.18.0...0.18.)

###### Bug fixes

* Fixed a bug introduced in 0.18 which cause compilation issue due to the
  quoting of the inherited value in the xcconfigs.
  [#956](https://github.com/CocoaPods/CocoaPods/issues/956)
* Robustness against user targets including build files with missing file
  references.
  [#938](https://github.com/CocoaPods/CocoaPods/issues/938)
* Partially fixed slow performance from the command line
  [#919](https://github.com/CocoaPods/CocoaPods/issues/919)


## 0.18.0 (2013-04-08)

[CocoaPods](https://github.com/CocoaPods/CocoaPods/compare/0.17.2...0.18.0)
• [cocoapods-core](https://github.com/CocoaPods/Core/compare/0.17.2...0.18.0)
• [Xcodeproj](https://github.com/CocoaPods/Xcodeproj/compare/0.5.2...0.5.5)

###### Enhancements

* Added the ability to inhibit warnings per pod.
  Just pass `:inhibit_warnings => true` inline.
  This feature has been implemented by Marin Usalj (@mneorr).
  [#10](https://github.com/CocoaPods/Core/pull/10)
  [#934](https://github.com/CocoaPods/CocoaPods/pull/934)
* Inhibiting warnings will also suppress the warnings of the static analyzer.
* A new build phase has been added to check that your
  installation is in sync with the `Podfile.lock` and fail the build otherwise.
  The new build phase will not be added automatically to targets already
  integrated with CocoaPods, for integrating targets manually see [this
  comment](https://github.com/CocoaPods/CocoaPods/pull/946#issuecomment-16042419).
  This feature has been implemented by Ullrich Schäfer (@stigi).
  [#946](https://github.com/CocoaPods/CocoaPods/pull/946)
* The `pod search` commands now accepts the `--ios` and the `--osx` arguments
  to filter the results by platform.
  [#625](https://github.com/CocoaPods/CocoaPods/issues/625)
* The developer frameworks are automatically added if `SenTestingKit` is
  detected. There is no need to specify them in specifications anymore.
  [#771](https://github.com/CocoaPods/CocoaPods/issues/771)
* The `--no-update` argument of the `install`, `update`, `outdated` subcommands
  has been renamed to `--no-repo-update`.
  [#913](https://github.com/CocoaPods/CocoaPods/issues/913)

###### Bug fixes

* Improved handling for Xcode projects containing non ASCII characters.
  Special thanks to Cédric Luthi (@0xced), Vincent Isambart (@vincentisambart),
  and Manfred Stienstra (@Manfred) for helping to develop the workaround.
  [#926](https://github.com/CocoaPods/CocoaPods/issues/926)
* Corrected improper configuration of the PODS_ROOT xcconfig variable in
  non-integrating installations.
  [#918](https://github.com/CocoaPods/CocoaPods/issues/918)
* Improved support for pre-release versions using dashes.
  [#935](https://github.com/CocoaPods/CocoaPods/issues/935)
* Documentation sets are now namespaced by pod solving improper attribution.
  [#659](https://github.com/CocoaPods/CocoaPods/issues/659)


## 0.17.2 (2013-04-03)

[CocoaPods](https://github.com/CocoaPods/CocoaPods/compare/0.17.1...0.17.2)
• [cocoapods-core](https://github.com/CocoaPods/Core/compare/0.17.1...0.17.2)

###### Bug fixes

* Fix crash related to the specification of the workspace as a relative path.
  [#920](https://github.com/CocoaPods/CocoaPods/issues/920)
* Fix an issue related to the `podspec` dsl directive of the Podfile for
  specifications with internal dependencies.
  [#928](https://github.com/CocoaPods/CocoaPods/issues/928)
* Fix crash related to search from the command line.
  [#929](https://github.com/CocoaPods/CocoaPods/issues/929)

###### Ancillary enhancements

* Enabled the FileList deprecation warning in the Linter.
* CocoaPods will raise if versions requirements are specified for dependencies
  with external sources.
* The exclude patterns now handle folders automatically.


## 0.17.1 (2013-03-30)

[CocoaPods](https://github.com/CocoaPods/CocoaPods/compare/0.17.0...0.17.1)
• [cocoapods-core](https://github.com/CocoaPods/Core/compare/0.17.0...0.17.1)

###### Bug fixes

* Always create the CACHE_ROOT directory when performing a search.
  [#917](https://github.com/CocoaPods/CocoaPods/issues/917)

## 0.17.0 (2013-03-29)

[CocoaPods](https://github.com/CocoaPods/CocoaPods/compare/0.17.0.rc7...0.17.0)
• [cocoapods-core](https://github.com/CocoaPods/Core/compare/0.17.0.rc7...0.17.0)

#### GM

###### Bug fixes

* Don’t break when specifying doc options, but not appledoc ones.
  [#906](https://github.com/CocoaPods/CocoaPods/issues/906)
* Sort resolved specifications.
  [#907](https://github.com/CocoaPods/CocoaPods/issues/907)
* Subspecs do not need to include HEAD information.
  [#905](https://github.com/CocoaPods/CocoaPods/issues/905)

###### Ancillary enhancements

* Allow the analyzer to do its work without updating sources.
  [motion-cocoapods#50](https://github.com/HipByte/motion-cocoapods/pull/50)

#### rc7

[CocoaPods](https://github.com/CocoaPods/CocoaPods/compare/0.17.0.rc6...0.17.0.rc7)
• [cocoapods-core](https://github.com/CocoaPods/Core/compare/0.17.0.rc6...0.17.0.rc7)

###### Bug fixes

- Fixed an issue which lead to the missing declaration of the plural directives
  of the Specification DSL.
  [#816](https://github.com/CocoaPods/CocoaPods/issues/816)
- The resolver now respects the order of specification of the target
  definitions.
- Restore usage of cache file to store a cache for expensive stats.
- Moved declaration of `Pod::FileList` to CocoaPods-core.

###### Ancillary enhancements

- Fine tuned the Specification linter and the health reporter of repositories.
- Search results are sorted.

#### rc6

[CocoaPods](https://github.com/CocoaPods/CocoaPods/compare/0.17.0.rc5...0.17.0.rc6)
• [cocoapods-core](https://github.com/CocoaPods/Core/compare/0.17.0.rc5...0.17.0.rc6)

###### Bug fixes

- CocoaPods updates the repositories by default.
  [#872](https://github.com/CocoaPods/CocoaPods/issues/872)
- Fixed a crash which was present when the Podfile specifies a workspace.
  [#871](https://github.com/CocoaPods/CocoaPods/issues/871)
- Fix for a bug which lead to a broken installation in paths containing
  brackets and other glob metacharacters.
  [#862](https://github.com/CocoaPods/CocoaPods/issues/862)
- Fix for a bug related to the case of the paths which lead to clean all files
  in the directories of the Pods.


###### Ancillary enhancements

- CocoaPods now maintains a search index which is updated incrementally instead
  of analyzing all the specs every time. The search index can be updated
  manually with the `pod ipc update-search-index` command.
- Enhancements to the `pod repo lint` command.
- CocoaPods will not create anymore the pre commit hook in the master repo
  during setup. If already created it is possible remove it deleting the
  `~/.cocoapods/master/.git/hooks/pre-commit` path.
- Improved support for linting and validating specs repo.

#### rc5

[CocoaPods](https://github.com/CocoaPods/CocoaPods/compare/0.17.0.rc4...0.17.0.rc5)
• [cocoapods-core](https://github.com/CocoaPods/Core/compare/0.17.0.rc4...0.17.0.rc5)

###### Bug fixes

- The `--no-clean` argument is not ignored anymore by the installer.
- Proper handling of file patterns ending with a slash.
- More user errors are raised as an informative.

#### rc4

[CocoaPods](https://github.com/CocoaPods/CocoaPods/compare/0.17.0.rc3...0.17.0.rc4)

###### Bug fixes

- Restored compatibility with `Podfile::TargetDefinition#copy_resources_script_name`
  in the Podfile hooks.
- Updated copy resources script so that it will use base internationalization
  [#846](https://github.com/CocoaPods/CocoaPods/issues/846)
- Robustness against an empty configuration file.
- Fixed a crash with `pod push`
  [#848](https://github.com/CocoaPods/CocoaPods/issues/848)
- Fixed an issue which lead to the creation of a Pods project which would
  crash Xcode.
  [#854](https://github.com/CocoaPods/CocoaPods/issues/854)
- Fixed a crash related to a `PBXVariantGroup` present in the frameworks build
  phase of client targets.
  [#859](https://github.com/CocoaPods/CocoaPods/issues/859)


###### Ancillary enhancements

- The `podspec` option of the `pod` directive of the Podfile DSL now accepts
  folders.

#### rc3

[CocoaPods](https://github.com/CocoaPods/CocoaPods/compare/0.17.0.rc2...0.17.0.rc3
• [Xcodeproj](https://github.com/CocoaPods/Xcodeproj/compare/0.5.0...0.5.1))

###### Bug fixes

- CocoaPods will not crash anymore if the license file indicated on the spec
  doesn't exits.
- Pre install hooks are called before the Pods are cleaned.
- Fixed and issue which prevent the inclusion of OTHER_CFLAGS and
  OTHER_CPLUSPLUSFLAGS  in the release builds of the Pods project.
- Fixed `pod lint --local`
- Fixed the `--allow-warnings` of `pod push`
  [#835](https://github.com/CocoaPods/CocoaPods/issues/835)
- Added `copy_resources_script_name` to the library representation used in the
  hooks.
  [#837](https://github.com/CocoaPods/CocoaPods/issues/837)

###### Ancillary enhancements

- General improvements to `pod ipc`.
- Added `pod ipc repl` subcommand.

#### rc2

[CocoaPods](https://github.com/CocoaPods/CocoaPods/compare/0.17.0.rc1...0.17.0.rc2)
• [cocoapods-core](https://github.com/CocoaPods/Core/compare/0.17.0.rc1...0.17.0.rc2)

###### Bug fixes

- Restored output coloring.
- Fixed a crash related to subspecs
  [#819](https://github.com/CocoaPods/CocoaPods/issues/819)
- Git repos were not cached for dependencies with external sources.
  [#820](https://github.com/CocoaPods/CocoaPods/issues/820)
- Restored support for directories for the preserve_patterns specification
  attribute.
  [#823](https://github.com/CocoaPods/CocoaPods/issues/823)

#### rc1

[CocoaPods](https://github.com/CocoaPods/CocoaPods/compare/0.16.4...0.17.0.rc1)
• [Xcodeproj](https://github.com/CocoaPods/Xcodeproj/compare/0.4.3...0.5.0)
• [cocoapods-core](https://github.com/CocoaPods/Core)
• [cocoapods-downloader](https://github.com/CocoaPods/cocoapods-downloader)

###### __Notice__

At some point in future the master repo will be switched to the YAML format of
specifications. This means that specifications with hooks (or any other kind of
dynamic logic) will not be accepted. Please let us know if there is need for
other DSL attributes or any other kind of support.

Currently the following specifications fail to load as they depended on the
CocoaPods internals and need to be updated:

- LibComponentLogging-pods/0.0.1/LibComponentLogging-pods.podspec
- RestKit/0.9.3/RestKit.podspec
- Three20/1.0.11/Three20.podspec
- ARAnalytics/1.1/ARAnalytics.podspec

Other specifications, might present compatibility issues for the reasons
presented below.

###### __Breaking__

- Subspecs do **not** inherit the files patterns from the parent spec anymore.
  This feature made the implementation more complicated and was not easy to
  explain to podspecs maintainers. Compatibility can be easily fixed by adding
  a 'Core' subspec.
- Support for inline podspecs has been removed.
- The support for Rake::FileList is being deprecated, in favor of a more
  consistent DSL. Rake::FileList also presented issues because it would access
  the file system as soon as it was converted to an array.
- The hooks architecture has been re-factored and might present
  incompatibilities (please open an issue if appropriate).
- The `requires_arc` attribute default value is transitioning from `false` to
  `true`. In the meanwhile a value is needed to pass the lint.
- Deprecated `copy_header_mapping` hook.
- Deprecated `exclude_header_search_paths` attribute.
- External sources are not supported in the dependencies of specifications
  anymore. Actually they never have been supported, they just happened to work.

###### DSL

- Podfile:
  - It is not needed to specify the platform anymore (unless not integrating)
    as CocoaPods now can infer the platform from the integrated targets.
- Specification:
  - `preferred_dependency` has been renamed to `default_subspec`.
  - Added `exclude_files` attribute.
  - Added `screenshots` attribute.
  - Added default values for attributes like `source_files`.

###### Enhancements

- Released preview [documentation](http://docs.cocoapods.org).
- CocoaPods now has support for working in teams and not committing the Pods
  folder, as it will keep track of the status of the Pods folder.
  [#552](https://github.com/CocoaPods/CocoaPods/issues/552)
- Simplified installation: no specific version of ruby gems is required anymore.
- The workspace is written only if needed greatly reducing the occasions in
  which Xcode asks to revert.
- The Lockfile is sorted reducing the SCM noise.
  [#591](https://github.com/CocoaPods/CocoaPods/issues/591)
- Added Podfile, Frameworks, and Resources to the Pods project.
  [#647](https://github.com/CocoaPods/CocoaPods/issues/647)
  [#588](https://github.com/CocoaPods/CocoaPods/issues/588)
- Adds new subcommand `pod spec cat NAME` to print a spec file to standard output.
- Specification hooks are only called when the specification is installed.
- The `--no-clean` option of the `pod spec lint` command now displays the Pods
  project for inspection.
- It is now possible to specify default values for the configuration in
  `~/.cocoapods/config.yaml` ([default values](https://github.com/CocoaPods/CocoaPods/blob/master/lib/cocoapods/config.rb#L17)).
- CocoaPods now checks the checksums of the installed specifications and
  reinstalls them if needed.
- Support for YAML formats of the Podfile and the Specification.
- Added new command `pod ipc` to provide support for inter process
  communication through YAML formats.
- CocoaPods now detects if the folder of a Pod is empty and reinstalls it.
  [#534](https://github.com/CocoaPods/CocoaPods/issues/534)
- Install hooks and the `prefix_header_contents` attribute are supported in subspecs.
  [#617](https://github.com/CocoaPods/CocoaPods/issues/617)
- Dashes are now supported in the versions of the Pods.
  [#293](https://github.com/CocoaPods/CocoaPods/issues/293)

###### Bug fixes

- CocoaPods is not confused anymore by target definitions with different activated subspec.
  [#535](https://github.com/CocoaPods/CocoaPods/issues/535)
- CocoaPods is not confused anymore by to dependencies from external sources.
  [#548](https://github.com/CocoaPods/CocoaPods/issues/548)
- The git cache will always update against the remote if a tag is requested,
  resolving issues where library maintainers where updating the tag after a
  lint and would be confused by CocoaPods using the cached commit for the tag.
  [#407](https://github.com/CocoaPods/CocoaPods/issues/407)
  [#596](https://github.com/CocoaPods/CocoaPods/issues/596)

###### Codebase

- Major clean up and refactor of the whole code base.
- Extracted the core classes into
  [cocoapods-core](https://github.com/CocoaPods/Core) gem.
- Extracted downloader into
  [cocoapods-downloader](https://github.com/CocoaPods/cocoapods-downloader).
- Extracted command-line command & option handling into
  [CLAide](https://github.com/CocoaPods/CLAide).

## 0.16.4 (2013-02-25)

[CocoaPods](https://github.com/CocoaPods/CocoaPods/compare/0.16.3...0.16.4)

###### Enhancements

- Add explicit flattening option to `Downloader:Http`: `:flatten => true`.
  [#814](https://github.com/CocoaPods/CocoaPods/pull/814)
  [#812](https://github.com/CocoaPods/CocoaPods/issues/812)
  [#1314](https://github.com/CocoaPods/Specs/pull/1314)

###### Bug fixes

- Explicitely require `date` in the gemspec for Ruby 2.0.0.
  [34da3f7](https://github.com/CocoaPods/CocoaPods/commit/34da3f792b2a36fafacd4122e29025c9cf2ff38d)

## 0.16.3 (2013-02-20)

[CocoaPods](https://github.com/CocoaPods/CocoaPods/compare/0.16.2...0.16.3) • [Xcodeproj](https://github.com/CocoaPods/Xcodeproj/compare/0.4.3...0.5.0)

###### Bug fixes

- Only flatten tarballs, **not** zipballs, from HTTP sources. A zipball can
  contain single directories in the root that should be preserved, for instance
  a framework bundle. This reverts part of the change in 0.16.1.
  **NOTE** This will break some podspecs that were changed after 0.16.1.
  [#783](https://github.com/CocoaPods/CocoaPods/pull/783)
  [#727](https://github.com/CocoaPods/CocoaPods/issues/727)
- Never consider aggregate targets in the user’s project for integration.
  [#729](https://github.com/CocoaPods/CocoaPods/issues/729)
  [#784](https://github.com/CocoaPods/CocoaPods/issues/784)
- Support comments on all build phases, groups and targets in Xcode projects.
  [#51](https://github.com/CocoaPods/Xcodeproj/pull/51)
- Ensure default Xcode project values are copied before being used.
  [b43087c](https://github.com/CocoaPods/Xcodeproj/commit/b43087cb342d8d44b491e702faddf54a222b23c3)
- Block assertions in Release builds.
  [#53](https://github.com/CocoaPods/Xcodeproj/pull/53)
  [#803](https://github.com/CocoaPods/CocoaPods/pull/803)
  [#802](https://github.com/CocoaPods/CocoaPods/issues/802)


###### Enhancements

- Compile Core Data model files.
  [#795](https://github.com/CocoaPods/CocoaPods/pull/795)
- Add `Xcodeproj::Differ`, which shows differences between Xcode projects.
  [308941e](https://github.com/CocoaPods/Xcodeproj/commit/308941eeaa3bca817742c774fd584cc5ab1c8f84)


## 0.16.2 (2013-02-02)

[CocoaPods](https://github.com/CocoaPods/CocoaPods/compare/0.16.1...0.16.2) • [Xcodeproj](https://github.com/CocoaPods/Xcodeproj/compare/0.4.1...0.4.3)

###### Bug fixes

- Quote storyboard and xib paths in ‘copy resource’ script.
  [#740](https://github.com/CocoaPods/CocoaPods/pull/740)
- Fix use of `podspec` directive in Podfile with no options specified.
  [#768](https://github.com/CocoaPods/CocoaPods/pull/768)
- Generate Mac OS X Pods target with the specified deployment target.
  [#757](https://github.com/CocoaPods/CocoaPods/issues/757)
- Disable libSystem objects for ARC libs that target older platforms.
  This applies when the deployment target is set to < iOS 6.0 or OS X 10.8,
  or not specified at all.
  [#352](https://github.com/CocoaPods/Specs/issues/352)
  [#1161](https://github.com/CocoaPods/Specs/pull/1161)
- Mark header source files as ‘Project’ not ‘Public’.
  [#747](https://github.com/CocoaPods/CocoaPods/issues/747)
- Add `PBXGroup` as acceptable `PBXFileReference` value.
  [#49](https://github.com/CocoaPods/Xcodeproj/pull/49)
- Make `xcodeproj show` without further arguments actually work.
  [#45](https://github.com/CocoaPods/Xcodeproj/issues/45)

###### Enhancements

- Added support for pre-download over Mercurial.
  [#750](https://github.com/CocoaPods/CocoaPods/pull/750)

## 0.16.1 (2013-01-13)

[CocoaPods](https://github.com/CocoaPods/CocoaPods/compare/0.16.0...0.16.1) • [Xcodeproj](https://github.com/CocoaPods/Xcodeproj/compare/0.4.0...0.4.1)

###### Bug fixes

- After unpacking source from a HTTP location, move the source into the parent
  dir if the archive contained only one child. This is done to make it
  consistent with how source from other types of locations are described in a
  podspec.
  **NOTE** This might break some podspecs that assumed the incorrect layout.
  [#727](https://github.com/CocoaPods/CocoaPods/issues/727)
  [#728](https://github.com/CocoaPods/CocoaPods/pull/728)
- Remove duplicate option in `pod update` command.
  [#725](https://github.com/CocoaPods/CocoaPods/issues/725)
- Memory fixes in Xcodeproj.
  [#43](https://github.com/CocoaPods/Xcodeproj/pull/43)

###### Xcodeproj Enhancements

- Sort contents of xcconfig files by setting name.
  [#591](https://github.com/CocoaPods/CocoaPods/issues/591)
- Add helpers to get platform name, deployment target, and frameworks build phases
- Take SDKROOT into account when adding frameworks.

## 0.16.0 (2012-11-22)

[CocoaPods](https://github.com/CocoaPods/CocoaPods/compare/0.16.0.rc5...master)

###### Enhancements

- Use Rake 0.9.4
  [#657](https://github.com/CocoaPods/CocoaPods/issues/657)

## 0.16.0.rc5 (2012-11-14)

[CocoaPods](https://github.com/CocoaPods/CocoaPods/compare/0.16.0.rc4...0.16.0.rc5)

###### Deprecated

- The usage of specifications defined in a Podfile is deprecated. Use the
  `:podspec` option with a file path instead. Complete removal will most
  probably happen in 0.17.0.
  [#549](https://github.com/CocoaPods/CocoaPods/issues/549)
  [#616](https://github.com/CocoaPods/CocoaPods/issues/616)
  [#525](https://github.com/CocoaPods/CocoaPods/issues/525)

###### Bug fixes

- Always consider inline podspecs as needing installation.
- Fix detection when the lib has already been integrated with the user’s target.
  [#643](https://github.com/CocoaPods/CocoaPods/issues/643)
  [#614](https://github.com/CocoaPods/CocoaPods/issues/614)
  [#613](https://github.com/CocoaPods/CocoaPods/issues/613)

## 0.16.0.rc4 (2012-11-14)

[CocoaPods](https://github.com/CocoaPods/CocoaPods/compare/0.16.0.rc3...0.16.0.rc4)

###### Bug fixes

- Fix for Rake 0.9.3
  [#657](https://github.com/CocoaPods/CocoaPods/issues/657)

## 0.16.0.rc3 (2012-11-02)

[CocoaPods](https://github.com/CocoaPods/CocoaPods/compare/0.16.0.rc2...0.16.0.rc3) • [Xcodeproj](https://github.com/CocoaPods/Xcodeproj/compare/0.4.0.rc1...0.4.0.rc6)

###### Enhancements

- Added support for copying frameworks to the app bundle.
  [#597](https://github.com/CocoaPods/CocoaPods/pull/597)

###### Bug fixes

- Ignore PBXReferenceProxy while integrating into user project.
  [#626](https://github.com/CocoaPods/CocoaPods/issues/626)
- Added support for PBXAggregateTarget and PBXLegacyTarget.
  [#615](https://github.com/CocoaPods/CocoaPods/issues/615)
- Added support for PBXReferenceProxy.
  [#612](https://github.com/CocoaPods/CocoaPods/issues/612)

## 0.16.0.rc2 (2012-10-21)

[CocoaPods](https://github.com/CocoaPods/CocoaPods/compare/0.16.0.rc1...0.16.0.rc2)

###### Bug fixes

- Fix for uninitialized constant Xcodeproj::Constants error.

## 0.16.0.rc1 (2012-10-21)

[CocoaPods](https://github.com/CocoaPods/CocoaPods/compare/0.15.2...0.16.0.rc1) • [Xcodeproj](https://github.com/CocoaPods/Xcodeproj/compare/0.3.5...0.4.0.rc1)

###### Enhancements

- Xcodeproj partial rewrite.
  [#565](https://github.com/CocoaPods/CocoaPods/issues/565)
  [#561](https://github.com/CocoaPods/CocoaPods/pull/561)
  - Performance improvements in the `Generating support files` phase.
  - Better support for editing existing projects and sorting groups.

## 0.15.2 (2012-10-19)

[CocoaPods](https://github.com/CocoaPods/CocoaPods/compare/0.15.1...0.15.2)

###### Enhancements

- Added support for `.hh` headers.
  [#576](https://github.com/CocoaPods/CocoaPods/pull/576)

###### Bug fixes

- Restored support for running CocoaPods without a terminal.
  [#575](https://github.com/CocoaPods/CocoaPods/issues/575)
  [#577](https://github.com/CocoaPods/CocoaPods/issues/577)
- The git cache now always uses a barebones repo preventing a number of related issues.
  [#581](https://github.com/CocoaPods/CocoaPods/issues/581)
  [#569](https://github.com/CocoaPods/CocoaPods/issues/569)
- Improved fix for the issue that lead to empty directories for Pods.
  [#572](https://github.com/CocoaPods/CocoaPods/issues/572)
  [#602](https://github.com/CocoaPods/CocoaPods/issues/602)
- Xcodeproj robustness against invalid values, such as malformed UTF8.
  [#592](https://github.com/CocoaPods/CocoaPods/issues/592)

## 0.15.1 (2012-10-04)

[CocoaPods](https://github.com/CocoaPods/CocoaPods/compare/0.15.0...0.15.1)

###### Enhancements

- Show error if syntax error in Podfile or Podfile.lock.

###### Bug fixes

- Fixed an issue that lead to empty directories for Pods.
  [#519](https://github.com/CocoaPods/CocoaPods/issues/519)
  [#568](https://github.com/CocoaPods/CocoaPods/issues/568)
- Fixed a crash related to the RubyGems version informative.
  [#570](https://github.com/CocoaPods/CocoaPods/issues/570)
- Fixed a crash for `pod outdated`.
  [#567](https://github.com/CocoaPods/CocoaPods/issues/567)
- Fixed an issue that lead to excessively slow sets computation.

## 0.15.0 (2012-10-02)

[CocoaPods](https://github.com/CocoaPods/CocoaPods/compare/0.14.0...0.15.0) • [Xcodeproj](https://github.com/CocoaPods/Xcodeproj/compare/0.3.3...0.3.4)

###### Enhancements

- Pod `install` will update the specs repo only if needed.
  [#533](https://github.com/CocoaPods/CocoaPods/issues/533)
- CocoaPods now searches for the highest version of a Pod on all the repos.
  [#85](https://github.com/CocoaPods/CocoaPods/issues/85)
- Added a pre install hook to the Podfile and to root specifications.
  [#486](https://github.com/CocoaPods/CocoaPods/issues/486)
- Support for `header_mappings_dir` attribute in subspecs.
- Added support for linting a Podspec using the files from its folder `pod spec
  lint --local`
- Refactored UI.
- Added support for Podfiles named `CocoaPods.podfile` which allows to
  associate an editor application in Mac OS X.
  [#528](https://github.com/CocoaPods/CocoaPods/issues/528)
- Added config option to disable the new version available message.
  [#448](https://github.com/CocoaPods/CocoaPods/issues/448)
- Added support for extracting `.tar.bz2` files
  [#522](https://github.com/CocoaPods/CocoaPods/issues/522)
- Improved feedback for errors of repo subcommands.
  [#505](https://github.com/CocoaPods/CocoaPods/issues/505)


###### Bug fixes

- Subspecs namespacing has been restored.
  [#541](https://github.com/CocoaPods/CocoaPods/issues/541)
- Improvements to the git cache that should be more robust.
  [#517](https://github.com/CocoaPods/CocoaPods/issues/517)
  - In certain conditions pod setup would execute twice.
- The git cache now is updated if a branch is not found
  [#514](https://github.com/CocoaPods/CocoaPods/issues/514)
- Forcing UTF-8 encoding on licenses generation in Ruby 1.9.
  [#530](https://github.com/CocoaPods/CocoaPods/issues/530)
- Added support for `.hpp` headers.
  [#244](https://github.com/CocoaPods/CocoaPods/issues/244)

## 0.14.0 (2012-09-10)

[CocoaPods](https://github.com/CocoaPods/CocoaPods/compare/0.14.0.rc2...0.14.0) • [Xcodeproj](https://github.com/CocoaPods/Xcodeproj/compare/0.3.2...0.3.3)

###### Bug fixes

- In certain conditions the spec of an external would have been overridden
  by the spec in the root of a Pod.
  [#489](https://github.com/CocoaPods/CocoaPods/issues/489)
- CocoaPods now uses a recent version of Octokit.
  [#490](https://github.com/CocoaPods/CocoaPods/issues/490)
- Fixed a bug that caused Pods with preferred dependencies to be always
  installed.
  [Specs#464](https://github.com/CocoaPods/CocoaPods/issues/464)
- Fixed Xcode 4.4+ artwork warning.
  [Specs#508](https://github.com/CocoaPods/CocoaPods/issues/508)

## 0.14.0.rc2 (2012-08-30)

[CocoaPods](https://github.com/CocoaPods/CocoaPods/compare/0.14.0.rc1...0.14.0.rc2)

###### Bug fixes

- Fix incorrect name for Pods from external sources with preferred subspecs.
  [#485](https://github.com/CocoaPods/CocoaPods/issues/485)
- Prevent duplication of Pod with a local source and mutliple activated specs.
  [#485](https://github.com/CocoaPods/CocoaPods/issues/485)
- Fixed the `uninitialized constant Pod::Lockfile::Digest` error.
  [#484](https://github.com/CocoaPods/CocoaPods/issues/484)

## 0.14.0.rc1 (2012-08-28)

[CocoaPods](https://github.com/CocoaPods/CocoaPods/compare/0.13.0...0.14.0.rc1) • [Xcodeproj](https://github.com/CocoaPods/Xcodeproj/compare/0.3.1...0.3.2)

###### Enhancements

- Improve installation process by preserving the installed versions of Pods
  across installations and machines. A Pod is reinstalled if:
  - the version required in the Podfile changes and becomes incompatible with
    the installed one.
    [#191](https://github.com/CocoaPods/CocoaPods/issues/191)
  - the external source changes.
  - the head status changes (from disabled to enabled or vice-versa).
- Introduce `pod update` command that installs the dependencies of the Podfile
  **ignoring** the lockfile `Podfile.lock`.
  [#131](https://github.com/CocoaPods/CocoaPods/issues/131)
- Introduce `pod outdated` command that shows the pods with known updates.
- Add `:local` option for dependencies which will use the source files directly
  from a local directory. This is usually used for libraries that are being
  developed in parallel to the end product (application/library).
  [#458](https://github.com/CocoaPods/CocoaPods/issues/458),
  [#415](https://github.com/CocoaPods/CocoaPods/issues/415),
  [#156](https://github.com/CocoaPods/CocoaPods/issues/156).
- Folders of Pods which are no longer required are removed during installation.
  [#298](https://github.com/CocoaPods/CocoaPods/issues/298)
- Add meaningful error messages
  - ia podspec can’t be found in the root of an external source.
    [#385](https://github.com/CocoaPods/CocoaPods/issues/385),
    [#338](https://github.com/CocoaPods/CocoaPods/issues/338),
    [#337](https://github.com/CocoaPods/CocoaPods/issues/337).
  - a subspec name is misspelled.
    [#327](https://github.com/CocoaPods/CocoaPods/issues/327)
  - an unrecognized command and/or argument is provided.
- The subversion downloader now does an export instead of a checkout, which
  makes it play nicer with SCMs that store metadata in each directory.
  [#245](https://github.com/CocoaPods/CocoaPods/issues/245)
- Now the Podfile is added to the Pods project for convenient editing.

###### Bug fixes

- The git cache now fetches the tags from the remote if it can’t find the
  reference.
- Xcodeproj now builds on 10.6.8 and Travis CI without symlinking headers.
- Only try to install, add source files to the project, and clean a Pod once.
  [#376](https://github.com/CocoaPods/CocoaPods/issues/376)

###### Notes

- External Pods might be reinstalled due to the migration to the new
  `Podfile.lock`.
- The SCM reference of head Pods is not preserved across machines.
- Pods whose inline specification changed are not detected as modified. As a
  workaround, remove their folder stored in `Pods`.
- Pods whose specification changed are not detected as modified. As a
  workaround, remove their folder stored in `Pods`.


## 0.13.0 (2012-08-22)

[CocoaPods](https://github.com/CocoaPods/CocoaPods/compare/0.12.0...0.13.0)

###### Enhancements

- Add Podfile `podspec` which allows to use the dependencies of a podspec file.
  [#162](https://github.com/CocoaPods/CocoaPods/issues/162)
- Check if any of the build settings defined in the xcconfig files is
  overridden. [#92](https://github.com/CocoaPods/CocoaPods/issues/92)
- The Linter now checks that there are no compiler flags that disable warnings.

###### Bug fixes

- The final project isn’t affected anymore by the `inhibit_all_warnings!`
  option.
- Support for redirects while using podspec from an url.
  [#462](https://github.com/CocoaPods/CocoaPods/issues/462)


## 0.12.0 (2012-08-21)

[CocoaPods](https://github.com/CocoaPods/CocoaPods/compare/0.11.1...0.12.0)

###### Enhancements

- The documentation is generated using the public headers if they are
  specified.
- In case of a download failure the installation is aborted and the error
  message is shown.
- Git submodules are initialized only if requested.
- Don’t impose a certain structure of the user’s project by raising if no
  ‘Frameworks’ group exists.
  [#431](https://github.com/CocoaPods/CocoaPods/pull/431)
- Support for GitHub Gists in the linter.
- Allow specifying ARC settings in subspecs.
- Add Podfile `inhibit_all_warnings!` which will inhibit all warnings from the
  Pods library. [#209](https://github.com/CocoaPods/CocoaPods/issues/209)
- Make the Pods Xcode project prettier by namespacing subspecs in nested
  groups. [#466](https://github.com/CocoaPods/CocoaPods/pull/466)


## 0.11.1 (2012-08-09)

[CocoaPods](https://github.com/CocoaPods/CocoaPods/compare/0.11.0...0.11.1)

###### Bug fixes

- Fixed a crash related to subspecs without header files. [#449]
- Git submodules are loaded after the appropriate referenced is checked out and
  will be not loaded anymore in the cache. [#451]
- Fixed SVN support for the head version. [#432]


## 0.11.0 (2012-08-08)

[CocoaPods](https://github.com/CocoaPods/CocoaPods/compare/0.10.0...0.11.0)

###### Enhancements

- Added support for public headers. [#440]
- Added `pod repo lint`. [#423]
- Improved support for `:head` option and SVN repositories.
- When integrating Pods with a project without "Frameworks" group in root of
  the project, raise an informative message.
  [#431](https://github.com/CocoaPods/CocoaPods/pull/431)
- Dropped support for legacy `config.ios?` and `config.osx?`

###### Bug fixes

- Version message now correctly terminates with a 0 exit status.
- Resolved an issue that lead to git error messages in the error report.


## 0.10.0 (2012-07-29)

[CocoaPods](http://git.io/4i75YA)

###### Enhancements

- Added a `--local-only` option to `pod push` so that developers can push
  locally and test before pushing to a remote. [#405](http://git.io/0ILJEw)
- Added line number information for errors generated in the Podfile.
  [#408](http://git.io/fWQvMg)
- Pods stored in git repositories now initialize submodules.
  [#406](http://git.io/L9ssSw)

###### Bug fixes

- Removed note about the post install hook form the linter.
- Improved xcodebuild error detection in the linter.
- Ensure the git cache exists, before updating it, when trying to install the
  ‘bleeding edge’ of a pod. [#426](http://git.io/d4eqRA)
- Clean downloaded external pods **after** resolving and activating (sub)specs.
  [#414](http://git.io/i77q_w)
- Support `tar.gz` as filename in a HTTP source. [#428](http://git.io/qhwKkA)


## 0.9.2 (2012-07-16)

[CocoaPods](http://git.io/AVlRKg) • [Xcodeproj](http://git.io/xHbc0w)

###### Bug fixes

- When generating the PodsDummy class, make that class unique to each target. [#402](http://git.io/NntYiQ)
- Raise an informative error message when the platform in the `Podfile` is omitted or incorrect. [#403](http://git.io/k5EcUQ)


## 0.9.1 (2012-07-14)

[CocoaPods](http://git.io/_kqAbw)

###### Bug fixes

- CocoaPods 0.9.x needs Xcodeproj 0.3.0.


## 0.9.0 (2012-07-14)

[CocoaPods](http://git.io/kucJQw) • [Xcodeproj](http://git.io/5eLL8g)

###### Enhancements

- Force downloading the ‘bleeding edge’ version of a pod with the `:head` flag. [#392](http://git.io/t_NVRQ)
- Support for weak frameworks. [#263](http://git.io/XZDuog)
- Use double quotes when shelling out. This makes a url like `$HOME/local/lib` work. [#396](http://git.io/DnBzhA)

###### Bug fixes

- Relaxed linter to accepts pod that only specify paths to preserve (like TuneupJS).
- Gender neutralization of podfile documentation. [#384](http://git.io/MAsHXg)
- Exit early when using an old RubyGems version (< 1.4.0). These versions contain subtle bugs
  related to prerelease version comparisons. Unfortunately, OS X >= 10.7 ships with 1.3.6. [#398](http://git.io/Lr7DoA)


## 0.8.0 (2012-07-09)

[CocoaPods](http://git.io/RgMF3w) • [Xcodeproj](http://git.io/KBKE_Q)

###### Breaking change

Syntax change in Podfile: `dependency` has been replaced by `pod`.

``ruby
platform :ios
pod 'JSONKit',      '~> 1.4'
pod 'Reachability', '~> 2.0.4'
``

###### Bug fixes

- Properly quote all paths given to Git.


## 0.7.0 (2012-07-06)

[CocoaPods](http://git.io/Agia6A) • [Xcodeproj](http://git.io/mlqquw)

###### Features

- Added support for branches in git repos.
- Added support for linting remote files, i.e. `pod spec lint http://raw/file.podspec`.
- Improved `Spec create template`.
- The indentation is automatically stripped for podspecs strings.

###### Bug fixes

- The default warnings of Xcode are not overriden anymore.
- Improvements to the detection of the license files.
- Improvements to `pod spec lint`.
- CocoaPods is now case insensitive.


## 0.6.1 (2012-07-01)

[CocoaPods](http://git.io/45wFjw) • [Xcodeproj](http://git.io/rRA4XQ)

###### Bug fixes

- Switched to master branch for specs repo.
- Fixed a crash with `pod spec lint` related to `preserve_paths`.
- Fixed a bug that caused subspecs to not inherit the compiler flags of the top level specification.
- Fixed a bug that caused duplication of system framworks.


## 0.6.0 (2012-07-01)

A full list of all the changes since 0.5.1 can be found [here][6].


### Link with specific targets

CocoaPods can now integrate all the targets specified in your `Podfile`.

To specify which target, in your Xcode project, a Pods target should be linked
with, use the `link_with` method like so:

``ruby
platform :ios

workspace 'MyWorkspace'

link_with ['MyAppTarget', 'MyOtherAppTarget']
dependency 'JSONKit'

target :test, :exclusive => true do
  xcodeproj 'TestProject', 'Test' => :debug
  link_with 'TestRunnerTarget'
  dependency 'Kiwi'
end
``

_NOTE: As you can see it can take either one target name, or an array of names._

* If no explicit Xcode workspace is specified and only **one** project exists in
the same directory as the Podfile, then the name of that project is used as the
workspace’s name.

* If no explicit Xcode project is specified for a target, it will use the Xcode
project of the parent target. If no target specifies an expicit Xcode project
and there is only **one** project in the same directory as the Podfile then that
project will be used.

* If no explicit target is specified, then the Pods target will be linked with
the first target in your project. So if you only have one target you do not
need to specify the target to link with.

See [#76](https://github.com/CocoaPods/CocoaPods/issues/76) for more info.

Finally, CocoaPods will add build configurations to the Pods project for all
configurations in the other projects in the workspace. By default the
configurations are based on the `Release` configuration, to base them on the
`Debug` configuration you will have to explicitely specify them as can be seen
above in the following line:

```ruby
xcodeproj 'TestProject', 'Test' => :debug
```


### Documentation

CocoaPods will now generate documentation for every library with the
[`appledoc`][5] tool and install it into Xcode’s documentation viewer.

You can customize the settings used like so:

```ruby
s.documentation = { :appledoc => ['--product-name', 'My awesome project!'] }
```

Alternatively, you can specify a URL where an HTML version of the documentation
can be found:

```ruby
s.documentation = { :html => 'http://example.com/docs/index.html' }
```

See [#149](https://github.com/CocoaPods/CocoaPods/issues/149) and
[#151](https://github.com/CocoaPods/CocoaPods/issues/151) for more info.


### Licenses & Documentation

CocoaPods will now generate two 'Acknowledgements' files for each target specified
in your Podfile which contain the License details for each Pod used in that target
(assuming details have been specified in the Pod spec).

There is a markdown file, for general consumption, as well as a property list file
that can be added to a settings bundle for an iOS application.

You don't need to do anything for this to happen, it should just work.

If you're not happy with the default boilerplate text generated for the title, header
and footnotes in the files, it's possible to customise these by overriding the methods
that generate the text in your `Podfile` like this:

```ruby
class ::Pod::Generator::Acknowledgements
  def header_text
    "My custom header text"
  end
end
```

You can even go one step further and customise the text on a per target basis by
checking against the target name, like this:

```ruby
class ::Pod::Generator::Acknowledgements
  def header_text
    if @target_definition.label.end_with?("MyTargetName")
      "Custom header text for MyTargetName"
    else
      "Custom header text for other targets"
    end
  end
end
```

Finally, here's a list of the methods that are available to override:

```ruby
header_title
header_text
footnote_title
footnote_text
```


### Introduced two new classes: LocalPod and Sandbox.

The Sandbox represents the entire contents of the `POD_ROOT` (normally
`SOURCE_ROOT/Pods`). A LocalPod represents a pod that has been installed within
the Sandbox.

These two classes can be used as better homes for various pieces of logic
currently spread throughout the installation process and provide a better API
for working with the contents of this directory.


### Xcodeproj API

All Xcodeproj APIs are now in `snake_case`, instead of `camelCase`. If you are
manipulating the project from your Podfile's `post_install` hook, or from a
podspec, then update these method calls.


### Enhancements

* [#188](https://github.com/CocoaPods/CocoaPods/pull/188): `list` command now
  displays the specifications introduced in the master repo if it is given as an
  option the number of days to take into account.

* [#188](https://github.com/CocoaPods/CocoaPods/pull/188): Transferred search
  layout improvements and options to `list` command.

* [#166](https://github.com/CocoaPods/CocoaPods/issues/166): Added printing
  of homepage and source to search results.

* [#177](https://github.com/CocoaPods/CocoaPods/issues/177): Added `--stat`
  option to display watchers and forks for pods hosted on GitHub.

* [#177](https://github.com/CocoaPods/CocoaPods/issues/177): Introduced colors
  and tuned layout of search.

* [#112](https://github.com/CocoaPods/CocoaPods/issues/112): Introduced `--push`
  option to `$ pod setup`. It configures the master spec repository to use the private
  push URL. The change is preserved in future calls to `$ pod setup`.

* [#153](https://github.com/CocoaPods/CocoaPods/issues/153): It is no longer
  required to call `$ pod setup`.

* [#163](https://github.com/CocoaPods/CocoaPods/issues/163): Print a template
  for a new ticket when an error occurs.

* Added a new Github-specific downloader that can download repositories as a
  gzipped tarball.

* No more global state is kept during resolving of dependencies.

* Updated Xcodeproj to have a friendlier API.


### Fixes

* [#142](https://github.com/CocoaPods/CocoaPods/issues/142): Xcode 4.3.2 no longer
  supports passing the -fobj-arc flag to the linker and will fail to build. The
  addition of this flag was a workaround for a compiler bug in previous versions.
  This flag is no longer included by default - to keep using this flag, you need to
  add `set_arc_compatibility_flag!` to your Podfile.

* [#183](https://github.com/CocoaPods/CocoaPods/issues/183): Fix for
  `.DS_Store` file in `~/.cocoapods` prevents `$ pod install` from running.

* [#134](https://github.com/CocoaPods/CocoaPods/issues/134): Match
  `IPHONEOS_DEPLOYMENT_TARGET` build setting with `deployment_target` option in
  generated Pods project file.

* [#142](https://github.com/CocoaPods/CocoaPods/issues/): Add `-fobjc-arc` to
  `OTHER_LDFLAGS` if _any_ pods require ARC.

* [#148](https://github.com/CocoaPods/CocoaPods/issues/148): External encoding
  set to UTF-8 on Ruby 1.9 to fix crash caused by non-ascii characters in pod
  description.

* Ensure all header search paths are quoted in the xcconfig file.

* Added weak quoting to `ibtool` input paths.


## 0.5.0 (2011-11-22)

No longer requires MacRuby. Runs on MRI 1.8.7 (OS X system version) and 1.9.3.

A full list of all the changes since 0.3.0 can be found [here][7].


## 0.4.0

Oops, accidentally skipped this version.


## 0.3.0 (2011-11-12)

### Multiple targets

Add support for multiple static library targets in the Pods Xcode project with
different sets of depedencies. This means that you can create a separate
library which contains all dependencies, including extra ones that you only use
in, for instance, a debug or test build. [[docs][1]]

```ruby
# This Podfile will build three static libraries:
# * libPods.a
# * libPods-debug.a
# * libPods-test.a

# This dependency is included in the `default` target, which generates the
# `libPods.a` library, and all non-exclusive targets.
dependency 'SSCatalog'

target :debug do
  # This dependency is only included in the `debug` target, which generates
  # the `libPods-debug.a` library.
  dependency 'CocoaLumberjack'
end

target :test, :exclusive => true do
  # This dependency is *only* included in the `test` target, which generates
  # the `libPods-test.a` library.
  dependency 'Kiwi'
end
```

### Install libraries from anywhere

A dependency can take a git url if the repo contains a podspec file in its
root, or a podspec can be loaded from a file or HTTP location. If no podspec is
available, a specification can be defined inline in the Podfile. [[docs][2]]

```ruby
# From a spec repo.
dependency 'SSToolkit'

# Directly from the Pod’s repo (if it contains a podspec).
dependency 'SSToolkit', :git => 'https://github.com/samsoffes/sstoolkit.git'

# Directly from the Pod’s repo (if it contains a podspec) with a specific commit (or tag).
dependency 'SSToolkit', :git    => 'https://github.com/samsoffes/sstoolkit.git',
                        :commit => '2adcd0f81740d6b0cd4589af98790eee3bd1ae7b'

# From a podspec that's outside a spec repo _and_ the library’s repo. This can be a file or http url.
dependency 'SSToolkit', :podspec => 'https://raw.github.com/gist/1353347/ef1800da9c5f5d267a642b8d3950b41174f2a6d7/SSToolkit-0.1.1.podspec'

# If no podspec is available anywhere, you can define one right in your Podfile.
dependency do |s|
  s.name         = 'SSToolkit'
  s.version      = '0.1.3'
  s.platform     = :ios
  s.source       = { :git => 'https://github.com/samsoffes/sstoolkit.git', :commit => '2adcd0f81740d6b0cd4589af98790eee3bd1ae7b' }
  s.resources    = 'Resources'
  s.source_files = 'SSToolkit/**/*.{h,m}'
  s.frameworks   = 'QuartzCore', 'CoreGraphics'

  def s.post_install(target)
    prefix_header = config.project_pods_root + target.prefix_header_filename
    prefix_header.open('a') do |file|
      file.puts(%{#ifdef __OBJC__\n#import "SSToolkitDefines.h"\n#endif})
    end
  end
end
```

### Add a `post_install` hook to the Podfile class

This allows the user to customize, for instance, the generated Xcode project
_before_ it’s written to disk. [[docs][3]]

```ruby
# Enable garbage collection support for MacRuby applications.
post_install do |installer|
  installer.project.targets.each do |target|
    target.build_configurations.each do |config|
      config.build_settings['GCC_ENABLE_OBJC_GC'] = 'supported'
    end
  end
end
```

### Manifest

Generate a Podfile.lock file next to the Podfile, which contains a manifest of
your application’s dependencies and their dependencies.

```
PODS:
  - JSONKit (1.4)
  - LibComponentLogging-Core (1.1.4)
  - LibComponentLogging-NSLog (1.0.2):
    - LibComponentLogging-Core (>= 1.1.4)
  - RestKit-JSON-JSONKit (0.9.3):
    - JSONKit
    - RestKit (= 0.9.3)
  - RestKit-Network (0.9.3):
    - LibComponentLogging-NSLog
    - RestKit (= 0.9.3)
  - RestKit-ObjectMapping (0.9.3):
    - RestKit (= 0.9.3)
    - RestKit-Network (= 0.9.3)

DOWNLOAD_ONLY:
  - RestKit (0.9.3)

DEPENDENCIES:
  - RestKit-JSON-JSONKit
  - RestKit-ObjectMapping
```

### Generate Xcode projects from scratch

We no longer ship template projects with the gem, but instead generate them
programmatically. This code has moved out into its own [Xcodeproj gem][4],
allowing you to automate Xcode related tasks.




[1]: https://github.com/CocoaPods/CocoaPods/blob/master/lib/cocoapods/podfile.rb#L151
[2]: https://github.com/CocoaPods/CocoaPods/blob/master/lib/cocoapods/podfile.rb#L82
[3]: https://github.com/CocoaPods/CocoaPods/blob/master/lib/cocoapods/podfile.rb#L185
[4]: https://github.com/CocoaPods/Xcodeproj
[5]: https://github.com/tomaz/appledoc
[6]: https://github.com/CocoaPods/CocoaPods/compare/0.5.1...0.6.0
[7]: https://github.com/CocoaPods/CocoaPods/compare/0.3.10...0.5.0<|MERGE_RESOLUTION|>--- conflicted
+++ resolved
@@ -45,16 +45,13 @@
   [Whirlwind](https://github.com/Whirlwind)
   [#7878](https://github.com/CocoaPods/CocoaPods/pull/7878)
 
-<<<<<<< HEAD
 * Set the path of the Pods group in the user project 
   [Whirlwind](https://github.com/Whirlwind)
   [#7886](https://github.com/CocoaPods/CocoaPods/pull/7886)
   [#6194](https://github.com/CocoaPods/CocoaPods/issues/6194)
-=======
 * Add a `--deployment` flag to `pod install` that errors if there are any
   changes to the Podfile or Lockfile.  
   [Samuel Giddins](https://github.com/segiddins)
->>>>>>> bf828a8d
 
 ##### Bug Fixes
 

# Installation & Update

To install or update CocoaPods see this [guide](https://guides.cocoapods.org/using/index.html).

To install release candidates run `[sudo] gem install cocoapods --pre`

## Master

##### Enhancements

* Correctly handle .docc documentation in source_files.  
  [haifengkao](https://github.com/haifengkao)
  [Dimitris Koutsogiorgas](https://github.com/dnkoutso)
  [#11438](https://github.com/CocoaPods/CocoaPods/pull/11438)
  [#10885](https://github.com/CocoaPods/CocoaPods/issues/10885)

* Re-use the same path lists for pods that share the same root.  
  [Dimitris Koutsogiorgas](https://github.com/dnkoutso)
  [#11417](https://github.com/CocoaPods/CocoaPods/pull/11417)

* Integrate `parallelizable` scheme DSL option.  
  [Dimitris Koutsogiorgas](https://github.com/dnkoutso)
  [#11399](https://github.com/CocoaPods/CocoaPods/pull/11399)

* Use `${DEVELOPMENT_LANGUAGE}` as the default `CFBundleDevelopmentRegion` value in any generated `Info.plist`.  
  [Dimitris Koutsogiorgas](https://github.com/dnkoutso)
  [#10950](https://github.com/CocoaPods/CocoaPods/pull/10950)

* Fix setting `LD_RUNTIME_SEARCH_PATHS` for aggregate targets that include dynamic xcframeworks.  
  [Dimitris Koutsogiorgas](https://github.com/dnkoutso)
  [#11158](https://github.com/CocoaPods/CocoaPods/pull/11158)

* Add method for formatting licenses for acknowledgements generation.  
  [Raihaan Shouhell](https://github.com/res0nance)
  [#10940](https://github.com/CocoaPods/CocoaPods/pull/10940)

* Add the ability to download pods in parallel  
  [Seth Friedman](https://github.com/sethfri)
  [#11232](https://github.com/CocoaPods/CocoaPods/pull/11232)

* Include subprojects in the plugin post-install hook context  
  [Eric Amorde](https://github.com/amorde)
  [#11224](https://github.com/CocoaPods/CocoaPods/pull/11224)

* Ensure the order of slices passed to the `install_xcframework` script (in the "Copy XCFrameworks" script build phase) is stable.  
  [Olivier Halligon](https://github.com/AliSoftware)
  [#11707](https://github.com/CocoaPods/CocoaPods/pull/11707)

##### Bug Fixes

<<<<<<< HEAD
* Do not copy resources to non-library (App, Tests) targets bundles from dynamically built dependencies
  [Ilya Myakotin](https://github.com/rehsals)
  [#11331](https://github.com/CocoaPods/CocoaPods/issues/11331)
=======
* Fix incremental installation when a development pod is deleted.  
  [John Szumski](https://github.com/jszumski)
  [#11438](https://github.com/CocoaPods/CocoaPods/pull/11681)
>>>>>>> ecb9a4d0

* Clean sandbox when a pod switches from remote to local.  
  [Dimitris Koutsogiorgas](https://github.com/dnkoutso)
  [#11213](https://github.com/CocoaPods/CocoaPods/pull/11213)

* Run post install hooks when "skip Pods.xcodeproj generation" option is set  
  [Elton Gao](https://github.com/gyfelton)
  [#11073](https://github.com/CocoaPods/CocoaPods/pull/11073)

* Change minimal required version of ruby-macho to 2.3.0.  
  [xuzhongping](https://github.com/xuzhongping)
  [#10390](https://github.com/CocoaPods/CocoaPods/issues/10390)

* Add .gitignores to the banana and snake fixtures  
  [Seth Friedman](https://github.com/sethfri)
  [#11235](https://github.com/CocoaPods/CocoaPods/pull/11235)

* Fix publishing podspecs with watchOS support on Xcode 14
  [Justin Martin](https://github.com/justinseanmartin)
  [#11660](https://github.com/CocoaPods/CocoaPods/pull/11660)

## 1.11.3 (2022-03-16)

##### Enhancements

* None.  

##### Bug Fixes

* Fix script breaking when attempting to print a warning.  
  [Igor Makarov](https://github.com/igor-makarov)
  [#11251](https://github.com/CocoaPods/CocoaPods/issues/11251)

* Do not consider podspec_repo when analying sandbox for changes.  
  [Dimitris Koutsogiorgas](https://github.com/dnkoutso)
  [#10985](https://github.com/CocoaPods/CocoaPods/pull/10985)

* Rewrite XCFramework slice selection using plist metadata.  
  [Igor Makarov](https://github.com/igor-makarov)
  [#11229](https://github.com/CocoaPods/CocoaPods/pull/11229)

* Fix setting `LD_RUNTIME_SEARCH_PATHS` for aggregate targets that include dynamic xcframeworks.  
  [Dimitris Koutsogiorgas](https://github.com/dnkoutso)
  [#11158](https://github.com/CocoaPods/CocoaPods/pull/11158)

* Add catch for YAML syntax error to prevent crash in `cdn_url?` check.  
  [Kanstantsin Shautsou](https://github.com/KostyaSha)
  [#11010](https://github.com/CocoaPods/CocoaPods/issues/11010)

* Fix static Swift XCFramework import paths.  
  [Igor Makarov](https://github.com/igor-makarov)
  [#11058](https://github.com/CocoaPods/CocoaPods/issues/10058)
  [#11093](https://github.com/CocoaPods/CocoaPods/pull/11093)

## 1.11.2 (2021-09-13)

##### Enhancements

* None.  

##### Bug Fixes

* Do not validate modular header dependencies for pre-built Swift pods.  
  [Dimitris Koutsogiorgas](https://github.com/dnkoutso)
  [#10912](https://github.com/CocoaPods/CocoaPods/issues/10912)


## 1.11.1 (2021-09-12)

##### Enhancements

* None.  

##### Bug Fixes

* Handle spec repo urls with user info when determining if they are CDN.  
  [Dimitris Koutsogiorgas](https://github.com/dnkoutso)
  [#10941](https://github.com/CocoaPods/CocoaPods/issues/10941)

* Set `INFOPLIST_FILE` build setting to `$(SRCROOT)/App/App-Info.plist` during lint.  
  [Dimitris Koutsogiorgas](https://github.com/dnkoutso)
  [#10927](https://github.com/CocoaPods/CocoaPods/issues/10927)

* Set `PRODUCT_BUNDLE_IDENTIFIER` for generated app during lint.  
  [Dimitris Koutsogiorgas](https://github.com/dnkoutso)
  [#10933](https://github.com/CocoaPods/CocoaPods/issues/10933)


## 1.11.0 (2021-09-01)

##### Enhancements

* None.  

##### Bug Fixes

* None.  


## 1.11.0.rc.1 (2021-08-25)

##### Enhancements

* None.  

##### Bug Fixes

* Correctly process multiple `xcframeworks` a pod provides.  
  [Dimitris Koutsogiorgas](https://github.com/dnkoutso)
  [#10378](https://github.com/CocoaPods/CocoaPods/issues/10378)


## 1.11.0.beta.2 (2021-08-11)

##### Enhancements

* Integrate ODR categories into projects.  
  [Dimitris Koutsogiorgas](https://github.com/dnkoutso)
  [#10855](https://github.com/CocoaPods/CocoaPods/pull/10855)

##### Bug Fixes

* Pass correct paths for `select_slice` method.  
  [Dimitris Koutsogiorgas](https://github.com/dnkoutso)
  [#10430](https://github.com/CocoaPods/CocoaPods/issues/10430)


## 1.11.0.beta.1 (2021-08-09)

##### Enhancements

* Add support for integrating on demand resources.  
  [Dimitris Koutsogiorgas](https://github.com/dnkoutso)
  [JunyiXie](https://github.com/JunyiXie)
  [#9606](https://github.com/CocoaPods/CocoaPods/issues/9606)
  [#10845](https://github.com/CocoaPods/CocoaPods/pull/10845)

* Integrate `project_header_files` specified by specs.  
  [Dimitris Koutsogiorgas](https://github.com/dnkoutso)
  [#9820](https://github.com/CocoaPods/CocoaPods/issues/9820)

* Mark RealityComposer-projects (`.rcproject`) files defined in resources for compilation.  
  [Hendrik von Prince](https://github.com/parallaxe)
  [Dimitris Koutsogiorgas](https://github.com/dnkoutso)
  [#10793](https://github.com/CocoaPods/CocoaPods/pull/10793)

* Integrate test specs and app specs of pre-built pods.  
  [Dimitris Koutsogiorgas](https://github.com/dnkoutso)
  [#10795](https://github.com/CocoaPods/CocoaPods/pull/10795)

* Add support for `before_headers` and `after_headers` script phase DSL.  
  [Dimitris Koutsogiorgas](https://github.com/dnkoutso)
  [#10770](https://github.com/CocoaPods/CocoaPods/issues/10770)

* Fix touch on a missing directory for dSYM copy phase script.  
  [alvarollmenezes](https://github.com/alvarollmenezes)
  [Dimitris Koutsogiorgas](https://github.com/dnkoutso)
  [#10488](https://github.com/CocoaPods/CocoaPods/issues/10488)

* Check the podfile sources and plugin sources when printing warnings without explicitly using the master source.  
  [gonghonglou](https://github.com/gonghonglou)
  [#10764](https://github.com/CocoaPods/CocoaPods/pull/10764)

* Use relative paths in copy dsyms script.  
  [Mickey Knox](https://github.com/knox)
  [#10583](https://github.com/CocoaPods/CocoaPods/pull/10583)

* Use `OpenURI.open_uri` instead.  
  [Dimitris Koutsogiorgas](https://github.com/dnkoutso)
  [#10597](https://github.com/CocoaPods/CocoaPods/issues/10597)

* Set minimum supported Ruby version to 2.6.  
  [Igor Makarov](https://github.com/igor-makarov)
  [#10412](https://github.com/CocoaPods/CocoaPods/pull/10412)

* Improve compatibility with ActiveSupport 6  
  [Jun Jiang](https://github.com/jasl)
  [#10364](https://github.com/CocoaPods/CocoaPods/pull/10364)

* Add a `pre_integrate_hook` API  
  [dcvz](https://github.com/dcvz)
  [#9935](https://github.com/CocoaPods/CocoaPods/pull/9935)

* Rewrite the only place dependent on `typhoeus`.  
  [Jun Jiang](https://github.com/jasl), [Igor Makarov](https://github.com/igor-makarov)
  [#10346](https://github.com/CocoaPods/CocoaPods/pull/10346)

* Add a `--update-sources` option to `pod repo push` so one can ensure sources are up-to-date.  
  [Elton Gao](https://github.com/gyfelton)
  [Justin Martin](https://github.com/justinseanmartin)
  
* Installing a local (`:path`) pod that defines script phases will no longer
  produce warnings.  
  [Samuel Giddins](https://github.com/segiddins)

* Allow building app & test spec targets that depend on a library that uses
  Swift without requiring an empty Swift file be present.  
  [Samuel Giddins](https://github.com/segiddins)

* Add flag to ignore prerelease versions when reporting latest version for outdated pods.  
  [cltnschlosser](https://github.com/cltnschlosser)
  [#9916](https://github.com/CocoaPods/CocoaPods/pull/9916)

* Add possibility to skip modulemap generation  
  [till0xff](https://github.com/till0xff)
  [#10235](https://github.com/CocoaPods/CocoaPods/issues/10235)

* Add a `--version` option to `pod spec cat` and `pod spec which` for listing the podspec of a specific version  
  [pietbrauer](https://github.com/pietbrauer)
  [#10609](https://github.com/CocoaPods/CocoaPods/pull/10609)

##### Bug Fixes

* Fix resource variant groups in static frameworks  
  [Igor Makarov](https://github.com/igor-makarov)
  [#10834](https://github.com/CocoaPods/CocoaPods/pull/10834)
  [#10605](https://github.com/CocoaPods/CocoaPods/issues/10605)

* Fix adding embed frameworks script phase to unit test targets if xcframeworks are present.  
  [Dimitris Koutsogiorgas](https://github.com/dnkoutso)
  [#10652](https://github.com/CocoaPods/CocoaPods/issues/10652)

* Remove unused `install_xcframework_library` code.  
  [Gio Lodi](https://github.com/mokagio)
  [Dimitris Koutsogiorgas](https://github.com/dnkoutso)
  [#10831](https://github.com/CocoaPods/CocoaPods/pull/10831)

* Validate vendored library names after they have been expanded.  
  [Dimitris Koutsogiorgas](https://github.com/dnkoutso)
  [#10832](https://github.com/CocoaPods/CocoaPods/pull/10832)

* Place frameworks from xcframeworks into a unique folder name to avoid duplicate outputs.  
  [Dimitris Koutsogiorgas](https://github.com/dnkoutso)
  [#10106](https://github.com/CocoaPods/CocoaPods/issues/10106)

* Update pod in Pods folder when changing the pod from branch to version in Podfie.  
  [gonghonglou](https://github.com/gonghonglou)
  [#10825](https://github.com/CocoaPods/CocoaPods/pull/10825)

* Bump addressable dependency to 2.8.  
  [Dimitris Koutsogiorgas](https://github.com/dnkoutso)
  [#10802](https://github.com/CocoaPods/CocoaPods/issues/10802)

* Dedup bcsymbolmap paths found from multiple vendored frameworks.  
  [Dimitris Koutsogiorgas](https://github.com/dnkoutso)
  [#10373](https://github.com/CocoaPods/CocoaPods/issues/10373)

* Correctly filter dependencies for pod variants across different platforms.  
  [Dimitris Koutsogiorgas](https://github.com/dnkoutso)
  [#10777](https://github.com/CocoaPods/CocoaPods/issues/10777)

* Generate default `Info.plist` for consumer app during validation.  
  [Dimitris Koutsogiorgas](https://github.com/dnkoutso)
  [#8570](https://github.com/CocoaPods/CocoaPods/issues/8570)

* Fix lint subspec error when the name of subspec start with the pod name.  
  [XianpuMeng](https://github.com/XianpuMeng)
  [Dimitris Koutsogiorgas](https://github.com/dnkoutso)
  [#9906](https://github.com/CocoaPods/CocoaPods/issues/9906)

* Update `ruby-macho` gem version to support 1.x and 2.x.  
  [Eric Chamberlain](https://github.com/PeqNP)
  [Dimitris Koutsogiorgas](https://github.com/dnkoutso)
  [#10390](https://github.com/CocoaPods/CocoaPods/issues/10390)

* Respect `--configuration` option when analyzing via `pod lib lint --analyze`.  
  [Jenn Magder](https://github.com/jmagman)
  [#10476](https://github.com/CocoaPods/CocoaPods/issues/10476)

* Do not add dependencies to 'Link Binary With Libraries' phase.  
  [Dimitris Koutsogiorgas](https://github.com/dnkoutso)
  [#10133](https://github.com/CocoaPods/CocoaPods/pull/10133)

* Ensure cache integrity on concurrent installations.  
  [Erik Blomqvist](https://github.com/codiophile)
  [#10013](https://github.com/CocoaPods/CocoaPods/issues/10013)

* Force a clean install if installation options change.  
  [Sebastian Shanus](https://github.com/sebastianv1)
  [#10016](https://github.com/CocoaPods/CocoaPods/pull/10016)

* Correctly detect that a prebuilt pod uses Swift.  
  [Elton Gao](https://github.com/gyfelton)
  [Dimitris Koutsogiorgas](https://github.com/dnkoutso)
  [#8649](https://github.com/CocoaPods/CocoaPods/issues/8649)

* fix: ensure cached spec path uniq  
  [SolaWing](https://github.com/SolaWing)
  [#10231](https://github.com/CocoaPods/CocoaPods/issues/10231)
  
* Set `knownRegions` on generated projects with localized resources to prevent Xcode from re-saving projects to disk.  
  [Eric Amorde](https://github.com/amorde)
  [#10290](https://github.com/CocoaPods/CocoaPods/pull/10290)

* Serialize schemes that do not need to be rewritten by Xcode.  
  [Samuel Giddins](https://github.com/segiddins)


## 1.10.2 (2021-07-28)

##### Enhancements

* None.  

##### Bug Fixes

* Fix errors when archiving a Catalyst app which depends on a pod which uses `header_mappings_dir`.  
  [Thomas Goyne](https://github.com/tgoyne)
  [#10224](https://github.com/CocoaPods/CocoaPods/pull/10224)

* Fix missing `-ObjC` for static XCFrameworks - take 2  
  [Paul Beusterien](https://github.com/paulb777)
  [#10459](https://github.com/CocoaPods/CocoaPods/issuess/10459)

* Change URL validation failure to a note  
  [Paul Beusterien](https://github.com/paulb777)
  [#10291](https://github.com/CocoaPods/CocoaPods/issues/10291)


## 1.10.1 (2021-01-07)

##### Enhancements

* None.

##### Bug Fixes

* Fix library name in LD `-l` flags for XCFrameworks containing libraries  
  [Wes Campaigne](https://github.com/Westacular)
  [#10165](https://github.com/CocoaPods/CocoaPods/issues/10165)

* Fix file extension replacement for resource paths when using static frameworks.  
  [Dimitris Koutsogiorgas](https://github.com/dnkoutso)
  [#10206](https://github.com/CocoaPods/CocoaPods/issues/10206)

* Fix processing of xcassets resources when pod target is static framework  
  [Federico Trimboli](https://github.com/fedetrim)
  [#10175](https://github.com/CocoaPods/CocoaPods/pull/10175)
  [#10170](https://github.com/CocoaPods/CocoaPods/issues/10170)

* Fix missing `-ObjC` for static XCFrameworks  
  [Paul Beusterien](https://github.com/paulb777)
  [#10234](https://github.com/CocoaPods/CocoaPods/pull/10234)


## 1.10.0 (2020-10-20)

##### Enhancements

* None.  

##### Bug Fixes

* Generate the correct LD `-l` flags for XCFrameworks containing libraries  
  [Wes Campaigne](https://github.com/Westacular)
  [#10071](https://github.com/CocoaPods/CocoaPods/issues/10071)

* Add support for automatically embedding XCFramework debug symbols for XCFrameworks generated with Xcode 12  
  [johntmcintosh](https://github.com/johntmcintosh)
  [#10111](https://github.com/CocoaPods/CocoaPods/issues/10111)

## 1.10.0.rc.1 (2020-09-15)

##### Enhancements

* None.  

##### Bug Fixes

* Fix XCFramework slice selection  
  [lowip](https://github.com/lowip)
  [#10026](https://github.com/CocoaPods/CocoaPods/issues/10026)

* Honor test spec deployment target during validation.  
  [Dimitris Koutsogiorgas](https://github.com/dnkoutso)
  [#9999](https://github.com/CocoaPods/CocoaPods/pull/9999)

* Ensure that incremental installation is able to set target dependencies for a
  test spec that uses a custom `app_host_name` that is in a project that is not
  regenerated.  
  [Samuel Giddins](https://github.com/segiddins)


## 1.10.0.beta.2 (2020-08-12)

##### Enhancements

* None.  

##### Bug Fixes

* Ensure that static frameworks are not embedded  
  [Bernard Gatt](https://github.com/BernardGatt)
  [#9943](https://github.com/CocoaPods/CocoaPods/issues/9943)

* Ensure that the non-compilable resource skipping in static frameworks happens only for the pod itself  
  [Igor Makarov](https://github.com/igor-makarov)
  [#9922](https://github.com/CocoaPods/CocoaPods/pull/9922)
  [#9920](https://github.com/CocoaPods/CocoaPods/issues/9920)


## 1.10.0.beta.1 (2020-07-17)

##### Breaking

* Bump minimum Ruby version to 2.3.3 (included with macOS High Sierra)  
  [Eric Amorde](https://github.com/amorde)
  [#9821](https://github.com/CocoaPods/CocoaPods/issues/9821)

##### Enhancements

* Add the App Clip product symbol to the list of products that need embedding.  
  [Igor Makarov](https://github.com/igor-makarov)
  [#9882](https://github.com/CocoaPods/CocoaPods/pull/9882)

* Allow gem to run as root when passing argument flag `--allow-root`  
  [Sean Reinhardt](https://github.com/seanreinhardtapps)
  [#8929](https://github.com/CocoaPods/CocoaPods/issues/8929)
  
* Warn users to delete the master specs repo if its not explicitly used.  
  [Dimitris Koutsogiorgas](https://github.com/dnkoutso)
  [#9871](https://github.com/CocoaPods/CocoaPods/pull/9871)

* Use User Project's compatibilityVersion instead of objectVersion when
  deciding when to use xcfilelists.  
  [Sean Reinhardt](https://github.com/seanreinhardtapps)
  [#9140](https://github.com/CocoaPods/CocoaPods/issues/9140)
  
* add a `--configuration` option to `pod lib lint` and `pod spec lint`.  
  [Gereon Steffens](https://github.com/gereons)
  [#9686](https://github.com/CocoaPods/CocoaPods/issues/9686)

* Add a `post_integrate_hook` API  
  [lucasmpaim](https://github.com/lucasmpaim)
  [#7432](https://github.com/CocoaPods/CocoaPods/issues/7432)

* Set the `BUILD_LIBRARY_FOR_DISTRIBUTION` build setting if integrating with a target that has the setting set to `YES`.  
  [Juanjo López](https://github.com/juanjonol)
  [#9232](https://github.com/CocoaPods/CocoaPods/issues/9232)

* Option to lint a specified set of test_specs  
  [Paul Beusterien](https://github.com/paulb777)
  [#9392](https://github.com/CocoaPods/CocoaPods/pull/9392)

* Add `--use-static-frameworks` lint option  
  [Paul Beusterien](https://github.com/paulb777)
  [#9632](https://github.com/CocoaPods/CocoaPods/pull/9632)

* Exclude the local spec-repos directory from Time Machine Backups.  
  [Jakob Krigovsky](https://github.com/sonicdoe)
  [#8308](https://github.com/CocoaPods/CocoaPods/issues/8308)

##### Bug Fixes

* Override Xcode 12 default for erroring on quoted imports in umbrellas.  
  [Paul Beusterien](https://github.com/paulb777)
  [#9902](https://github.com/CocoaPods/CocoaPods/issues/9902)

* Remove bitcode symbol maps from embedded framework bundles  
  [Eric Amorde](https://github.com/amorde)
  [#9681](https://github.com/CocoaPods/CocoaPods/issues/9681)

* Prevent "source changed" message for every version change when using trunk source  
  [cltnschlosser](https://github.com/cltnschlosser)
  [#9865](https://github.com/CocoaPods/CocoaPods/issues/9865)

* When pod target is a static framework, save time by copying compiled resources  
  [Igor Makarov](https://github.com/igor-makarov)
  [#9441](https://github.com/CocoaPods/CocoaPods/pull/9441)

* Re-implement `bcsymbolmap` copying to avoid duplicate outputs.  
  [Dimitris Koutsogiorgas](https://github.com/dnkoutso)
  [mplorentz](https://github.com/mplorentz)
  [#9734](https://github.com/CocoaPods/CocoaPods/pull/9734)

* Fix Xcode 11 warning when setting Bundle Identifier in `info_plist`  
  [Sean Reinhardt](https://github.com/seanreinhardtapps)
  [#9536](https://github.com/CocoaPods/CocoaPods/issues/9536)

* Fix `incompatible encoding regexp match` for linting non-ascii pod name  
  [banjun](https://github.com/banjun)
  [#9765](https://github.com/CocoaPods/CocoaPods/issues/9765)
  [#9776](https://github.com/CocoaPods/CocoaPods/pull/9776)

* Fix crash when targets missing in Podfile  
  [Paul Beusterien](https://github.com/paulb777)
  [#9745](https://github.com/CocoaPods/CocoaPods/pull/9745)

* Fix adding developer library search paths during pod validation.  
  [Nick Entin](https://github.com/NickEntin)
  [#9736](https://github.com/CocoaPods/CocoaPods/pull/9736)

* Fix an issue that caused multiple xcframework scripts to produce the same output files  
  [Eric Amorde](https://github.com/amorde)
  [#9670](https://github.com/CocoaPods/CocoaPods/issues/9670)
  [#9720](https://github.com/CocoaPods/CocoaPods/pull/9720)

* Fix an issue preventing framework user targets with an xcframework dependency from building successfully  
  [Eric Amorde](https://github.com/amorde)
  [#9525](https://github.com/CocoaPods/CocoaPods/issues/9525)
  [#9720](https://github.com/CocoaPods/CocoaPods/pull/9720)

* Fix an issue preventing xcframeworks that wrapped static libraries from linking successfully  
  [Eric Amorde](https://github.com/amorde)
  [#9528](https://github.com/CocoaPods/CocoaPods/issues/9528)
  [#9720](https://github.com/CocoaPods/CocoaPods/pull/9720)

* Fix setting `swift_version` when deduplicate targets is turned off.  
  [Dimitris Koutsogiorgas](https://github.com/dnkoutso)
  [#9689](https://github.com/CocoaPods/CocoaPods/pull/9689)

* Honor prefix_header_file=false for subspecs  
  [Paul Beusterien](https://github.com/paulb777)
  [#9687](https://github.com/CocoaPods/CocoaPods/pull/9687)

* Do not clean user projects from sandbox.  
  [Dimitris Koutsogiorgas](https://github.com/dnkoutso)
  [#9683](https://github.com/CocoaPods/CocoaPods/pull/9683)

* Fix mapping of resource paths for app specs.  
  [Dimitris Koutsogiorgas](https://github.com/dnkoutso)
  [#9676](https://github.com/CocoaPods/CocoaPods/pull/9676)

* When preserving pod paths, preserve ALL the paths  
  [Igor Makarov](https://github.com/igor-makarov)
  [#9483](https://github.com/CocoaPods/CocoaPods/pull/9483)

* Re-implement `dSYM` copying and stripping to avoid duplicate outputs.  
  [Dimitris Koutsogiorgas](https://github.com/dnkoutso)
  [#9185](https://github.com/CocoaPods/CocoaPods/issues/9185)

* Add support for running tests through the scheme of the app spec host of a test spec    
  [Eric Amorde](https://github.com/amorde)
  [#9332](https://github.com/CocoaPods/CocoaPods/issues/9332)

* Fix an issue that prevented variables in test bundle scheme settings from expanding   
  [Eric Amorde](https://github.com/amorde)
  [#9539](https://github.com/CocoaPods/CocoaPods/pull/9539)

* Fix project path handling issue that caused cmake projects to be incorrect  
  [Paul Beusterien](https://github.com/paulb777)
  [Andrew](https://github.com/mad-rain)
  [#6268](https://github.com/CocoaPods/CocoaPods/pull/6268)

* Set `Missing Localizability` setting to `'YES'` to prevent warnings in Xcode 11  
  [Eric Amorde](https://github.com/amorde)
  [#9612](https://github.com/CocoaPods/CocoaPods/pull/9612)

* Don't crash on non UTF-8 error message  
  [Kenji KATO](https://github.com/katoken-0215)
  [#9706](https://github.com/CocoaPods/CocoaPods/pull/9706)

* Fix XCFramework slice selection when having more archs in slice than requested with $ARCHS  
  [jerbob92](https://github.com/jerbob92)
  [#9790](https://github.com/CocoaPods/CocoaPods/pull/9790)

* Don't add app spec dependencies to the parent library's target in Xcode,
  which was happening when the dependency's project was not being regenerated
  due to incremental installation.  
  [segiddins][https://github.com/segiddins]

* Add the trunk repo to the default `sources` for the `repo push` command  
  [Elf Sundae](https://github.com/ElfSundae)
  [#9840](https://github.com/CocoaPods/CocoaPods/pull/9840)

## 1.9.3 (2020-05-29)

##### Enhancements

* None.  

##### Bug Fixes

* None.  


## 1.9.2 (2020-05-22)

##### Enhancements

* None.  

##### Bug Fixes

* None.  


## 1.9.1 (2020-03-09)

##### Enhancements

##### Bug Fixes

* Apply correct `SYSTEM_FRAMEWORK_SEARCH_PATHS` for `XCTUnwrap` fix.  
  [Dimitris Koutsogiorgas](https://github.com/dnkoutso)
  [#9579](https://github.com/CocoaPods/CocoaPods/pull/9579)

* Fix an issue that caused a build failure with vendored XCFrameworks on macOS  
  [Eric Amorde](https://github.com/amorde)
  [#9572](https://github.com/CocoaPods/CocoaPods/issues/9572)

* Fix an issue that prevented the correct XCFramework slice from being selected for watchOS extensions  
  [Eric Amorde](https://github.com/amorde)
  [#9569](https://github.com/CocoaPods/CocoaPods/issues/9569)


## 1.9.0 (2020-02-25)

##### Enhancements

* None.  

##### Bug Fixes

* Also apply Xcode 11 `XCTUnwrap` fix to library and framework targets that weakly link `XCTest`.  
  [Dimitris Koutsogiorgas](https://github.com/dnkoutso)
  [#9518](https://github.com/CocoaPods/CocoaPods/pull/9518)

* Fix dSYM handling for XCFrameworks.  
  [Eric Amorde](https://github.com/amorde)
  [#9530](https://github.com/CocoaPods/CocoaPods/issues/9530)

## 1.9.0.beta.3 (2020-02-04)

##### Enhancements

* PathList optimizations related to file system reads.  
  [manuyavuz](https://github.com/manuyavuz)
  [#9428](https://github.com/CocoaPods/CocoaPods/pull/9428)

##### Bug Fixes

* Apply Xcode 11 `XCTUnwrap` fix to library and framework targets.  
  [Dimitris Koutsogiorgas](https://github.com/dnkoutso)
  [#9500](https://github.com/CocoaPods/CocoaPods/pull/9500)

* Fix resources script when building a project from a symlink.  
  [Dimitris Koutsogiorgas](https://github.com/dnkoutso)
  [#9423](https://github.com/CocoaPods/CocoaPods/issues/9423)

* Fix `pod install` crash on projects with atypical configuration names.  
  [Paul Beusterien](https://github.com/paulb777)
  [#9465](https://github.com/CocoaPods/CocoaPods/pull/9465)

* Fix an issue that caused iOS archives to be invalid when including a vendored XCFramework  
  [Eric Amorde](https://github.com/amorde)
  [#9458](https://github.com/CocoaPods/CocoaPods/issues/9458)

* Fix a bug where an incremental install missed library resources.  
  [Igor Makarov](https://github.com/igor-makarov)
  [#9431](https://github.com/CocoaPods/CocoaPods/pull/9431)

* Fix an issue that caused an incorrect warning to be emitted for CLI targets with static libraries  
  [Eric Amorde](https://github.com/amorde)
  [#9498](https://github.com/CocoaPods/CocoaPods/issues/9498)

## 1.9.0.beta.2 (2019-12-17)

##### Enhancements

* None.  

##### Bug Fixes

* Fix validator to properly integration project during `lint`.  
  [Dimitris Koutsogiorgas](https://github.com/dnkoutso)
  [#9416](https://github.com/CocoaPods/CocoaPods/pull/9416)

## 1.9.0.beta.1 (2019-12-16)

##### Enhancements

* Support for scheme code coverage.  
  [Dimitris Koutsogiorgas](https://github.com/dnkoutso)
  [#8921](https://github.com/CocoaPods/CocoaPods/issues/8921)

* Support Swift version variants.  
  [Dimitris Koutsogiorgas](https://github.com/dnkoutso)
  [#9230](https://github.com/CocoaPods/CocoaPods/pull/9230)

* Configure dependencies per configuration.  
  [Samuel Giddins](https://github.com/segiddins)
  [Dimitris Koutsogiorgas](https://github.com/dnkoutso)
  [#9149](https://github.com/CocoaPods/CocoaPods/pull/9149)

* Include Podfile Plugin changes for incremental installation.  
  [Sebastian Shanus](https://github.com/sebastianv1)
  [#9147](https://github.com/CocoaPods/CocoaPods/pull/9147)

* Integrate `use_frameworks!` linkage DSL.  
  [Dimitris Koutsogiorgas](https://github.com/dnkoutso)
  [#9099](https://github.com/CocoaPods/CocoaPods/issues/9099)

* Add support for integrating dependency file in user script phases.  
  [Dimitris Koutsogiorgas](https://github.com/dnkoutso)
  [#9082](https://github.com/CocoaPods/CocoaPods/issues/9082)
 
* Add support for XCFrameworks using the `vendored_frameworks` Podspec DSL.  
  [Eric Amorde](https://github.com/amorde)
  [#9148](https://github.com/CocoaPods/CocoaPods/issues/9148)

##### Bug Fixes

* Move `run_podfile_post_install_hooks` call to execute right before projects are saved.  
  [Yusuf Sobh](https://github.com/yusufoos)
  [#9379](https://github.com/CocoaPods/CocoaPods/issues/9379)

* Do not apply header mapping copy if the spec does not provide a header mappings dir.  
  [Dimitris Koutsogiorgas](https://github.com/dnkoutso)
  [#9308](https://github.com/CocoaPods/CocoaPods/issues/9308)

* Fix issue where workspace was missing user project references during incremental installation.  
  [Sebastian Shanus](https://github.com/sebastianv1)
  [#9237](https://github.com/CocoaPods/CocoaPods/issues/9237)

* Search in users xcconfig's for figuring out when to set `APPLICATION_EXTENSION_API_ONLY`.  
  [Dimitris Koutsogiorgas](https://github.com/dnkoutso)
  [#9233](https://github.com/CocoaPods/CocoaPods/issues/9233)

* Always generate a lockfile even if project integration is disabled.  
  [Dimitris Koutsogiorgas](https://github.com/dnkoutso)
  [#9288](https://github.com/CocoaPods/CocoaPods/issues/9288)

* Fix incremental installation with plugins that include arguments with different ordering.  
  [Dimitris Koutsogiorgas](https://github.com/dnkoutso)
  [#9170](https://github.com/CocoaPods/CocoaPods/pull/9170)

* Move custom `Copy Headers` script phase for header mappings before `Compile Sources`.  
  [Dimitris Koutsogiorgas](https://github.com/dnkoutso)
  [#9131](https://github.com/CocoaPods/CocoaPods/pull/9131)

* Don't create a conflicting `LaunchScreen.storyboard` when an app spec contains a file
  with that name in its `resources`.  
  [Samuel Giddins](https://github.com/segiddins)


## 1.8.4 (2019-10-16)

##### Enhancements

* None.  

##### Bug Fixes

* Do not crash if the repos dir is not setup.  
  [Dimitris Koutsogiorgas](https://github.com/dnkoutso)
  [#9216](https://github.com/CocoaPods/CocoaPods/issues/9216)

## 1.8.3 (2019-10-04)

##### Enhancements

* None.  

##### Bug Fixes

* Fix crash when running on mounted filesystems  
  [Paul Beusterien](https://github.com/paulb777)
  [#9200](https://github.com/CocoaPods/CocoaPods/pull/9200)


## 1.8.1 (2019-09-27)

##### Enhancements

* None.  

##### Bug Fixes

* None.  


## 1.8.0 (2019-09-23)

##### Enhancements

* None.  

##### Bug Fixes

* Include dependent vendored frameworks in linker flags  
  [Alex Coomans](https://github.com/drcapulet)
  [#9045](https://github.com/CocoaPods/CocoaPods/pull/9045)

* Correctly set deployment target for non library specs even if the root spec does not specify one.  
  [Dimitris Koutsogiorgas](https://github.com/dnkoutso)
  [#9153](https://github.com/CocoaPods/CocoaPods/pull/9153)

* Make `APPLICATION_EXTENSION_API_ONLY` build setting not break when performing a cached incremental install.  
  [Igor Makarov](https://github.com/igor-makarov)
  [#8967](https://github.com/CocoaPods/CocoaPods/issues/8967)
  [#9141](https://github.com/CocoaPods/CocoaPods/issues/9141)
  [#9142](https://github.com/CocoaPods/CocoaPods/pull/9142)

## 1.8.0.beta.2 (2019-08-27)

##### Enhancements

* None.  

##### Bug Fixes

* Do not verify deployment target version during resolution for non library specs.  
  [Dimitris Koutsogiorgas](https://github.com/dnkoutso)
  [#9105](https://github.com/CocoaPods/CocoaPods/issues/9105)

* Add `USE_RECURSIVE_SCRIPT_INPUTS_IN_SCRIPT_PHASES = YES` to all `.xcconfig`s  
  [Igor Makarov](https://github.com/igor-makarov)
  [#8073](https://github.com/CocoaPods/CocoaPods/issues/8073)
  [#9125](https://github.com/CocoaPods/CocoaPods/pull/9125)
  [cocoapods-integration-specs#248](https://github.com/CocoaPods/cocoapods-integration-specs/pull/248)

* Fix iOS app spec code signing.  
  [Dimitris Koutsogiorgas](https://github.com/dnkoutso)
  [#9110](https://github.com/CocoaPods/CocoaPods/issues/9110)

* Add Apple watch device family to resource bundles built for WatchOS  
  [Aaron McDaniel](https://github.com/Spilly)
  [#9075](https://github.com/CocoaPods/CocoaPods/issues/9075)

## 1.8.0.beta.1 (2019-08-05)

##### Enhancements

* Allow Algolia search for CDNSource  
  [Igor Makarov](https://github.com/igor-makarov)
  [#9015](https://github.com/CocoaPods/CocoaPods/issues/9015)
  [#9046](https://github.com/CocoaPods/CocoaPods/pull/9046)
  [Core#569](https://github.com/CocoaPods/Core/pull/569)

* Using `repo push` now pushes to the current repo branch (`HEAD`) instead of `master`  
  [Jhonatan Avalos](https://github.com/baguio)
  [#8630](https://github.com/CocoaPods/CocoaPods/pull/8630)  

* Add support for UI test specs with `test_type` value `:ui`  
  [Yavuz Nuzumlali](https://github.com/manuyavuz)
  [#9002](https://github.com/CocoaPods/CocoaPods/pull/9002)
  [Core#562](https://github.com/CocoaPods/Core/pull/562)

* Replace git-based `MasterSource` with CDN-based `TrunkSource`  
  [Igor Makarov](https://github.com/igor-makarov)
  [#8923](https://github.com/CocoaPods/CocoaPods/pull/8923)
  [Core#552](https://github.com/CocoaPods/Core/pull/552)

* Integrate a pod into a custom project name if specified.  
  [Dimitris Koutsogiorgas](https://github.com/dnkoutso) & [Sebastian Shanus](https://github.com/sebastianv1)
  [#8939](https://github.com/CocoaPods/CocoaPods/pull/8939)

* Performance optimization for large number of files related to cleaning sandbox directory during installation  
  [hovox](https://github.com/hovox)
  [#8797](https://github.com/CocoaPods/CocoaPods/issues/8797)

* Add support for Specification Info.plist DSL  
  [Eric Amorde](https://github.com/amorde)
  [#8753](https://github.com/CocoaPods/CocoaPods/issues/8753)
  [#3032](https://github.com/CocoaPods/CocoaPods/issues/3032)

* Fix target definition display name for inhibit warnings message.  
  [Dimitris Koutsogiorgas](https://github.com/dnkoutso)
  [#8935](https://github.com/CocoaPods/CocoaPods/pull/8935)

* Allow using an application defined by an app spec as the app host for a test spec.  
  [jkap](https://github.com/jkap)
  [Samuel Giddins](https://github.com/segiddins)
  [#8654](https://github.com/CocoaPods/CocoaPods/pull/8654)

* Speed up dependency resolution when there are many requirements for the same pod
  or many versions that do not satisfy the given requirements.  
  [Samuel Giddins](https://github.com/segiddins)

* Add support for pods in abstract-only targets to be installed.  
  [Samuel Giddins](https://github.com/segiddins)

* Emit a warning when attempting to integrate dynamic frameworks into command line tool targets  
  [Eric Amorde](https://github.com/amorde)
  [#6493](https://github.com/CocoaPods/CocoaPods/issues/6493)

* Always suggest `pod repo update` on dependency resolution conflict,
  unless repo update was specifically requested.
  [Artem Sheremet](https://github.com/dotdoom)
  [#8768](https://github.com/CocoaPods/CocoaPods/pull/8768)

* Set Default Module for Storyboards in resource bundle targets.  
  [James Treanor](https://github.com/jtreanor)
  [#8890](https://github.com/CocoaPods/CocoaPods/pull/8890)

* Print correct platform name when inferring target platform.  
  [Dimitris Koutsogiorgas](https://github.com/dnkoutso)
  [#8916](https://github.com/CocoaPods/CocoaPods/pull/8916)

* Do not re-write sandbox files if they have not changed.  
  [Dimitris Koutsogiorgas](https://github.com/dnkoutso)
  [#8983](https://github.com/CocoaPods/CocoaPods/pull/8983)

* Added option to skip Pods.xcodeproj generation  
  [Itay Brenner](https://github.com/itaybre)
  [8872](https://github.com/CocoaPods/CocoaPods/pull/8872)

##### Bug Fixes

* Update symlink script to prevent duplicate files  
  [Alex Coomans](https://github.com/drcapulet)
  [#9035](https://github.com/CocoaPods/CocoaPods/pull/9035)

* Use correct `header_mappings_dir` for subspecs  
  [Alex Coomans](https://github.com/drcapulet)
  [#9019](https://github.com/CocoaPods/CocoaPods/pull/9019)

* Make CDNSource show up in `pod repo env`  
  [Igor Makarov](https://github.com/igor-makarov)
  [#9016](https://github.com/CocoaPods/CocoaPods/pull/9016)

* Fix regenerating aggregate targets for incremental installation.  
  [Sebastian Shanus](https://github.com/sebastianv1)
  [#9009](https://github.com/CocoaPods/CocoaPods/pull/9009)

* Fix heuristic for determining whether the source URL to be added is CDN  
  [Igor Makarov](https://github.com/igor-makarov)
  [#9000](https://github.com/CocoaPods/CocoaPods/issues/9000)
  [#8999](https://github.com/CocoaPods/CocoaPods/issues/8999)

* Fix set `cache_root` from config file error  
  [tripleCC](https://github.com/tripleCC)
  [#8515](https://github.com/CocoaPods/CocoaPods/issues/8515)

* Set default build configurations for app / test specs when installing with
  `integrate_targets: false`, ensuring the `Embed Frameworks` and
  `Copy Resources` scripts will copy the necessary build artifacts.  
  [Samuel Giddins](https://github.com/segiddins)

* No longer show a warning when using an optional include (`#include?`) to
  include the Pods .xcconfig from the base .xcconfig file  
  [Rob Hudson](https://github.com/robtimp)

* Remove stale podspecs from 'Local Podspecs' when installing non-local counterparts.  
  [Pär Strindevall](https://github.com/parski)
  [Dimitris Koutsogiorgas](https://github.com/dnkoutso)
  [#8914](https://github.com/CocoaPods/CocoaPods/pull/8914)

* Fix inheriting search paths for test targets in `init` command.  
  [Dimitris Koutsogiorgas](https://github.com/dnkoutso)
  [#8868](https://github.com/CocoaPods/CocoaPods/issues/8868)

* Allow detecting `SWIFT_VERSION` build settings from user targets when some
  xcconfig files are missing.  
  [Samuel Giddins](https://github.com/segiddins)

* Only return library itself as a framework path for library specs.  
  [Dimitris Koutsogiorgas](https://github.com/dnkoutso)
  [#9029](https://github.com/CocoaPods/CocoaPods/pull/9029)
  
* Fix a bug that prevented dependencies in a plugin source from resolving  
  [Eric Amorde](https://github.com/amorde)
  [#8540](https://github.com/CocoaPods/CocoaPods/issues/8540)

* Store relative project and file paths in the incremental cache.  
  [Dimitris Koutsogiorgas](https://github.com/dnkoutso)
  [#9041](https://github.com/CocoaPods/CocoaPods/pull/9041)

* Use correct deployment target for test specs and app specs.  
  [Dimitris Koutsogiorgas](https://github.com/dnkoutso)
  [#9040](https://github.com/CocoaPods/CocoaPods/pull/9040)

* Allow overriding custom xcconfig entries set for compiling a library when
  specifying an app or test spec.  
  [Samuel Giddins](https://github.com/segiddins)

* Pass a non-browser user agent for social media validation  
  [Dov Frankel](https://github.com/abbeycode)
  [CocoaPods/Core#571](https://github.com/CocoaPods/Core/pull/571)
  [#9053](https://github.com/CocoaPods/Cocoapods/pull/9053)
  [#9049](https://github.com/CocoaPods/CocoaPods/issues/9049)

* Do not add CocoaPods script phases to targets that have no paths to embed.  
  [Dimitris Koutsogiorgas](https://github.com/dnkoutso)
  [#9069](https://github.com/CocoaPods/CocoaPods/pull/9069)


## 1.7.5 (2019-07-19)

##### Enhancements

* None.  

##### Bug Fixes

* Do not pass inhibit warnings compiler flags for Swift source files.  
  [Dimitris Koutsogiorgas](https://github.com/dnkoutso)
  [#9013](https://github.com/CocoaPods/CocoaPods/issues/9013)


## 1.7.4 (2019-07-09)

##### Enhancements

* None.  

##### Bug Fixes

* Handle scheme configuration for specs with unsupported platforms.  
  [Dimitris Koutsogiorgas](https://github.com/dnkoutso)
  [#8850](https://github.com/CocoaPods/CocoaPods/issues/8850)


## 1.7.3 (2019-06-28)

##### Enhancements

* None.  

##### Bug Fixes

* Honor the Swift version set by a dependency pod during lint.  
  [Dimitris Koutsogiorgas](https://github.com/dnkoutso)
  [#8940](https://github.com/CocoaPods/CocoaPods/issues/8940)


## 1.7.2 (2019-06-13)

##### Enhancements

* None.  

##### Bug Fixes

* Prevent crash when configuring schemes for subspecs.  
  [Dimitris Koutsogiorgas](https://github.com/dnkoutso)
  [#8880](https://github.com/CocoaPods/CocoaPods/issues/8880)

* Attempt to use Swift version for dependencies during lint.  
  [Dimitris Koutsogiorgas](https://github.com/dnkoutso)
  [#8764](https://github.com/CocoaPods/CocoaPods/issues/8764)


## 1.7.1 (2019-05-30)

##### Enhancements

* None.  

##### Bug Fixes

* Stabilize product reference UUIDs to fix Xcode crashing with incremental installation.  
  [Sebastian Shanus](https://github.com/sebastianv1)
  [#8845](https://github.com/CocoaPods/CocoaPods/pull/8845)

* Fix a 1.7.0 regression in header directory paths when using static libraries  
  [Eric Amorde](https://github.com/amorde)
  [#8836](https://github.com/CocoaPods/CocoaPods/issues/8836)


## 1.7.0 (2019-05-22)

##### Enhancements

* None.  

##### Bug Fixes

* Fix 1.7.0.rc.2 regression - Resources need to be added for test specs in library builds  
  [Paul Beusterien](https://github.com/paulb777)
  [#8812](https://github.com/CocoaPods/CocoaPods/pull/8812)

* Configure schemes regardless if they are being shared or not.  
  [Dimitris Koutsogiorgas](https://github.com/dnkoutso)
  [#8815](https://github.com/CocoaPods/CocoaPods/pull/8815)

* Update dSYM stripping string matcher for 64-bit only dSYMs.  
  [Dimitris Koutsogiorgas](https://github.com/dnkoutso)
  [#8827](https://github.com/CocoaPods/CocoaPods/issues/8827)


## 1.7.0.rc.2 (2019-05-15)

##### Enhancements

* None.  

##### Bug Fixes

* Don't add resources to a second test_spec pod target build phase  
  [Paul Beusterien](https://github.com/paulb777)
  [#8173](https://github.com/CocoaPods/CocoaPods/issues/8173)

* Fix 1.7.0.rc.1 static library regression for pods with `header_dir` attribute  
  [Paul Beusterien](https://github.com/paulb777)
  [#8765](https://github.com/CocoaPods/CocoaPods/issues/8765)

* Scope app spec dependent targets when no dedup'ing targets.  
  [Dimitris Koutsogiorgas](https://github.com/dnkoutso)
  [#8770](https://github.com/CocoaPods/CocoaPods/pull/8770)

* Fix embedding static frameworks in extensions while using `use_frameworks!`  
  [Martin Fiebig](https://github.com/mfiebig)
  [#8798](https://github.com/CocoaPods/CocoaPods/pull/8798)


## 1.7.0.rc.1 (2019-05-02)

##### Enhancements

* Replace Pods project `Dependencies` group with `Development Pods` and `Pods` groups.  
  [Sebastian Shanus](https://github.com/sebastianv1)
  [#8659](https://github.com/CocoaPods/CocoaPods/issues/8659)

* Add an error message for :podspec pods not matching the version in Pods and on disk  
  [orta](https://github.com/orta)
  [#8676](https://github.com/CocoaPods/CocoaPods/issues/8676)

##### Bug Fixes

* Allow insecure loads in requires_app_host's Info.plist  
  [Paul Beusterien](https://github.com/paulb777)
  [#8747](https://github.com/CocoaPods/CocoaPods/pull/8747)

* Fix a regression for static libraries with a custom module name  
  [Eric Amorde](https://github.com/amorde)
  [#8695](https://github.com/CocoaPods/CocoaPods/issues/8695)

* Fix target cache key SPECS key ordering.  
  [Sebastian Shanus](https://github.com/sebastianv1)
  [#8657](https://github.com/CocoaPods/CocoaPods/issues/8657)

* Fix regression not compiling xcdatamodeld files in static frameworks  
  [Paul Beusterien](https://github.com/paulb777)
  [#8702](https://github.com/CocoaPods/CocoaPods/issues/8702)

* Fix: AppIcon not found when executing `pod lib lint`  
  [Itay Brenner](https://github.com/itaybre)
  [#8648](https://github.com/CocoaPods/CocoaPods/issues/8648)


## 1.7.0.beta.3 (2019-03-28)

##### Enhancements

* Adds support for referring to other podspecs during validation  
  [Orta Therox](https://github.com/orta)
  [#8536](https://github.com/CocoaPods/CocoaPods/pull/8536)

##### Bug Fixes

* Deintegrate deleted targets even if `incremental_installation` is turned on.  
  [Dimitris Koutsogiorgas](https://github.com/dnkoutso) & [Doug Mead](https://github.com/dmead28)
  [#8638](https://github.com/CocoaPods/CocoaPods/pull/8638)

* Reduce the probability of multiple project UUID collisions.  
  [Sebastian Shanus](https://github.com/sebastianv1)
  [#8636](https://github.com/CocoaPods/CocoaPods/pull/8636)

* Resolved an issue that could cause spec repo updates to fail on CI servers.  
  [rpecka](https://github.com/rpecka)
  [#7317](https://github.com/CocoaPods/CocoaPods/issues/7317)


## 1.7.0.beta.2 (2019-03-08)

##### Enhancements

* Integrate `xcfilelist` input/output paths for script phases.  
  [Dimitris Koutsogiorgas](https://github.com/dnkoutso)
  [#8585](https://github.com/CocoaPods/CocoaPods/pull/8585)

##### Bug Fixes

* Do not warn of `.swift-version` file being deprecated if pod does not use Swift.  
  [Dimitris Koutsogiorgas](https://github.com/dnkoutso)
  [#8593](https://github.com/CocoaPods/CocoaPods/pull/8593)

* Generate sibling targets for incremental installation.  
  [Sebastian Shanus](https://github.com/sebastianv1) & [Igor Makarov](https://github.com/igor-makarov)
  [#8577](https://github.com/CocoaPods/CocoaPods/issues/8577)

* Validator should filter our app specs from subspec analysis.  
  [Dimitris Koutsogiorgas](https://github.com/dnkoutso)
  [#8592](https://github.com/CocoaPods/CocoaPods/pull/8592)

* Do not warn that `--swift-version` parameter is deprecated.  
  [Dimitris Koutsogiorgas](https://github.com/dnkoutso)
  [#8586](https://github.com/CocoaPods/CocoaPods/pull/8586)

* Include `bcsymbolmap` file output paths into script phase.  
  [Dimitris Koutsogiorgas](https://github.com/dnkoutso)
  [#8563](https://github.com/CocoaPods/CocoaPods/pull/8563)

* Copy `bcsymbolmap` files into correct destination to avoid invalid app archives  
  [florianbuerger](https://github.com/florianbuerger)
  [#8558](https://github.com/CocoaPods/CocoaPods/pull/8558)

* Fix: unset GIT_DIR and GIT_WORK_TREE for git operations  
  [tripleCC](https://github.com/tripleCC)
  [#7958](https://github.com/CocoaPods/CocoaPods/issues/7958)

* Fix crash when running `pod update` with `--sources` and `--project-directory`  
  [tripleCC](https://github.com/tripleCC)
  [#8565](https://github.com/CocoaPods/CocoaPods/issues/8565)

* Do not use spaces around variable assignment in generated embed framework script  
  [florianbuerger](https://github.com/florianbuerger)
  [#8548](https://github.com/CocoaPods/CocoaPods/pull/8548)

* Do not link specs into user targets that are only used by app specs.  
  [Samuel Giddins](https://github.com/segiddins)


## 1.7.0.beta.1 (2019-02-22)

##### Enhancements

* Copy `bcsymbolmap` files of a vendored framework.  
  [dacaiguoguogmail](https://github.com/dacaiguoguogmail)
  [#8461](https://github.com/CocoaPods/CocoaPods/issues/8461)

* Set the path of development pod groups to root directory of the Pod  
  [Eric Amorde](https://github.com/amorde)
  [#8445](https://github.com/CocoaPods/CocoaPods/pull/8445)
  [#8503](https://github.com/CocoaPods/CocoaPods/pull/8503)

* Incremental Pod Installation
  Enables only regenerating projects for pod targets that have changed since the previous installation. 
  This feature is gated by the `incremental_installation` option.  
  [Sebastian Shanus](https://github.com/sebastianv1)
  [#8319](https://github.com/CocoaPods/CocoaPods/issues/8319)

* Podfile: Add a CDNSource automatically if it's not present, just like git source.  
  Convenience for CDNSource when specified as `source 'https://cdn.jsdelivr.net/cocoa/'`.  
  If source doesn't exist, it will be created.  
  [igor-makarov](https://github.com/igor-makarov)
  [#8362](https://github.com/CocoaPods/CocoaPods/pull/8362)

* Scheme configuration support.  
  [Dimitris Koutsogiorgas](https://github.com/dnkoutso)
  [#7577](https://github.com/CocoaPods/CocoaPods/issues/7577)

* Add support for `.rb` extension for Podfiles  
  [Eric Amorde](https://github.com/amorde)
  [#8171](https://github.com/CocoaPods/CocoaPods/issues/8171)

* Add CDN repo Source to allow retrieving specs from a web URL.  
  [igor-makarov](https://github.com/igor-makarov)
  [#8268](https://github.com/CocoaPods/CocoaPods/issues/8268) (partial beta solution)

* Multi Pod Project Generation Support.  
  Support for splitting the pods project into a subproject per pod target, gated by the `generate_multiple_pod_projects` installation option.  
  [Sebastian Shanus](https://github.com/sebastianv1)
  [#8253](https://github.com/CocoaPods/CocoaPods/issues/8253)

* Don't add main for app specs.  
  [Derek Ostrander](https://github.com/dostrander)
  [#8235](https://github.com/CocoaPods/CocoaPods/pull/8235)

* Multiple Swift versions support  
  [Dimitris Koutsogiorgas](https://github.com/dnkoutso)
  [#8191](https://github.com/CocoaPods/CocoaPods/issues/8191)

* Adds app spec project integration.  
  [Derek Ostrander](https://github.com/dostrander)
  [#8158](https://github.com/CocoaPods/CocoaPods/pull/8158)

* Add documentation for the Podfile installation options  
  [Eric Amorde](https://github.com/amorde)
  [#8198](https://github.com/CocoaPods/CocoaPods/issues/8198)
  [guides.cocoapods.org #142](https://github.com/CocoaPods/guides.cocoapods.org/issues/142)

##### Bug Fixes

* Clean up old integrated framework references.  
  [Dimitris Koutsogiorgas](https://github.com/dnkouts)
  [#8296](https://github.com/CocoaPods/CocoaPods/issues/8296)

* Always update sources specified with the `:source` option when `--repo-update` is specified  
  [Eric Amorde](https://github.com/amorde)
  [#8421](https://github.com/CocoaPods/CocoaPods/issues/8421) 

* Set `showEnvVarsInLog` for script phases only when its disabled.  
  [Dimitris Koutsogiorgas](https://github.com/dnkoutso)
  [#8400](https://github.com/CocoaPods/CocoaPods/pull/8400)

* Fix error when execute pod list --update --verbose command  
  [tripleCC](https://github.com/tripleCC)
  [#8404](https://github.com/CocoaPods/CocoaPods/pull/8404)

* Remove `manifest` attribute from sandbox.  
  [Dimitris Koutsogiorgas](https://github.com/dnkoutso)
  [#8260](https://github.com/CocoaPods/CocoaPods/pull/8260)
  
* Don't have libraries build the app spec.  
  [Derek Ostrander](https://github.com/dostrander)
  [#8244](https://github.com/CocoaPods/CocoaPods/pull/8244)
  
* Fix HTTPs -> HTTPS in warning message  
  [CydeWeys](https://github.com/CydeWeys)
  [#8354](https://github.com/CocoaPods/CocoaPods/issues/8354)

* Add the `FRAMEWORK_SEARCH_PATHS` necessary to import `XCTest` when it is
  linked as a weak framework.  
  [Samuel Giddins](https://github.com/segiddins)

* Treat `USER_HEADER_SEARCH_PATHS` as a plural build setting.  
  [Samuel Giddins](https://github.com/segiddins)
  [#8451](https://github.com/CocoaPods/CocoaPods/issues/8451)

* Trying to add a spec repo with a `file://` URL on Ruby 2.6 won't fail with a
  a git unknown option error.  
  [Samuel Giddins](https://github.com/segiddins)

* Fixed test host delegate methods to not warn about unused arguments.  
  [Jacek Suliga](https://github.com/jmkk)
  [#8521](https://github.com/CocoaPods/CocoaPods/pull/8521)


## 1.6.2 (2019-05-15)

##### Enhancements

* None.  

##### Bug Fixes

* Ensure all embedded pod targets are copied over to the host target.  
  [Dimitris Koutsogiorgas](https://github.com/dnkoutso)
  [#8608](https://github.com/CocoaPods/CocoaPods/issues/8608)


## 1.6.1 (2019-02-21)

##### Enhancements

* Add `--analyze` option for the linters.  
  [Paul Beusterien](https://github.com/paulb777)
  [#8792](https://github.com/CocoaPods/CocoaPods/issues/8792)

##### Bug Fixes

* Properly link system frameworks and weak frameworks into dynamic framework targets.  
  [Dimitris Koutsogiorgas](https://github.com/dnkoutso)
  [#8493](https://github.com/CocoaPods/CocoaPods/issues/8493)


## 1.6.0 (2019-02-07)

##### Enhancements

* None.  

##### Bug Fixes

* None.  


## 1.6.0.rc.2 (2019-01-29)

##### Enhancements

* None. 

##### Bug Fixes

* Fix linking of vendored libraries and frameworks in pod targets  
  [Wes Campaigne](https://github.com/Westacular)
  [#8453](https://github.com/CocoaPods/CocoaPods/issues/8453)


## 1.6.0.rc.1 (2019-01-25)

##### Enhancements

* Generate Info.plist files for static frameworks  
  [Paul Beusterien](https://github.com/paulb777)
  [#8287](https://github.com/CocoaPods/CocoaPods/issues/8287)

##### Bug Fixes

* Do not force 64-bit architectures on Xcode 10  
  [Eric Amorde](https://github.com/amorde)
  [#8242](https://github.com/CocoaPods/CocoaPods/issues/8242)

* Fix running test specs that support iOS 8.  
  [Jeff Kelley](https://github.com/SlaunchaMan)
  [#8286](https://github.com/CocoaPods/CocoaPods/pull/8286)

* Remove linker flags that linked dynamic libraries & frameworks from the build
  settings for pod targets.  
  [Samuel Giddins](https://github.com/segiddins)
  [#8314](https://github.com/CocoaPods/CocoaPods/pull/8314)

## 1.6.0.beta.2 (2018-10-17)

##### Enhancements

* Remove contraction from docs to fix rendering on the website.  
  [stevemoser](https://github.com/stevemoser)
  [#8131](https://github.com/CocoaPods/CocoaPods/pull/8131)

* Provide an installation option to preserve folder structure  
  [dacaiguoguogmail](https://github.com/dacaiguoguogmail)
  [#8097](https://github.com/CocoaPods/CocoaPods/pull/8097)

* Nests test specs host apps inside that Pod's directory for cleaner project 
  navigators.  
  [Derek Ostrander](https://github.com/dostrander)
   
* mark_ruby_file_ref add indent width and tab width config  
  [dacaiguoguogmail](https://github.com/dacaiguoguogmail)

* Print an error that will show up in Xcode's issue navigator upon unexpected
  failures in the copy resources and embed frameworks script phases.  
  [Samuel Giddins](https://github.com/segiddins)
  
* Validate that all generated `PBXNativeTarget`s contain source files to build,
  so specs (including test specs) with no source files won't fail at runtime
  due to the lack of a generated executable.  
  [Samuel Giddins](https://github.com/segiddins)

* Print better promote message when unable to find a specification.  
  [Xinyu Zhao](https://github.com/X140Yu)
  [#8064](https://github.com/CocoaPods/CocoaPods/issues/8064)

* Silence warnings in headers for Pods with `inhibit_warnings => true`  
  [Guillaume Algis](https://github.com/guillaumealgis)
  [#6401](https://github.com/CocoaPods/CocoaPods/pull/6401)

* When resolving a locked dependency, source the spec from the locked
  specs repository.  
  [Samuel Giddins](https://github.com/segiddins)

* Slightly improve resolution speed for Podfiles that contain multiple targets
  with the same dependencies.  
  [Samuel Giddins](https://github.com/segiddins)
  
##### Bug Fixes

* Don't generate unencrypted source warnings for localhost.  
  [Paul Beusterien](https://github.com/paulb777)
  [#8156](https://github.com/CocoaPods/CocoaPods/issues/8156)

* Fix linting when armv7 is included but i386 isn't.  
  [Paul Beusterien](https://github.com/paulb777)
  [#8129](https://github.com/CocoaPods/CocoaPods/issues/8129)

* Provide an installation option to disable usage of input/output paths.  
  [Dimitris Koutsogiorgas](https://github.com/dnkoutso)
  [#8073](https://github.com/CocoaPods/CocoaPods/issues/8073)

* Scope prefix header setting to each test spec.  
  [Dimitris Koutsogiorgas](https://github.com/dnkoutso)
  [#8046](https://github.com/CocoaPods/CocoaPods/pull/8046)

* Don't add incomplete subspec subset targets for extensions.  
  [Paul Beusterien](https://github.com/paulb777)
  [#7850](https://github.com/CocoaPods/CocoaPods/issues/7850)

* Clear out `MACH_O_TYPE` for unit test bundles that use static frameworks.  
  [Dimitris Koutsogiorgas](https://github.com/dnkoutso)
  [#8031](https://github.com/CocoaPods/CocoaPods/issues/8031)

* Fix `weak_frameworks` missing regression.  
  [Dimitris Koutsogiorgas](https://github.com/dnkoutso)
  [#7872](https://github.com/CocoaPods/CocoaPods/issues/7872)

* Fix line spacing for Swift error message.  
  [Dimitris Koutsogiorgas](https://github.com/dnkoutso)
  [#8024](https://github.com/CocoaPods/CocoaPods/pull/8024)

* Improve validation for test_specs on specific platforms  
  [icecrystal23](https://github.com/icecrystal23)
  [#7009](https://github.com/CocoaPods/CocoaPods/issues/7009)

* Fix running `pod outdated` with externally-sourced pods.  
  [Samuel Giddins](https://github.com/segiddins)
  [#8025](https://github.com/CocoaPods/CocoaPods/issues/8025)

* Remove codesign suppression  
  [Jaehong Kang](https://github.com/sinoru)
  [#7606](https://github.com/CocoaPods/CocoaPods/issues/7606)


## 1.6.0.beta.1 (2018-08-16)

##### Enhancements

* Every test spec will have its own xctest bundle.  
  [Dimitris Koutsogiorgas](https://github.com/dnkoutso)
  [Jenn Kaplan](https://github.com/jkap)
  [#7908](https://github.com/CocoaPods/CocoaPods/pull/7908)

* Generate a separate app host per pod.  
  [Samuel Giddins](https://github.com/segiddins)
  [Dimitris Koutsogiorgas](https://github.com/dnkoutso)
  [#8005](https://github.com/CocoaPods/CocoaPods/pull/8005)

* Add default launch screen storyboard to test app hosts.  
  [Dimitris Koutsogiorgas](https://github.com/dnkoutso)
  [#7971](https://github.com/CocoaPods/CocoaPods/pull/7971)

* Always display downloader error message.  
  [Dimitris Koutsogiorgas](https://github.com/dnkoutso)
  [#7625](https://github.com/CocoaPods/CocoaPods/issues/7625)

* Warn instead of error when linting if `public_header_files` or
  `private_header_files` do not match any files.  
  [Eric Amorde](https://github.com/amorde)
  [#7427](https://github.com/CocoaPods/CocoaPods/issues/7427)

* Add `--platforms` parameter to `pod spec lint` and `pod lib lint` to specify
  which platforms to lint.  
  [Eric Amorde](https://github.com/amorde)
  [#7783](https://github.com/CocoaPods/CocoaPods/issues/7783)

* Warn if the `git://` protocol is used as the source of a pod.  
  [Dimitris Koutsogiorgas](https://github.com/dnkoutso)
  [#7705](https://github.com/CocoaPods/CocoaPods/issues/7705)

* Remove all xcode project state from target objects,
  improving project generation performance.  
  [Dimitris Koutsogiorgas](https://github.com/dnkoutso)
  [#7610](https://github.com/CocoaPods/CocoaPods/pull/7610)

* Improve performance of Pods project generation by skipping native targets
  for which dependent targets have already been added.
  [Jacek Suliga](https://github.com/jmkk)

* Refactor build settings generation to perform much better on large projects.  
  [Samuel Giddins](https://github.com/segiddins)

* Make sure the temporary directory used to download a pod is removed,
  even if an error is raised.  
  [augustorsouza](https://github.com/augustorsouza)

* Avoid unlocking sources on every `pod install` when there are no
  plugin post-install hooks for performance reasons.  
  [Samuel Giddins](https://github.com/segiddins)

* Change shell script relative paths to use `${PODS_ROOT}` instead of 
  `${SRCROOT}/Pods`.  
  [Whirlwind](https://github.com/Whirlwind)
  [#7878](https://github.com/CocoaPods/CocoaPods/pull/7878)

* Set the path of the Pods group in the user project.  
  [Whirlwind](https://github.com/Whirlwind)
  [#7886](https://github.com/CocoaPods/CocoaPods/pull/7886)
  [#6194](https://github.com/CocoaPods/CocoaPods/issues/6194)

* Add a `--deployment` flag to `pod install` that errors if there are any
  changes to the Podfile or Lockfile.  
  [Samuel Giddins](https://github.com/segiddins)
  
* Add `--use-modular-headers` flag to the `pod spec lint`, `pod lib lint`,
  and `pod repo push` commands.  
  [Eric Amorde](https://github.com/amorde)
  [#7683](https://github.com/CocoaPods/CocoaPods/issues/7683)

##### Bug Fixes

* Scope embedded pods to their host targets by their configuration.  
  [Dimitris Koutsogiorgas](https://github.com/dnkoutso)
  [#8011](https://github.com/CocoaPods/CocoaPods/issues/8011)

* Set the `SWIFT_VERSION` on resource bundle targets that contain compiled
  sources and use Swift.  
  [Dimitris Koutsogiorgas](https://github.com/dnkoutso)
  [#7950](https://github.com/CocoaPods/CocoaPods/issues/7950)

* Do not ignore `--no-overwrite` parameter if a commit message is specified.  
  [Dimitris Koutsogiorgas](https://github.com/dnkoutso)
  [#7926](https://github.com/CocoaPods/CocoaPods/issues/7926)
  
* Generate `-ObjC` in `OTHER_LDFLAGS` for apps with static frameworks.  
  [Paul Beusterien](https://github.com/paulb777)
  [#7946](https://github.com/CocoaPods/CocoaPods/pull/7946)

* Do not display that a source was changed if it uses different casing.  
  [Dimitris Koutsogiorgas](https://github.com/dnkoutso)
  [#7883](https://github.com/CocoaPods/CocoaPods/pull/7883)
  
* Set `CURRENT_PROJECT_VERSION` for generated app host targets.  
  [Dimitris Koutsogiorgas](https://github.com/dnkoutso)
  [#7825](https://github.com/CocoaPods/CocoaPods/pull/7825)

* Properly follow symlinks within macOS universal frameworks.  
  [Dimitris Koutsogiorgas](https://github.com/dnkoutso)
  [#7587](https://github.com/CocoaPods/CocoaPods/issues/7587)
  
* Validator adds a Swift file if any of the pod targets use Swift.  
  [Dimitris Koutsogiorgas](https://github.com/dnkoutso)
  [#7738](https://github.com/CocoaPods/CocoaPods/issues/7738)

* Fix `INFOPLIST_FILE` being overridden when set in a podspec's `pod_target_xcconfig`.  
  [Eric Amorde](https://github.com/amorde)
  [#7530](https://github.com/CocoaPods/CocoaPods/issues/7530)

* Raise an error if user target `SWIFT_VERSION` is missing.  
  [Dimitris Koutsogiorgas](https://github.com/dnkoutso)
  [#7770](https://github.com/CocoaPods/CocoaPods/issues/7770)

* Fix the umbrella header import path when `header_dir` is specified in the
  podspec and building a static library with modular headers enabled.  
  [chuganzy](https://github.com/chuganzy)
  [#7724](https://github.com/CocoaPods/CocoaPods/pull/7724)

* Do not symlink headers that belong to test specs.  
  [Dimitris Koutsogiorgas](https://github.com/dnkoutso)
  [#7762](https://github.com/CocoaPods/CocoaPods/pull/7762)

* Do not build pod target if it only contains script phases.  
  [Dimitris Koutsogiorgas](https://github.com/dnkoutso)
  [#7746](https://github.com/CocoaPods/CocoaPods/issues/7746)

* Do not try to integrate uncreated test native targets.  
  [Dimitris Koutsogiorgas](https://github.com/dnkoutso)
  [#7394](https://github.com/CocoaPods/CocoaPods/issues/7394)

* Attempt to parse `SWIFT_VERSION` from xcconfig during target inspection.  
  [Dimitris Koutsogiorgas](https://github.com/dnkoutso)
  [#7731](https://github.com/CocoaPods/CocoaPods/issues/7731)

* Do not crash when creating build settings for a missing user build configuration.  
  [Dimitris Koutsogiorgas](https://github.com/dnkoutso)
  [#7698](https://github.com/CocoaPods/CocoaPods/pull/7698)

* Do not overwrite App host info plist when using multiple test specs.  
  [Dimitris Koutsogiorgas](https://github.com/dnkoutso)
  [#7695](https://github.com/CocoaPods/CocoaPods/pull/7695)

* Do not include test dependencies' input and output paths.  
  [Dimitris Koutsogiorgas](https://github.com/dnkoutso)
  [#7688](https://github.com/CocoaPods/CocoaPods/pull/7688)

* Skip test file accessors for `uses_swift?` and `should_build?` methods.  
  [Dimitris Koutsogiorgas](https://github.com/dnkoutso)
  [#7671](https://github.com/CocoaPods/CocoaPods/pull/7671)

* When integrating a vendored framework while building pods as static
  libraries, public headers will be found via `FRAMEWORK_SEARCH_PATHS`
  instead of via the sandbox headers store.  
  [Samuel Giddins](https://github.com/segiddins)

* Improve performance of grouping pods by configuration.  
  [Samuel Giddins](https://github.com/segiddins)

* Stop linking frameworks to static libraries to avoid warnings with the new build system.  
  [Samuel Giddins](https://github.com/segiddins)
  [#7570](https://github.com/CocoaPods/CocoaPods/pull/7570)

* Allow `EXPANDED_CODE_SIGN_IDENTITY` to be unset.  
  [Keith Smiley](https://github.com/keith)
  [#7708](https://github.com/CocoaPods/CocoaPods/issues/7708)

* Running `pod install` with static library modules no longer causes pods to
  be recompiled.  
  [Samuel Giddins](https://github.com/segiddins)

* A pod built as a static library linked into multiple targets will only build
  as a module when all of the targets it is linked into have opted into it.  
  [Samuel Giddins](https://github.com/segiddins)

* Use `CP_HOME_DIR` as the base for all default directories.  
  [mcfedr](https://github.com/mcfedr)
  [#7917](https://github.com/CocoaPods/CocoaPods/pull/7917)
  
* Exclude 32-bit architectures from Pod targets when the deployment target is
  iOS 11.0 or higher.  
  [Eric Amorde](https://github.com/amorde)
  [#7148](https://github.com/CocoaPods/CocoaPods/issues/7148)

* Fail gracefully when the analyzer has dependencies to fetch, but has been
  told not to fetch them.  
  [Samuel Giddins](https://github.com/segiddins)

* Don't generate framework or resource scripts if they will not be used.  
  [Eric Amorde](https://github.com/amorde)

* Fix a crash when loading the `macho` gem in certain environments.  
  [Eric Amorde](https://github.com/amorde)
  [#7867](https://github.com/CocoaPods/CocoaPods/issues/7867)


## 1.5.3 (2018-05-25)

##### Enhancements

* None.  

##### Bug Fixes

* Fix compatibility with RubyGems 2.7.7.  
  [Samuel Giddins](https://github.com/segiddins)
  [#7765](https://github.com/CocoaPods/CocoaPods/issues/7765)
  [#7766](https://github.com/CocoaPods/CocoaPods/issues/7766)
  [#7763](https://github.com/CocoaPods/CocoaPods/issues/7763)


## 1.5.2 (2018-05-09)

##### Enhancements

* None.  

##### Bug Fixes

* None.  


## 1.5.1 (2018-05-07)

##### Enhancements

* Improve performance of the dependency resolver by removing duplicates for dependency nodes.
  [Jacek Suliga](https://github.com/jmkk)

##### Bug Fixes

* Do not include test dependencies input and output paths.  
  [Dimitris Koutsogiorgas](https://github.com/dnkoutso)
  [#7688](https://github.com/CocoaPods/CocoaPods/pull/7688)

* Remove [system] declaration attribute from generated module maps.  
  [Dimitris Koutsogiorgas](https://github.com/dnkoutso)
  [#7589](https://github.com/CocoaPods/CocoaPods/issues/7589)

* Properly namespace Info.plist names during target installation.  
  [Dimitris Koutsogiorgas](https://github.com/dnkoutso)
  [#7611](https://github.com/CocoaPods/CocoaPods/pull/7611)

* Always generate FRAMEWORK_SEARCH_PATHS for vendored_frameworks.  
  [Paul Beusterien](https://github.com/paulb777)
  [#7591](https://github.com/CocoaPods/CocoaPods/issues/7591)

* Fix modular header access to header_dir's.  
  [Paul Beusterien](https://github.com/paulb777)
  [#7597](https://github.com/CocoaPods/CocoaPods/issues/7597)

* Fix static framework dependent target double linking without `use_frameworks`.  
  [Paul Beusterien](https://github.com/paulb777)
  [#7592](https://github.com/CocoaPods/CocoaPods/issues/7592)

* Make modular header private header access consistent with frameworks and static libraries.  
  [Paul Beusterien](https://github.com/paulb777)
  [#7596](https://github.com/CocoaPods/CocoaPods/issues/7596)

* Inhibit warnings for all dependencies during validation except for the one being validated.  
  [Dimitris Koutsogiorgas](https://github.com/dnkoutso)
  [#7434](https://github.com/CocoaPods/CocoaPods/issues/7434)

* Prevent duplicated targets from being stripped out from the framework search paths.  
  [Liquidsoul](https://github.com/liquidsoul)
  [#7644](https://github.com/CocoaPods/CocoaPods/pull/7644)

* Fix `assetcatalog_generated_info.plist` path in copy resources phase.  
  [Maxime Le Moine](https://github.com/MaximeLM)
  [#7590](https://github.com/CocoaPods/CocoaPods/issues/7590)

## 1.5.0 (2018-04-04)

##### Enhancements

* None.  

##### Bug Fixes

* Escape double quotes for module map contents  
  [Dimitris Koutsogiorgas](https://github.com/dnkoutso)
  [#7549](https://github.com/CocoaPods/CocoaPods/pull/7549)

* Fix building Swift static library test specs.  
  [Samuel Giddins](https://github.com/segiddins)

* Swift static libraries can be used in targets whose search paths are inherited.  
  [Samuel Giddins](https://github.com/segiddins)

## 1.5.0.beta.1 (2018-03-23)

##### Enhancements

* Add `--exclude-pods` option to `pod update` to allow excluding specific pods from update  
  [Oleksandr Kruk](https://github.com/0mega)
  [#7334](https://github.com/CocoaPods/CocoaPods/issues/7334)

* Add support for mixed Objective-C and Swift static frameworks  
  [Paul Beusterien](https://github.com/paulb777)
  [#7213](https://github.com/CocoaPods/CocoaPods/issues/7213)

* Improve `pod install` performance for pods with exact file paths rather than glob patterns  
  [Muhammed Yavuz Nuzumlalı](https://github.com/manuyavuz)
  [#7473](https://github.com/CocoaPods/CocoaPods/pull/7473)

* Display a message when a pods source has changed during installation  
  [Dimitris Koutsogiorgas](https://github.com/dnkoutso)
  [#7464](https://github.com/CocoaPods/CocoaPods/pull/7464)

* Add support for modular header search paths, include "legacy" support.  
  [Dimitris Koutsogiorgas](https://github.com/dnkoutso)
  [#7412](https://github.com/CocoaPods/CocoaPods/pull/7412)

* Set direct and transitive dependency header search paths for pod targets  
  [Dimitris Koutsogiorgas](https://github.com/dnkoutso)
  [#7116](https://github.com/CocoaPods/CocoaPods/pull/7116)

* Log target names missing host for libraries  
  [Keith Smiley](https://github.com/keith)
  [#7346](https://github.com/CocoaPods/CocoaPods/pull/7346)

* Add a `--no-overwrite` flag to `pod repo push` to disable overwriting
  existing specs that have already been pushed.  
  [Samuel Giddins](https://github.com/segiddins)

* Store which specs repo a pod comes from in the lockfile.  
  [Samuel Giddins](https://github.com/segiddins)

* Add `set -u` to the copy frameworks and copy resources scripts.  
  [Keith Smiley](https://github.com/keith)
  [#7180](https://github.com/CocoaPods/CocoaPods/pull/7180)

* Allow integrating into static library targets without attempting to copy 
  resources or embed frameworks unless `UNLOCALIZED_RESOURCES_FOLDER_PATH` 
  or `FRAMEWORKS_FOLDER_PATH` is set.  
  [Samuel Giddins](https://github.com/segiddins)

* Change color scheme of `pod outdated` from red-yellow-green to red-blue-green to be more colorblind friendly  
  [iv-mexx](https://github.com/iv-mexx)  
  [#7372](https://github.com/CocoaPods/CocoaPods/issues/7372)  

* Add support for integrating swift pods as static libraries.  
  [Danielle Tomlinson](https://github.com/dantoml)
  [Samuel Giddins](https://github.com/segiddins)
  [#6899](https://github.com/CocoaPods/CocoaPods/issues/6899)

* Document format of POD_NAMES in pod update  
  [mrh-is](https://github.com/mrh-is)

* Update validator to stream output as xcodebuild runs  
  [abbeycode](https://github.com/abbeycode)
  [#7040](https://github.com/CocoaPods/CocoaPods/issues/7040)
  
##### Bug Fixes

* Create a generic Info.plist file for test targets  
  Use xcode default `PRODUCT_MODULE_NAME` for generated test targets  
  [Paul Zabelin](https://github.com/paulz)
  [#7506](https://github.com/CocoaPods/CocoaPods/issues/7506)
  
* Prevent `xcassets` compilation from stomping over the apps `xcassets`  
  [Dimitris Koutsogiorgas](https://github.com/dnkoutso)
  [#7003](https://github.com/CocoaPods/CocoaPods/issues/7003)

* Fix script phase output path for `.xcasset` resources  
  [Dimitris Koutsogiorgas](https://github.com/dnkoutso)
  [#7511](https://github.com/CocoaPods/CocoaPods/issues/7511)

* Fix `PRODUCT_MODULE_NAME` for generated test targets  
  [Dimitris Koutsogiorgas](https://github.com/dnkoutso)
  [#7507](https://github.com/CocoaPods/CocoaPods/issues/7507)

* Ensure `SWIFT_VERSION` is set for test only pod targets during validation  
  [Dimitris Koutsogiorgas](https://github.com/dnkoutso)
  [#7498](https://github.com/CocoaPods/CocoaPods/issues/7498)

* Fix iOS test native target signing settings  
  [Dimitris Koutsogiorgas](https://github.com/dnkoutso)
  [#7504](https://github.com/CocoaPods/CocoaPods/pull/7504)

* Clear input/output paths if they exceed an arbitrary limit  
  [Dimitris Koutsogiorgas](https://github.com/dnkoutso)
  [#7362](https://github.com/CocoaPods/CocoaPods/issues/7362)

* Warn instead of throwing an exception when a development pod specifies an invalid license file path  
  [Eric Amorde](https://github.com/amorde)
  [#7377](https://github.com/CocoaPods/CocoaPods/issues/7377)

* Better static frameworks transitive dependency error checking  
  [Paul Beusterien](https://github.com/paulb777)
  [#7352](https://github.com/CocoaPods/CocoaPods/issues/7352)

* Always update input/output paths even if they are empty  
  [Dimitris Koutsogiorgas](https://github.com/dnkoutso)
  [#7368](https://github.com/CocoaPods/CocoaPods/pull/7368)

* Unique all available pre-release versions when displaying  
  [Samuel Giddins](https://github.com/segiddins)
  [#7353](https://github.com/CocoaPods/CocoaPods/pull/7353)

* Do not attempt compilation for pods with no sources and skipping import validation  
  [Dimitris Koutsogiorgas](https://github.com/dnkoutso)
  [#7336](https://github.com/CocoaPods/CocoaPods/issues/7336)

* Avoid adding copy resources and frameworks script phases when those phases
  would not copy anything.  
  [Keith Smiley](https://github.com/keith)
  [Samuel Giddins](https://github.com/segiddins)

* Speed up `pod install` times by up to 50% for very large project.  
  [Samuel Giddins](https://github.com/segiddins)

* Avoid dependency resolution conflicts when a pod depends upon a local pod.  
  [Samuel Giddins](https://github.com/segiddins)

* Fix legacy header search paths that broke due to #7116 and #7412.  
  [Dimitris Koutsogiorgas](https://github.com/dnkoutso)
  [#7445](https://github.com/CocoaPods/CocoaPods/pull/7445)

* Stop adding header search paths that do not contain any headers.  
  [Samuel Giddins](https://github.com/segiddins)

* Do not warn when http source uses `file:///` URI scheme  
  [Dimitris Koutsogiorgas](https://github.com/dnkoutso)
  [#7460](https://github.com/CocoaPods/CocoaPods/issues/7460)

* Remove bogus `PROVISIONING_PROFILE_SPECIFIER` value from Pods project.  
  [Ruenzuo](https://github.com/Ruenzuo)
  [#6964](https://github.com/CocoaPods/CocoaPods/issues/6964)

* Fix returning absolute paths from glob, fixes issue with static framework and public headers.  
  [Morgan McKenzie](https://github.com/rmtmckenzie)
  [#7463](https://github.com/CocoaPods/CocoaPods/issues/7463)

* Improve messages when integrating Swift pods as static libraries.  
  [Marcelo Fabri](https://github.com/marcelofabri)
  [#7495](https://github.com/CocoaPods/CocoaPods/issues/7495)

## 1.4.0 (2018-01-18)

##### Enhancements

* Show warning when Pod source uses unencrypted HTTP  
  [KrauseFx](https://github.com/KrauseFx)
  [#7293](https://github.com/CocoaPods/CocoaPods/issues/7293)

##### Bug Fixes

* Do not include test spec resources and framework paths of dependent targets into test scripts  
  [Dimitris Koutsogiorgas](https://github.com/dnkoutso)
  [#7318](https://github.com/CocoaPods/CocoaPods/pull/7318)

* Restore `development_pod_targets` public method in installer  
  [Dimitris Koutsogiorgas](https://github.com/dnkoutso)
  [#7292](https://github.com/CocoaPods/CocoaPods/pull/7292)

* Fix resolution when multiple sources provide the same pods, and there are 
  (potential) dependencies between the sources.  
  [Samuel Giddins](https://github.com/segiddins)
  [#7031](https://github.com/CocoaPods/CocoaPods/issues/7031)

* Ensure that externally-sourced (e.g. local & git) pods are allowed to resolve
  to prerelease versions.  
  [segiddins](https://github.com/segiddins)

## 1.4.0.rc.1 (2017-12-16)

##### Enhancements

* Integrate `swift_version` DSL support into pod targets  
  [Dimitris Koutsogiorgas](https://github.com/dnkoutso)
  [#7134](https://github.com/CocoaPods/CocoaPods/issues/7134)

* Add color indication to output of `pod outdated`  
  [iv-mexx](https://github.com/iv-mexx)
  [#7204](https://github.com/CocoaPods/CocoaPods/pull/7204)

* Set syntax of podspecs from development pods to Ruby when appropriate  
  [Eric Amorde](https://github.com/amorde)
  [#7278](https://github.com/CocoaPods/CocoaPods/pull/7278)

* Add support for editing the podspec, license, README, license, and docs of local development pods  
  [Eric Amorde](https://github.com/amorde)
  [#7093](https://github.com/CocoaPods/CocoaPods/pull/7093)

* Show warning when SDK provider tries to push a version with an unencrypted HTTP source  
  [KrauseFx](https://github.com/KrauseFx)
  [#7250](https://github.com/CocoaPods/CocoaPods/pull/7250)

##### Bug Fixes

* Deduplicate output path file names for resources and frameworks  
  [Eric Amorde](https://github.com/amorde)
  [#7259](https://github.com/CocoaPods/CocoaPods/issues/7259)

* Allow installation of a pod with its own Swift version on multiple targets  
  [Dimitris Koutsogiorgas](https://github.com/dnkoutso)
  [#7261](https://github.com/CocoaPods/CocoaPods/pull/7261)

* Quote framework names in OTHER_LDFLAGS  
  [Tyler Stromberg](https://github.com/AquaGeek)
  [#7185](https://github.com/CocoaPods/CocoaPods/issues/7185)

* Fix static framework archive regression from #7187  
  [Paul Beusterien](https://github.com/paulb777)
  [#7225](https://github.com/CocoaPods/CocoaPods/issues/7225)

* Install resource bundles and embed frameworks for every test target's configuration  
  [Nickolay Tarbayev](https://github.com/tarbayev)
  [#7012](https://github.com/CocoaPods/CocoaPods/issues/7012)

* Set `SWIFT_VERSION` to test native targets during validation  
  [Dimitris Koutsogiorgas](https://github.com/dnkoutso)
  [#7216](https://github.com/CocoaPods/CocoaPods/pull/7216)

* Add copied resources' paths to "Copy Pods Resources" output file list  
  [igor-makarov](https://github.com/igor-makarov)
  [#6936](https://github.com/CocoaPods/CocoaPods/issues/6936)

* Do not link system frameworks of test specs to library targets  
  [Dimitris Koutsogiorgas](https://github.com/dnkoutso)
  [#7205](https://github.com/CocoaPods/CocoaPods/pull/7205)

* Be more lenient when stripping frameworks and dSYMs for non fat binaries  
  [Dimitris Koutsogiorgas](https://github.com/dnkoutso)
  [#7196](https://github.com/CocoaPods/CocoaPods/issues/7196)
  [#5854](https://github.com/CocoaPods/CocoaPods/issues/5854)

* Do not display script phases warnings multiple times per platform  
  [Dimitris Koutsogiorgas](https://github.com/dnkoutso)
  [#7193](https://github.com/CocoaPods/CocoaPods/pull/7193)

* Fix unnecessary whole project recompilation with static frameworks  
  [Vladimir Gorbenko](https://github.com/volodg)
  [#7187](https://github.com/CocoaPods/CocoaPods/issues/7187)

* Prevent passing empty string to git when running `pod repo update --silent`  
  [Jon Sorrells](https://github.com/jonsorrells)
  [#7176](https://github.com/CocoaPods/CocoaPods/issues/7176)

* Do not propagate test spec frameworks and libraries into pod target xcconfig  
  [Dimitris Koutsogiorgas](https://github.com/dnkoutso)
  [#7172](https://github.com/CocoaPods/CocoaPods/issues/7172)

* Set language to Swift for test native targets if any dependencies use Swift  
  [Dimitris Koutsogiorgas](https://github.com/dnkoutso)
  [#7170](https://github.com/CocoaPods/CocoaPods/issues/7170)
  
* Prevent multiple script phases from stripping vendored dSYM  
  [Dimitris Koutsogiorgas](https://github.com/dnkoutso)
  [#7166](https://github.com/CocoaPods/CocoaPods/pull/7166)

* Static library headers should all be `Project` in Xcode header build phase  
  [Paul Beusterien](https://github.com/paulb777)
  [#4496](https://github.com/CocoaPods/CocoaPods/issues/4496)

* Fix archiving apps with static frameworks  
  [Paul Beusterien](https://github.com/paulb777)
  [#7158](https://github.com/CocoaPods/CocoaPods/issues/7158)

## 1.4.0.beta.2 (2017-10-24)

##### Enhancements

* Integrate execution position for shell script phases  
  [Dimitris Koutsogiorgas](https://github.com/dnkoutso)
  [#7101](https://github.com/CocoaPods/CocoaPods/pull/7101)

* Add support to integrate script phases from podspecs  
  [Dimitris Koutsogiorgas](https://github.com/dnkoutso)
  [#7092](https://github.com/CocoaPods/CocoaPods/pull/7092)

* Add support for preventing pch file generation with the skip_pch podspec attribute  
  [Paul Beusterien](https://github.com/paulb777)
  [#7044](https://github.com/CocoaPods/CocoaPods/pull/7044)

* Add app host support for test specs  
  [Dimitris Koutsogiorgas](https://github.com/dnkoutso)
  [#6953](https://github.com/CocoaPods/CocoaPods/issues/6953)

* Add support for resources in source static library frameworks  
  [Paul Beusterien](https://github.com/paulb777)
  [#7100](https://github.com/CocoaPods/CocoaPods/pull/7100)

##### Bug Fixes

* Copy .swiftmodule into static_frameworks to enable access to Swift static frameworks  
  [Paul Beusterien](https://github.com/paulb777)
  [#7140](https://github.com/CocoaPods/CocoaPods/issues/7140)

* Fix docs for prefix header paths  
  [Dimitris Koutsogiorgas](https://github.com/dnkoutso)
  [#7149](https://github.com/CocoaPods/CocoaPods/pull/7149)

* Fix integration `prefix_header_file` with test specs  
  [Dimitris Koutsogiorgas](https://github.com/dnkoutso)
  [#7147](https://github.com/CocoaPods/CocoaPods/pull/7147)

* Set the default Swift version to 3.2 during validation  
  [Victor Hugo Barros](https://github.com/heyzooi)
  [Dimitris Koutsogiorgas](https://github.com/dnkoutso)
  [#7136](https://github.com/CocoaPods/CocoaPods/pull/7136)

* Better warning message for which Swift version was used during validation  
  [Dimitris Koutsogiorgas](https://github.com/dnkoutso)
  [#7121](https://github.com/CocoaPods/CocoaPods/issues/7121)

* Fix static_framework Swift pod dependencies and implement pod access to dependent vendored_framework modules  
  [Paul Beusterien](https://github.com/paulb777)
  [#7117](https://github.com/CocoaPods/CocoaPods/issues/7117)

* Strip vendored dSYMs during embed script phase  
  [Dimitris Koutsogiorgas](https://github.com/dnkoutso)
  [#7111](https://github.com/CocoaPods/CocoaPods/issues/7111)

* Warn when a pod that was added or changed includes script phases  
  [Dimitris Koutsogiorgas](https://github.com/dnkoutso)
  [#7110](https://github.com/CocoaPods/CocoaPods/pull/7110)

* Build pod targets with script phases and integrate them properly  
  [Dimitris Koutsogiorgas](https://github.com/dnkoutso)
  [#7104](https://github.com/CocoaPods/CocoaPods/pull/7104)

* Do not set a `CODE_SIGN_IDENTITY` for macOS app hosts or xctest bundles  
  [Dimitris Koutsogiorgas](https://github.com/dnkoutso)
  [#7103](https://github.com/CocoaPods/CocoaPods/pull/7103)

* Fix framework and resources paths caching  
  [Dimitris Koutsogiorgas](https://github.com/dnkoutso)
  [#7068](https://github.com/CocoaPods/CocoaPods/pull/7068)

* Build subspecs in static frameworks without error  
  [Paul Beusterien](https://github.com/paulb777)
  [#7058](https://github.com/CocoaPods/CocoaPods/pull/7058)

* Ensure `SYMROOT` is properly set for all user configurations  
  [Dimitris Koutsogiorgas](https://github.com/dnkoutso)
  [#7081](https://github.com/CocoaPods/CocoaPods/issues/7081)

## 1.4.0.beta.1 (2017-09-24)

##### Enhancements

* Do not force include the master spec repo if plugins provide sources  
  [Eric Amorde](https://github.com/amorde)
  [#7033](https://github.com/CocoaPods/CocoaPods/pull/7033)

* Add custom shell script integration from Podfile  
  [Dimitris Koutsogiorgas](https://github.com/dnkoutso)
  [#6820](https://github.com/CocoaPods/CocoaPods/pull/6820)

* Show full requirement trees when a version conflict is encountered during 
  dependency resolution.  
  [Samuel Giddins](https://github.com/segiddins)

* Add support for source static library frameworks  
  [Paul Beusterien](https://github.com/paulb777)
  [#6811](https://github.com/CocoaPods/CocoaPods/pull/6811)

* Add Private Header support to static frameworks  
  [Paul Beusterien](https://github.com/paulb777)
  [#6969](https://github.com/CocoaPods/CocoaPods/pull/6969)

* For source static frameworks, include frameworks from dependent targets and libraries in OTHER_LDFLAGS  
  [Paul Beusterien](https://github.com/paulb777)
  [#6988](https://github.com/CocoaPods/CocoaPods/pull/6988)

##### Bug Fixes

* Deduplicate test specs correctly from pod variants and targets  
  [Dimitris Koutsogiorgas](https://github.com/dnkoutso)
  [#7036](https://github.com/CocoaPods/CocoaPods/pull/7036)

* Do not merge `pod_target_xcconfig` from test specs into non test xcconfigs  
  [Dimitris Koutsogiorgas](https://github.com/dnkoutso)
  [#7037](https://github.com/CocoaPods/CocoaPods/pull/7037)

* Wrap `$PODS_CONFIGURATION_BUILD_DIR` and `$PODS_BUILD_DIR` with curlies  
  [Dimitris Koutsogiorgas](https://github.com/dnkoutso)
  [#7048](https://github.com/CocoaPods/CocoaPods/pull/7048)

* Fix common paths sometimes calculating incorrectly  
  [amorde](https://github.com/amorde)
  [#7028](https://github.com/CocoaPods/CocoaPods/pull/7028)

* Do not code sign OSX targets for testing bundles  
  [Justin Martin](https://github.com/justinseanmartin)
  [#7027](https://github.com/CocoaPods/CocoaPods/pull/7027)

* Ensure a unique ID is generated for each resource bundle  
  [Justin Martin](https://github.com/justinseanmartin)
  [#7015](https://github.com/CocoaPods/CocoaPods/pull/7015)

* Do not include settings from file accessors of test specs into aggregate xcconfigs  
  [Dimitris Koutsogiorgas](https://github.com/dnkoutso)
  [#7019](https://github.com/CocoaPods/CocoaPods/pull/7019)

* Use the resolver to identify which pod targets are test only  
  [Dimitris Koutsogiorgas](https://github.com/dnkoutso)
  [Justin Martin](https://github.com/justinseanmartin)
  [#7014](https://github.com/CocoaPods/CocoaPods/pull/7014)

* Perform code signing on xctest bundles in the Pods project generated by a test spec  
  [Justin Martin](https://github.com/justinseanmartin)
  [#7013](https://github.com/CocoaPods/CocoaPods/pull/7013)

* Exclude test resource and framework paths from aggregate targets  
  [Dimitris Koutsogiorgas](https://github.com/dnkoutso)
  [#7000](https://github.com/CocoaPods/CocoaPods/pull/7000)

* Wrap platform warning message with quotes  
  [Dimitris Koutsogiorgas](https://github.com/dnkoutso)
  [#6968](https://github.com/CocoaPods/CocoaPods/pull/6968)

* Wire dependencies for pod targets not part of any aggregate target  
  [Dimitris Koutsogiorgas](https://github.com/dnkoutso)
  [#6948](https://github.com/CocoaPods/CocoaPods/pull/6948)

* Fix validation warnings when using --swift-version  
  [Danielle Tomlinson](https://github.com/dantoml)
  [#6971](https://github.com/CocoaPods/CocoaPods/pull/6971)

* Fix xcconfig boolean merging when substrings include yes or no  
  [Paul Beusterien](https://github.com/paulb777)
  [#6997](https://github.com/CocoaPods/CocoaPods/pull/6997)

* Filter out subset dependent targets from FRAMEWORK_SEARCH_PATHS  
  [Paul Beusterien](https://github.com/paulb777)
  [#7002](https://github.com/CocoaPods/CocoaPods/pull/7002)

* Propagate HEADER_SEARCH_PATHS settings from search paths  
  [Paul Beusterien](https://github.com/paulb777)
  [#7006](https://github.com/CocoaPods/CocoaPods/pull/7006)

## 1.3.1 (2017-08-02)

##### Enhancements

* None.

##### Bug Fixes

* Do not use `--delete` when copying resources to app target folder  
  [Dimitris Koutsogiorgas](https://github.com/dnkoutso)
  [#6927](https://github.com/CocoaPods/CocoaPods/issues/6927)

## 1.3.0 (2017-08-02)

##### Enhancements

* None.  

##### Bug Fixes

* Ensure transitive dependencies are linked to test targets  
  [Dimitris Koutsogiorgas](https://github.com/dnkoutso)
  [#6917](https://github.com/CocoaPods/CocoaPods/pull/6917)

* Properly install pod targets with test specs within subspecs  
  [Dimitris Koutsogiorgas](https://github.com/dnkoutso)
  [#6915](https://github.com/CocoaPods/CocoaPods/pull/6915)

* Add `--skip-tests` support `push` to push command  
  [Dimitris Koutsogiorgas](https://github.com/dnkoutso)
  [#6893](https://github.com/CocoaPods/CocoaPods/pull/6893)

## 1.3.0.rc.1 (2017-07-27)

##### Enhancements

* None.  

##### Bug Fixes

* Cache result of resource and framework paths  
  [Dimitris Koutsogiorgas](https://github.com/dnkoutso)
  [#6893](https://github.com/CocoaPods/CocoaPods/pull/6893)

* Ensure source urls are set when spec has subspecs with dependencies  
  [Dimitris Koutsogiorgas](https://github.com/dnkoutso)
  [#6888](https://github.com/CocoaPods/CocoaPods/pull/6888)

## 1.3.0.beta.3 (2017-07-19)

##### Enhancements

* Protect rsync tmp files from being deleted if two targets sync at the same time  
  [Justin Martin](https://github.com/justinseanmartin)
  [#6873](https://github.com/CocoaPods/CocoaPods/pull/6873)

* Include test schemes within library schemes  
  [Dimitris Koutsogiorgas](https://github.com/dnkoutso)
  [#6765](https://github.com/CocoaPods/CocoaPods/issues/6765)

* Truncate extra groups in Development Pods when they are parents of all files  
  [Eric Amorde](https://github.com/amorde)
  [#6814](https://github.com/CocoaPods/CocoaPods/pull/6814)

* Do not re-write generated files that have not changed  
  [Dimitris Koutsogiorgas](https://github.com/dnkoutso)
  [dingjingpisces2015](https://github.com/dingjingpisces2015)
  [#6825](https://github.com/CocoaPods/CocoaPods/pull/6825)

##### Bug Fixes

* Set the test xcconfig file to resource bundles used only by tests  
  [Dimitris Koutsogiorgas](https://github.com/dnkoutso)
  [#6886](https://github.com/CocoaPods/CocoaPods/pull/6886)

* Integrate test targets to embed frameworks and resources  
  [Dimitris Koutsogiorgas](https://github.com/dnkoutso)
  [#6828](https://github.com/CocoaPods/CocoaPods/pull/6828)

* Ensure resource bundle and test dependencies are set for test native targets  
  [Dimitris Koutsogiorgas](https://github.com/dnkoutso)
  [#6829](https://github.com/CocoaPods/CocoaPods/pull/6829)

* Provide a better error message when references are missing for non-source files
  [David Airapetyan](https://github.com/davidair)
  [#4887](https://github.com/CocoaPods/CocoaPods/issues/4887)

* Select unique module_name(s) across host target's and embedded targets' pod targets  
  [Anand Biligiri](https://github.com/abiligiri)
  [#6711](https://github.com/CocoaPods/CocoaPods/issues/6711)

## 1.3.0.beta.2 (2017-06-22)

##### Enhancements
* Add inputs and outputs for resources script phase  
  [Dimitris Koutsogiorgas](https://github.com/dnkoutso)
  [#6806](https://github.com/CocoaPods/CocoaPods/pull/6806)

* Simplify logic around framework input and output paths  
  [Dimitris Koutsogiorgas](https://github.com/dnkoutso)
  [#6803](https://github.com/CocoaPods/CocoaPods/pull/6803)

* Add inputs and outputs to check manifest lock and embed framework script phases  
  [Dimitris Koutsogiorgas](https://github.com/dnkoutso)
  [#6797](https://github.com/CocoaPods/CocoaPods/issues/6797)

##### Bug Fixes

* Remove 0.34 migration for a small boost in `pod install` time  
  [Dimitris Koutsogiorgas](https://github.com/dnkoutso)
  [#6783](hhttps://github.com/CocoaPods/CocoaPods/pull/6783)

* Use a cache when figuring out if a pod target is test only  
  [Dimitris Koutsogiorgas](https://github.com/dnkoutso)
  [#6787](https://github.com/CocoaPods/CocoaPods/pull/6787)

## 1.3.0.beta.1 (2017-06-06)

##### Enhancements

* Add validator support to run test specs during lint  
  [Dimitris Koutsogiorgas](https://github.com/dnkoutso)
  [#6753](https://github.com/CocoaPods/CocoaPods/pull/6753)

* Fix to include proper runtime search paths for test native targets  
  [Dimitris Koutsogiorgas](https://github.com/dnkoutso)
  [#6727](https://github.com/CocoaPods/CocoaPods/pull/6727)

* Aggregate targets should not include pod targets only used by tests  
  [Dimitris Koutsogiorgas](https://github.com/dnkoutso)
  [#6726](https://github.com/CocoaPods/CocoaPods/pull/6726)

* Add support for test target creation in the pods project generator  
  [Dimitris Koutsogiorgas](https://github.com/dnkoutso)
  [#6703](https://github.com/CocoaPods/CocoaPods/pull/6703) 

* Copy dSYM for vendored frameworks.  
  [Dimitris Koutsogiorgas](https://github.com/dnkoutso)
  [#1698](https://github.com/CocoaPods/CocoaPods/issues/1698) 

* Prevents need for .swift-version file in Objective-C pods  
  [Austin Emmons](https://github.com/atreat)
  [#6742](https://github.com/CocoaPods/CocoaPods/issues/6742) 

* Add a ipc command `podfile_json` converts a Podfile to JSON  
  [Dacaiguoguo](https://github.com/dacaiguoguogmail)
  [#6779](https://github.com/CocoaPods/CocoaPods/pull/6779)

##### Bug Fixes

* Link `swiftSwiftOnoneSupport` for test xcconfigs  
  [Dimitris Koutsogiorgas](https://github.com/dnkoutso)
  [#6769](https://github.com/CocoaPods/CocoaPods/pull/6769)

* Do not double add search paths to test xcconfig from parent  
  [Dimitris Koutsogiorgas](https://github.com/dnkoutso)
  [#6768](https://github.com/CocoaPods/CocoaPods/pull/6768)

* Ensure product name for tests is not overridden by custom build settings  
  [Dimitris Koutsogiorgas](https://github.com/dnkoutso)
  [#6766](https://github.com/CocoaPods/CocoaPods/pull/6766)

* Do not use the same product name for test targets  
  [Dimitris Koutsogiorgas](https://github.com/dnkoutso)
  [#6762](https://github.com/CocoaPods/CocoaPods/pull/6762)

* Use unique temp folder during lint for parallel execution  
  [Dimitris Koutsogiorgas](https://github.com/dnkoutso)
  [#5117](https://github.com/CocoaPods/CocoaPods/issues/5117)

* Stop adding `$(inherited)` for every static library linked  
  [Dimitris Koutsogiorgas](https://github.com/dnkoutso)
  [#6756](https://github.com/CocoaPods/CocoaPods/pull/6756)

* Settings for dependent targets should include the parent target for test xcconfigs  
  [Dimitris Koutsogiorgas](https://github.com/dnkoutso)
  [#6755](https://github.com/CocoaPods/CocoaPods/pull/6755)

* Only check for valid Swift version for pod targets that use Swift  
  [Dimitris Koutsogiorgas](https://github.com/dnkoutso)
  [#6733](https://github.com/CocoaPods/CocoaPods/pull/6733) 

* Fix pod install error from 1.2.1 when working with static lib-only projects.  
  [Ben Asher](https://github.com/benasher44)
  [#6673](https://github.com/CocoaPods/CocoaPods/issues/6673)

* Use `git!` when executing `push` command in order to raise informative and set exit code.  
  [Dimitris Koutsogiorgas](https://github.com/dnkoutso)
  [#6700](https://github.com/CocoaPods/CocoaPods/pull/6700) 

* Make copy resources echoes always return true to work around issue where Xcode stops handling build script output greater than \~440 characters (rdar://30607704).  
  [postmechanical](https://github.com/postmechanical)
  [#6595](https://github.com/CocoaPods/CocoaPods/issues/6595)

* Inherit pod defined values for `SWIFT_ACTIVE_COMPILATION_CONDITIONS`.  
  [Louis D'hauwe](https://github.com/louisdh)
  [#6629](https://github.com/CocoaPods/CocoaPods/pull/6629)
  
* Delete extraneous files in rsync destination.  
  [jgavris](https://github.com/jgavris)
  [#6694](https://github.com/CocoaPods/CocoaPods/pull/6694)
  
## 1.2.1 (2017-04-11)

##### Enhancements

* None.  

##### Bug Fixes

* No master specs cloning when not needed for `pod lib lint`.  
  [Alfredo Delli Bovi](https://github.com/adellibovi)
  [#6154](https://github.com/CocoaPods/CocoaPods/issues/6154)


## 1.2.1.rc.1 (2017-04-05)

##### Enhancements

* None.  

##### Bug Fixes

* Fix generating `LD_RUNPATH_SEARCH_PATHS` without `use_frameworks!` but consuming a vendored dynamic artifact.  
  [Dimitris Koutsogiorgas](https://github.com/dnkoutso)
  [#6596](https://github.com/CocoaPods/CocoaPods/issues/6596)

* Fix building with static lib subprojects (previously only supported framework subprojects).  
  [Ben Asher](https://github.com/benasher44)
  [#5830](https://github.com/CocoaPods/CocoaPods/issues/5830)
  [#6306](https://github.com/CocoaPods/CocoaPods/issues/6306)

* Fix regression from #6457 to ensure a correct error message is given when a spec is not found.  
  [Dimitris Koutsogiorgas](https://github.com/dnkoutso)
  [#6457](https://github.com/CocoaPods/CocoaPods/issues/6457)

* Provide a better error message if a podspec is found but cannot be parsed.  
  [Dimitris Koutsogiorgas](https://github.com/dnkoutso)
  [#6457](https://github.com/CocoaPods/CocoaPods/issues/6457)

* Only share pod target xcscheme if present during validation.  
  [Dimitris Koutsogiorgas](https://github.com/dnkoutso)
  [#6558](https://github.com/CocoaPods/CocoaPods/pull/6558)

* Properly compile storyboard for watch device family.  
  [Dimitris Koutsogiorgas](https://github.com/dnkoutso)
  [#6516](https://github.com/CocoaPods/CocoaPods/issues/6516)

* Support git progress for `pod repo update` and `pod install --repo-update`  
  [Alfredo Delli Bovi](https://github.com/adellibovi)
  [#6525](https://github.com/CocoaPods/CocoaPods/issues/6525)

* Return new exit code (31) when spec not found  
  [Alfredo Delli Bovi](https://github.com/adellibovi)
  [#6033](https://github.com/CocoaPods/CocoaPods/issues/6033)

* Provide better error message when spec not found  
  [Alfredo Delli Bovi](https://github.com/adellibovi)
  [#6033](https://github.com/CocoaPods/CocoaPods/issues/6033)


## 1.2.1.beta.1 (2017-03-08)

##### Enhancements

* Use red text when pod installation fails 
  [Dimitris Koutsogiorgas](https://github.com/dnkoutso)
  [#6534](https://github.com/CocoaPods/CocoaPods/issues/6534)
  
* Provide installation option to disable multiple pod sources warnings.  
  [Dimitris Koutsogiorgas](https://github.com/dnkoutso)
  [#6497](https://github.com/CocoaPods/CocoaPods/pull/6497)

* Use the colored2 gem instead of colored.  
  [Orta Therox](https://github.com/orta)
  [xcodeproj#463](https://github.com/CocoaPods/Xcodeproj/pull/463)

* Cache results of dynamic_binary?  
  [Ken Wigginton](https://github.com/hailstorm350)
  [#6434](https://github.com/CocoaPods/CocoaPods/pull/6434)

* Created `NOMENCLATURE.md` to keep a glossary of the most common terms used in cocoapods.
  [Rob Contreras](https://github.com/robcontreras)
  [#2379](https://github.com/CocoaPods/CocoaPods/pull/2379)

##### Bug Fixes

* Ensure Core Data models get added to the compile sources phase for header generation.  
  [Ben Asher](https://github.com/benasher44)
  [#6259](https://github.com/CocoaPods/CocoaPods/issues/6259)

* Do not crash when attempting to install pod with no supported targets.  
  [Dimitris Koutsogiorgas](https://github.com/dnkoutso)
  [#6465](https://github.com/CocoaPods/CocoaPods/issues/6465)

* Correctly handle `OTHER_LDFLAGS` for targets with inherit search paths and source pods.  
  [Justin Martin](https://github.com/justinseanmartin)
  [Dimitris Koutsogiorgas](https://github.com/dnkoutso)
  [#6481](https://github.com/CocoaPods/CocoaPods/pull/6481)

* Uses `${PODS_PODFILE_DIR_PATH}` for generated manifest lock script phase.  
  [Dimitris Koutsogiorgas](https://github.com/dnkoutso)
  [#5499](https://github.com/CocoaPods/CocoaPods/issues/5499)

* Do not generate `UIRequiredDeviceCapabilities` for `tvOS` Info.plists.  
  [Dimitris Koutsogiorgas](https://github.com/dnkoutso)
  [#6193](https://github.com/CocoaPods/CocoaPods/issues/6193)

* Fix integration with vendored static frameworks and libraries.  
  [Dimitris Koutsogiorgas](https://github.com/dnkoutso)
  [#6477](https://github.com/CocoaPods/CocoaPods/pull/6477)

* Use `${SRCROOT}` rather than `${PODS_ROOT}` in the generated manifest lock script phase.  
  [Dimitris Koutsogiorgas](https://github.com/dnkoutso)
  [#5499](https://github.com/CocoaPods/CocoaPods/issues/5499)
  
* Fix build phase resource references to point at PBXVariantGroups where relevant.  
  [Wes Campaigne](https://github.com/Westacular)
  [Dimitris Koutsogiorgas](https://github.com/dnkoutso)
  [#6373](https://github.com/CocoaPods/CocoaPods/issues/6373)

* Correctly set runtime search paths for OSX unit test bundles when using frameworks.  
  [Dimitris Koutsogiorgas](https://github.com/dnkoutso)
  [#6435](https://github.com/CocoaPods/CocoaPods/pull/6435)
  
* Add `--skip-import-validation` to skip linking a pod during lint.  
  [Samuel Giddins](https://github.com/segiddins)
  [Dimitris Koutsogiorgas](https://github.com/dnkoutso)
  [#5670](https://github.com/CocoaPods/CocoaPods/issues/5670)

* Updated the colored2 gem (previous version removed from rubygems.org).  
  [Ben Asher](https://github.com/benasher44)
  [#6533](https://github.com/CocoaPods/CocoaPods/pull/6533)

## 1.2.0 (2017-01-28)

##### Enhancements

* None.  

##### Bug Fixes

* Do not link static frameworks to targets that use `inherit! search_paths`.  
  [Dimitris Koutsogiorgas](https://github.com/dnkoutso)
  [#6065](https://github.com/CocoaPods/CocoaPods/issues/6065)


## 1.2.0.rc.1 (2017-01-13)

##### Enhancements

* Show git progress when downloading the CocoaPods Specs repo.  
  [Danielle Tomlinson](https://github.com/dantoml)
  [#5937](https://github.com/CocoaPods/CocoaPods/issues/5937)

* Move Installer target verification into the Xcode namespace 
  [Danielle Tomlinson](https://github.com/DanToml)
  [#5607](https://github.com/CocoaPods/CocoaPods/pull/5607)

##### Bug Fixes

* None.  


## 1.2.0.beta.3 (2016-12-28)

##### Enhancements

* `pod repo push` now accepts the `--swift-version` argument.  
  [Dimitris Koutsogiorgas](https://github.com/dnkoutso)
  [#6217](https://github.com/CocoaPods/CocoaPods/issues/6217)

* Output Swift targets when multiple versions of Swift are detected.  
  [Justin Martin](https://github.com/justinseanmartin) & [Dimitris Koutsogiorgas](https://github.com/dnkoutso)
  [#6191](https://github.com/CocoaPods/CocoaPods/issues/6191)

* [update] adding --sources to specify to only update pods from a repo  
  [Mark Schall](https://github.com/maschall)
  [#5809](https://github.com/CocoaPods/CocoaPods/pull/5809)

* Add aggregated search paths targets to vendored build settings  
  [Chris Ortman](https://github.com/chrisortman)
  [Johannes Plunien](https://github.com/plu)
  [#5512](https://github.com/CocoaPods/CocoaPods/issues/5512)

* Use fetch and reset rather than a pull when updating specs repos.  
  [Danielle Tomlinson](https://github.com/dantoml)
  [#6206](https://github.com/CocoaPods/CocoaPods/pull/6206)

##### Bug Fixes

* Fix default LD_RUNPATH_SEARCH_PATHS for host targets.  
  [Dimitris Koutsogiorgas](https://github.com/dnkoutso)
  [#6006](https://github.com/CocoaPods/CocoaPods/issues/6006)

* Fix codesigning issues when targets have spaces.   
  [Sam Gammon](https://github.com/sgammon)
  [#6153](https://github.com/CocoaPods/CocoaPods/issues/6153)

* Raise an exception if unable to find a reference for a path and handle symlink references.  
  [Dimitris Koutsogiorgas](https://github.com/dnkoutso)
  [#5427](https://github.com/CocoaPods/CocoaPods/issues/5427)

* Re-escaped backslashes in embed_frameworks generator  
  [Harlan Haskins](https://github.com/harlanhaskins)
  [#6121](https://github.com/CocoaPods/CocoaPods/issues/6121)

* Escape spaces in CONFIGURATION_BUILD_DIR when creating header folders symlink  
  [Dmitry Obukhov](https://github.com/stel)
  [#6146](https://github.com/CocoaPods/CocoaPods/pull/6146)

* Fail gracefully when downloading a podspec in `pod spec lint` fails.  
  [Samuel Giddins](https://github.com/segiddins)

* Remove the `const_missing` hack for `Pod::SourcesManager`.  
  [Samuel Giddins](https://github.com/segiddins)

* Fixed code signing issue causing lint failure on macOS.  
  [Paul Cantrell](https://github.com/pcantrell)
  [#5645](https://github.com/CocoaPods/CocoaPods/issues/5645)

* Raise an exception when using a git version prior to 1.8.5.  
  [Danielle Tomlinson](https://github.com/dantoml)
  [#6078](https://github.com/CocoaPods/CocoaPods/issues/6078)

* Fix framework support for frameworks in sub-projects.  
  [Ben Asher](https://github.com/benasher44)
  [#6123](https://github.com/CocoaPods/CocoaPods/issues/6123)

* Remove errors that prevent host/extension target mismatches, which Xcode will warn about.
  [Ben Asher](https://github.com/benasher44)
  [#6173](https://github.com/CocoaPods/CocoaPods/issues/6173)


## 1.2.0.beta.1 (2016-10-28)

##### Enhancements

* Generate `PODS_TARGET_SRCROOT` build setting for each pod target.  
  [Dimitris Koutsogiorgas](https://github.com/dnkoutso)
  [#5375](https://github.com/CocoaPods/CocoaPods/issues/5375)

* Add support for running CocoaPods on Linux.  
  [Samuel Giddins](https://github.com/segiddins)

* Use native Ruby ASCII plist parsing and serialization, removing dependencies
  on FFI, Xcode, and macOS.  
  [Samuel Giddins](https://github.com/segiddins)

* Run codesigning in parallel in the embed frameworks build phase when
 `COCOAPODS_PARALLEL_CODE_SIGN` is set to `true`.  
  [Ben Asher](https://github.com/benasher44)
  [#6088](https://github.com/CocoaPods/CocoaPods/pull/6088)

##### Bug Fixes

* Add target-device tvOS in copy_resources generator.  
  [Konrad Feiler](https://github.com/Bersaelor)
  [#6052](https://github.com/CocoaPods/CocoaPods/issues/6052)

* Read the correct `SWIFT_VERSION` when generating target XCConfigs.  
  [Ben Asher](https://github.com/benasher44)
  [#6067](https://github.com/CocoaPods/CocoaPods/issues/6067)

* Don't explicitly set `ALWAYS_EMBED_SWIFT_STANDARD_LIBRARIES` to NO.  
  [Ben Asher](https://github.com/benasher44)
  [#6064](https://github.com/CocoaPods/CocoaPods/issues/6064)

* Redefine FOUNDATION_EXPORT for C-only pods in umbrella header.  
  [Chris Ballinger](https://github.com/chrisballinger)
  [#6024](https://github.com/CocoaPods/CocoaPods/issues/6024)


## 1.1.1 (2016-10-20)

##### Enhancements

* None.  

##### Bug Fixes

* Strip newlines from .swift-version files.  
  [Danielle Tomlinson](https://github.com/dantoml)
  [#6059](https://github.com/CocoaPods/CocoaPods/pull/6059)


## 1.1.0 (2016-10-19)

##### Enhancements

* Use host target for frameworks of XPC services.  
  [Ingmar Stein](https://github.com/IngmarStein)
  [#6029](https://github.com/CocoaPods/CocoaPods/pull/6029)

* Use Swift 3.0 by default during validation.  
  [Danielle Tomlinson](https://github.com/dantoml)
  [#6042](https://github.com/CocoaPods/CocoaPods/pull/6042)

* Exit with non-zero exit status if pod repo update fails  
  [Uku Loskit](https://github.com/UkuLoskit)
  [#6037](https://github.com/CocoaPods/CocoaPods/issues/6037)

* The validator has an API for accessing which version of Swift was used.  
  [Orta Therox](https://github.com/orta)
  [#6049](https://github.com/CocoaPods/CocoaPods/pull/6049)

##### Bug Fixes

* None.  

* Redefine FOUNDATION_EXPORT for C-only pods in umbrella header.  
  [Chris Ballinger](https://github.com/chrisballinger)
  [#6024](https://github.com/CocoaPods/CocoaPods/issues/6024)

## 1.1.0.rc.3 (2016-10-11)

##### Enhancements

* Cache result of inhibit_warnings and include_in_build_config to speed up pod install.  
  [Dimitris Koutsogiorgas](https://github.com/dnkoutso)
  [#5934](https://github.com/CocoaPods/CocoaPods/pull/5934)

* Tell users about the .swift-version file on validation failures.  
  [Danielle Tomlinson](https://github.com/dantoml)
  [#5951](https://github.com/CocoaPods/CocoaPods/pull/5951)

* Improve performance of PathList.read_file_system  
  [Heath Borders](https://github.com/hborders)
  [#5890](https://github.com/CocoaPods/CocoaPods/issues/5890)

* Cache result of uses_swift and should_build to speed up pod install.  
  [Dimitris Koutsogiorgas](https://github.com/dnkoutso)
  [#5837](https://github.com/CocoaPods/CocoaPods/pull/5837)

* Remove uses of `cd` in generated scripts  
  [Ben Asher](https://github.com/benasher44)
  [#5959](https://github.com/CocoaPods/CocoaPods/pull/5959)

* Error with helpful message when integrating a pod into targets that have mismatched Swift versions.  
  [Ben Asher](https://github.com/benasher44)
  [#5984](https://github.com/CocoaPods/CocoaPods/pull/5984)

* Allow users to share pods between Objective-C and Swift targets.  
  [Danielle Tomlinson](https://github.com/dantoml)
  [#5984](https://github.com/CocoaPods/CocoaPods/pull/5984)

* Allow setting the linting Swift version via `--swift-version=VERSION`  
  [Danielle Tomlinson](https://github.com/dantoml)
  [#5989](https://github.com/CocoaPods/CocoaPods/pull/5989)

* Greenify pod install success message  
  [Stephen Hayes](https://github.com/schayes04)
  [#5713](https://github.com/CocoaPods/CocoaPods/issues/5713)

* Update EMBEDDED_CONTENT_CONTAINS_SWIFT flag behaviour based on xcode version.  
  [codymoorhouse](https://github.com/codymoorhouse)
  [#5732](https://github.com/CocoaPods/CocoaPods/issues/5732)

##### Bug Fixes

* Remove special handling for messages apps  
  [Ben Asher](https://github.com/benasher44)
  [#5860](https://github.com/CocoaPods/CocoaPods/issues/5860)

* Ensure messages apps have an embed frameworks build phase  
  [Ben Asher](https://github.com/benasher44)
  [#5860](https://github.com/CocoaPods/CocoaPods/issues/5860)

* Fix linting of private pods when using libraries.  
  [Stefan Pühringer](https://github.com/b-ray)
  [#5891](https://github.com/CocoaPods/CocoaPods/issues/5891)


## 1.1.0.rc.2 (2016-09-13)

##### Enhancements

* Use the SWIFT_VERSION when linting pods. To lint with Swift 3.0
  add a Swift Version file. `echo "3.0" >> .swift-version`.   
  [Danielle Tomlinson](https://github.com/dantoml)
  [#5841](https://github.com/CocoaPods/CocoaPods/pull/5841)

##### Bug Fixes

* Correctly pass Pod:VERSION in `pod lib create`.  
  [Danielle Tomlinson](https://github.com/dantoml)
  [#5840](https://github.com/CocoaPods/CocoaPods/issues/5840)


## 1.1.0.rc.1 (2016-09-10)

##### Enhancements

*  

##### Bug Fixes

* Wrap generated import headers with __OBJC__ to fix C only pods.   
  [Dimitris Koutsogiorgas](https://github.com/dnkoutso)
  [#5291](https://github.com/CocoaPods/CocoaPods/issues/5291)

* Prevent crash when generating acknowledgements when license type is not specified.  
  [Marcelo Fabri](https://github.com/marcelofabri)
  [#5826](https://github.com/CocoaPods/CocoaPods/issues/5826)

* Pass full path to App.xcworkspace for spec validation, and use `git -C` for `pod repo push` git ops.  
  [Ben Asher](https://github.com/benasher44)
  [#5805](https://github.com/CocoaPods/CocoaPods/issues/5805)


## 1.1.0.beta.2 (2016-09-03)

##### Enhancements

* Remove references to the pre-1.0 Migrator.  
  [Danielle Tomlinson](https://github.com/dantoml)
  [#5635](https://github.com/CocoaPods/CocoaPods/pull/5635)  

* Improve performance of dependency resolution.
  [yanzhiwei147](https://github.com/yanzhiwei147)
  [#5510](https://github.com/CocoaPods/CocoaPods/pull/5510)

* Add support for building Messages applications.  
  [Ben Asher](https://github.com/benasher44)
  [#5726](https://github.com/CocoaPods/CocoaPods/pull/5726)

* Improved messaging when missing host targets for embedded targets.
  Improved support for framework-only projects.  
  [Ben Asher](https://github.com/benasher44)
  [#5733](https://github.com/CocoaPods/CocoaPods/pull/5733)

* Set ALWAYS_EMBED_SWIFT_STANDARD_LIBRARIES when appropriate.  
  [Ben Asher](https://github.com/benasher44)
  [#5732](https://github.com/CocoaPods/CocoaPods/pull/5732)

* Verify that embedded target platform and swift version matches the host.  
  [Ben Asher](https://github.com/benasher44)
  [#5747](https://github.com/CocoaPods/CocoaPods/pull/5747)

* Pass the version of CocoaPods to `pod lib create`'s configure script.  
  [orta](https://github.com/orta)
  [#5787](https://github.com/CocoaPods/CocoaPods/pull/5787)

* Improve host target detection for embedded targets
  in sub-projects.  
  [Ben Asher](https://github.com/benasher44)
  [#5622](https://github.com/CocoaPods/CocoaPods/issues/5622)

##### Bug Fixes

* Hash scope suffixes if they are over 50 characters to prevent file paths from being too long.  
  [Danielle Tomlinson](https://github.com/dantoml)
  [#5491](https://github.com/CocoaPods/CocoaPods/issues/5491)

* Fix codesigning identity on watchOS and tvOS targets.  
  [Danielle Tomlinson](https://github.com/dantoml)
  [#5686](https://github.com/CocoaPods/CocoaPods/issues/5686)

* Fix SWIFT_VERSION not being read when only defined at the project level.  
  [Ben Asher](https://github.com/benasher44)
  [#5700](https://github.com/CocoaPods/CocoaPods/issues/5700) and [#5737](https://github.com/CocoaPods/CocoaPods/issues/5737)

* Fix analyzer checking the compatibility of an embedded target with a host that has not been added the Podfile.  
  [Ben Asher](https://github.com/benasher44)
  [#5783](https://github.com/CocoaPods/CocoaPods/issues/5783)

## 1.1.0.beta.1 (2016-07-11)

##### Enhancements

* Move Pods Project generation to an `Xcode` Namespace.  
  [Daniel Tomlinson](https://github.com/dantoml)
  [#5480](https://github.com/CocoaPods/CocoaPods/pull/5480)

* Add the ability to inhibit swift warnings.  
  [Peter Ryszkiewicz](https://github.com/pRizz)
  [#5414](https://github.com/CocoaPods/CocoaPods/pull/5414)

* Use `git ls-remote` to skip full clones for branch dependencies.  
  [Juan Civile](https://github.com/champo)
  [#5376](https://github.com/CocoaPods/CocoaPods/issues/5376)

* [repo/push] --use-json to convert podspecs to JSON format when pushing.  
  [Mark Schall](https://github.com/maschall)
  [#5568](https://github.com/CocoaPods/CocoaPods/pull/5568)

* Set 'Allow app extension API only' for Messages extensions.  
  [Boris Bügling](https://github.com/neonichu)
  [#5558](https://github.com/CocoaPods/CocoaPods/issues/5558)

* Accept `pod repo push` with URL instead of only repo name.  
  [Mark Schall](https://github.com/maschall)
  [#5572](https://github.com/CocoaPods/CocoaPods/pull/5572)

* [Installer] Set the SWIFT_VERSION for CocoaPods generated targets.  
  [Danielle Tomlinson](https://github.com/DanToml)
  [#5540](https://github.com/CocoaPods/CocoaPods/pull/5540)

* Print message when skipping user project integration.  
  [Danielle Tomlinson](https://github.com/dantoml)
  [#5517](https://github.com/CocoaPods/CocoaPods/issues/5517)

* Show GitHub Issues that could be related to exceptions.  
  [Orta Therox](https://github.com/orta)
  [#4817](https://github.com/CocoaPods/CocoaPods/issues/4817)

* Improve handling of app extensions, watch os 1 extensions
  and framework targets.  
  [Ben Asher](https://github.com/benasher44)
  [#4203](https://github.com/CocoaPods/CocoaPods/issues/4203)

* Add a license type to generated acknowledgements file in plist.  
  [Naoto Kaneko](https://github.com/naoty)
  [#5436](https://github.com/CocoaPods/CocoaPods/pull/5436)

##### Bug Fixes

* Fix local pod platform conflict error message.  
  [Muhammed Yavuz Nuzumlalı](https://github.com/manuyavuz)
  [#5052](https://github.com/CocoaPods/CocoaPods/issues/5052)

* Avoid use of `activesupport` version 5 to stay compatible with macOS system
  Ruby.  
  [Boris Bügling](https://github.com/neonichu)
  [#5602](https://github.com/CocoaPods/CocoaPods/issues/5602)

* Fix installing pods with `use_frameworks` when deduplication is disabled.  
  [Samuel Giddins](https://github.com/segiddins)
  [#5481](https://github.com/CocoaPods/CocoaPods/issues/5481)

* Running `pod setup --silent` will now properly silence git output while
  updating the repository.  
  [Samuel Giddins](https://github.com/segiddins)

* Fix linting pods that depend upon `XCTest`.  
  [Samuel Giddins](https://github.com/segiddins)
  [#5321](https://github.com/CocoaPods/CocoaPods/issues/5321)

* Use `require` instead of `autoload` to solve an issue with loading
  `fourflusher`.  
  [Boris Bügling](https://github.com/neonichu)
  [#5445](https://github.com/CocoaPods/CocoaPods/issues/5445)

* Resolve cyclic dependencies when creating pod targets.  
  [Juan Civile](https://github.com/champo)
  [#5362](https://github.com/CocoaPods/CocoaPods/issues/5362)

* Fix embedding frameworks in UI Testing bundles.  
  [Daniel Tomlinson](https://github.com/dantoml)
  [#5250](https://github.com/CocoaPods/CocoaPods/issues/5250)

* Ensure attempting to print a path in the error report doesn't itself error.  
  [Samuel Giddins](https://github.com/)
  [#5541](https://github.com/CocoaPods/CocoaPods/issues/5541)

* Fix linting with Xcode 8.  
  [Boris Bügling](https://github.com/neonichu)
  [#5529](https://github.com/CocoaPods/CocoaPods/issues/5529)

* Fix linting with Xcode 8 by disabling it entirely.  
  [Boris Bügling](https://github.com/neonichu)
  [#5528](https://github.com/CocoaPods/CocoaPods/issues/5528)

* Error during install when there are duplicate library names.  
  [Daniel Tomlinson](https://github.com/dantoml)
  [#4014](https://github.com/CocoaPods/CocoaPods/issues/4014)

* Make the `Check Pods Manifest.lock` script write errors to STDERR and improve
  POSIX shell compatibility.  
  [Simon Warta](https://github.com/webmaster128)
  [#5595](https://github.com/CocoaPods/CocoaPods/pull/5595)


## 1.0.1 (2016-06-02)

##### Enhancements

* None.

##### Bug Fixes

* Symlink the header folders in the framework bundle's root directory
  by a new shell script build phase if `header_mappings_dir` is used
  with frameworks.  
  [Marius Rackwitz](https://github.com/mrackwitz)
  [#5313](https://github.com/CocoaPods/CocoaPods/issues/5313)

* Removed emojis in Build Phases names — as it seems that some third party tools have trouble with them.  
  [Olivier Halligon](https://github.com/AliSoftware)
  [#5382](https://github.com/CocoaPods/CocoaPods/pull/5382)

* Ensure `Set` is defined before using it.  
  [Samuel Giddins](https://github.com/segiddins)
  [#5287](https://github.com/CocoaPods/CocoaPods/issues/5287)

* Add --target-device to ibtool invocation for XIBs
  [Juan Civile](https://github.com/champo)
  [#5282](https://github.com/CocoaPods/CocoaPods/issues/5282)

* Fix error when executables cannot be found.
  [Jan Berkel](https://github.com/jberkel)
  [#5319](https://github.com/CocoaPods/CocoaPods/pull/5319)

* Avoid removing all files when root directory contains unicode characters.  
  [Marc Boquet](https://github.com/marcboquet)
  [#5294](https://github.com/CocoaPods/CocoaPods/issues/5294)

* Guarding from crash if pod lib create has a + character in the name.  
  [William Entriken](https://github.com/fulldecent)
  [CocoaPods/pod-template#69](https://github.com/CocoaPods/pod-template/issues/69)

* Use target product types to determine whether a target is a test target when
  running `pod init`.  
  [Samuel Giddins](https://github.com/segiddins)
  [#5378](https://github.com/CocoaPods/CocoaPods/issues/5378)


## 1.0.0 (2016-05-10)

##### Enhancements

* Validate that resource bundles declared in the podspec contain resources.  
  [Samuel Giddins](https://github.com/segiddins)
  [#5218](https://github.com/CocoaPods/CocoaPods/issues/5218)

* Improvements to the error messaging around missing dependencies.  
  [Orta Therox](https://github.com/orta)
  [#5260](https://github.com/CocoaPods/CocoaPods/issues/5260)

* Make sharing schemes for development pods an installation option
  (`share_schemes_for_development_pods`) and disable sharing schemes
  by default.  
  [Samuel Giddins](https://github.com/segiddins)

##### Bug Fixes

* Fix search paths inheritance when there are transitive dependencies.  
  [Samuel Giddins](https://github.com/segiddins)
  [#5264](https://github.com/CocoaPods/CocoaPods/issues/5264)


## 1.0.0.rc.2 (2016-05-04)

##### Enhancements

* None.  

##### Bug Fixes

* Handle when an abstract target has no declared platform without crashing.  
  [Samuel Giddins](https://github.com/segiddins)
  [#5236](https://github.com/CocoaPods/CocoaPods/issues/5236)

* Don't recurse into child directories to find podspecs when running
  `pod spec lint`.  
  [Samuel Giddins](https://github.com/segiddins)
  [#5244](https://github.com/CocoaPods/CocoaPods/issues/5244)


## 1.0.0.rc.1 (2016-04-30)

##### Enhancements

* The `pod init` command now uses target inheritance for test targets
  in the generated Podfile.  
  [Orta Therox](https://github.com/orta)
  [#4714](https://github.com/CocoaPods/CocoaPods/issues/4714)

* Support customized build directories by letting user xcconfig definitions
  rely on the new overridable alias build variable `PODS_BUILD_DIR`.  
  [Marius Rackwitz](https://github.com/mrackwitz)
  [#5217](https://github.com/CocoaPods/CocoaPods/issues/5217)

##### Bug Fixes

* Fix for `pod repo push --help` throwing an error.  
  [Boris Bügling](https://github.com/neonichu)
  [#5214](https://github.com/CocoaPods/CocoaPods/pull/5214)

* The warning for not having utf-8 set as the default encoding for a
  terminal now properly respects the `--no-ansi` argument.  
  [Joshua Kalpin](https://github.com/Kapin)
  [#5199](https://github.com/CocoaPods/CocoaPods/pull/5199)


## 1.0.0.beta.8 (2016-04-15)

##### Enhancements

* None.  

##### Bug Fixes

* Headers from vendored frameworks no longer end up in the `HEADER_SEARCH_PATH`
  when using frameworks. They are now assumed to be already present as modular
  headers in the framework itself.  
  [Mark Spanbroek](https://github.com/markspanbroek)
  [#5146](https://github.com/CocoaPods/CocoaPods/pull/5146)

* Access to the `Pod::SourcesManager` constant has been restored, though its use
  is considered deprecated and subject to removal at any time. Migrate to use
  `Pod::Config.instance.sources_manager` in some manner as soon as possible.  
  [Samuel Giddins](https://github.com/segiddins)

* Running `pod repo update --silent` will now properly silence git output while
  updating the repository.  
  [Samuel Giddins](https://github.com/segiddins)


## 1.0.0.beta.7 (2016-04-15)

##### Enhancements

* When an unknown build configuration is mentioned in the Podfile, CocoaPods
  will suggest the build configurations found in the user project.  
  [Samuel Giddins](https://github.com/segiddins)
  [#5113](https://github.com/CocoaPods/CocoaPods/issues/5113)

* Improved the error message when a matching spec cannot be found,
  mentioning that now `pod repo update` is not implicit when running `pod
  install`.  
  [Orta Therox](https://github.com/orta)
  [#5135](https://github.com/CocoaPods/CocoaPods/issues/5135)

* Add support for sharded specs directories.  
  [Samuel Giddins](https://github.com/segiddins)
  [#5002](https://github.com/CocoaPods/CocoaPods/issues/5002)

* Pass the build setting `OTHER_CODE_SIGN_FLAGS` to codesign for the generated
  embed frameworks build phase's script, as Xcode does when signing natively.  
  [Václav Slavík](https://github.com/vslavik)
  [#5087](https://github.com/CocoaPods/CocoaPods/pull/5087)

##### Bug Fixes

* Sort files from `Dir.glob` explicitly to produce same result on case sensitive
  file system as result on case insensitive file system.  
  [Soutaro Matsumoto](https://github.com/soutaro)

* Fix build path for resource bundles.  
  [Marius Rackwitz](https://github.com/mrackwitz)
  [#5034](https://github.com/CocoaPods/CocoaPods/issues/5034)

* Rely on `TARGET_BUILD_DIR` instead of `CONFIGURATION_BUILD_DIR` in the
  generated embed resources build phase's script, so that UI test targets can
  be run.  
  [seaders](https://github.com/seaders)
  [#5133](https://github.com/CocoaPods/CocoaPods/issues/5133)

* Ensure that a `CFBundleVersion` is set for resource bundles' Info.plist
  files.  
  [Samuel Giddins](https://github.com/segiddins)
  [#4897](https://github.com/CocoaPods/CocoaPods/issues/4897)


## 1.0.0.beta.6 (2016-03-15)

##### Breaking

* Running `pod install` doesn't imply an automatic spec repo update.  
  The old behavior can be achieved by passing in the option `--repo-update`
  or running `pod repo update`.  
  [Marius Rackwitz](https://github.com/mrackwitz)
  [#5004](https://github.com/CocoaPods/CocoaPods/issues/5004)

* Remove the configuration variable `skip_repo_update` as the default behavior
  varies now between `pod install` and `pod (update|outdated)`.  
  [Marius Rackwitz](https://github.com/mrackwitz)
  [#5017](https://github.com/CocoaPods/CocoaPods/issues/5017)

##### Enhancements

* The master specs repo will no longer perform 'no-op' git fetches. This should
  help to reduce the load on GitHub's servers.  
  [Daniel Tomlinson](https://github.com/DanielTomlinson)
  [#5005](https://github.com/CocoaPods/CocoaPods/issues/5005)
  [#4989](https://github.com/CocoaPods/CocoaPods/issues/4989)

* The specs repos will no longer support shallow clones to reduce CPU load
  on git servers. Pre-existing shallow clones of the `master` repo will
  automatically be upgraded to deep clones when the repo is updated.  
  [Samuel Giddins](https://github.com/segiddins)
  [#5016](https://github.com/CocoaPods/CocoaPods/issues/5016)

* The validator will check that all `public_header_files` and
  `private_header_files` are also present in `source_files`.  
  [Samuel Giddins](https://github.com/segiddins)
  [#4936](https://github.com/CocoaPods/CocoaPods/issues/4936)

##### Bug Fixes

* The master specs repository can no longer be added via `pod repo add`, but
  instead must be done via `pod setup`.  
  [Samuel Giddins](https://github.com/segiddins)

* Print a friendly error message when the platform for a target cannot be
  inferred.  
  [Samuel Giddins](https://github.com/segiddins)
  [#4790](https://github.com/CocoaPods/CocoaPods/issues/4790)

* Rely on `TARGET_BUILD_DIR` instead of `CONFIGURATION_BUILD_DIR` in the
  generated embed frameworks build phase's script, so that UI test targets can
  be run.  
  [Marius Rackwitz](https://github.com/mrackwitz)
  [#5022](https://github.com/CocoaPods/CocoaPods/issues/5022)

* Fix build paths for resources bundles.  
  [Marius Rackwitz](https://github.com/mrackwitz)
  [#5028](https://github.com/CocoaPods/CocoaPods/pull/5028)

* Validate that a Podfile does not declare the same target twice.  
  [Samuel Giddins](https://github.com/segiddins)
  [#5029](https://github.com/CocoaPods/CocoaPods/issues/5029)


## 1.0.0.beta.5 (2016-03-08)

##### Breaking

* Development pods will no longer be implicitly unlocked. This makes CocoaPods respect
  constraints related to dependencies of development pods in the lockfile.

  If you change the constraints of a dependency of your development pod and want to
  override the locked version, you will have to use
  `pod update ${DEPENDENCY_NAME}` manually.  
  [Muhammed Yavuz Nuzumlalı](https://github.com/manuyavuz)
  [#4211](https://github.com/CocoaPods/CocoaPods/issues/4211)
  [#4577](https://github.com/CocoaPods/CocoaPods/issues/4577)
  [#4580](https://github.com/CocoaPods/CocoaPods/issues/4580)

##### Enhancements

* Add the :package: emoji in front of CocoaPods Script Build Phases
  to quickly and visually differentiate them from other phases.  
  [Olivier Halligon](https://github.com/AliSoftware)
  [#4985](https://github.com/CocoaPods/CocoaPods/issues/4985)

* Enable syntax highlighting on the Podfile in the generated
  `Pods.xcodeproj`.  
  [Samuel Giddins](https://github.com/segiddins)
  [#4962](https://github.com/CocoaPods/CocoaPods/issues/4962)

##### Bug Fixes

* Fixes paths passed for resources bundles in the copy resources script.  
  [Marius Rackwitz](https://github.com/mrackwitz)
  [#4954](https://github.com/CocoaPods/CocoaPods/pull/4954)

* Fix saying the `master` specs repo exists when it has not been set up.  
  [Samuel Giddins](https://github.com/segiddins)
  [#4955](https://github.com/CocoaPods/CocoaPods/issues/4955)

* Move `${TARGET_DEVICE_ARGS}` out of the quotations for `--sdk` in the
  `Copy Pods Resources` build phase.  
  [seaders](https://github.com/seaders) [#4940](https://github.com/CocoaPods/CocoaPods/issues/4940)

* Handle when `$PATH` isn't set.  
  [Samuel Giddins](https://github.com/segiddins)

* Module maps that are set per-platform will be installed for the correct
  platform.  
  [Samuel Giddins](https://github.com/segiddins)
  [#4968](https://github.com/CocoaPods/CocoaPods/issues/4968)


## 1.0.0.beta.4 (2016-02-24)

##### Enhancements

* Allow deduplication to take effect even when the same pod is used with
  different sets of subspecs across different platforms.
  This changes the general naming scheme scoped pod targets. They are
  suffixed now on base of what makes them different among others for the
  same root spec instead of being prefixed by the dependent target.  
  [Marius Rackwitz](https://github.com/mrackwitz)
  [#4146](https://github.com/CocoaPods/CocoaPods/pull/4146)

* Pass `COCOAPODS_VERSION` as environment variable when invoking the
  `prepare_command`.  
  [Marius Rackwitz](https://github.com/mrackwitz)
  [#4933](https://github.com/CocoaPods/CocoaPods/pull/4933)

##### Bug Fixes

* Pods are built by default in another scoping level of the build products
  directory identified by their name to prevent name clashes among
  dependencies.  
  [Marius Rackwitz](https://github.com/mrackwitz)
  [#4146](https://github.com/CocoaPods/CocoaPods/pull/4146)

* Fix mixed integrations where static libraries are used along frameworks
  from different target definitions in one Podfile.  
  [Marius Rackwitz](https://github.com/mrackwitz)
  [#4146](https://github.com/CocoaPods/CocoaPods/pull/4146)

* Pass target device arguments to `ibtool` in the copy resources script, fixing
  compilation of storyboards when targeting versions of iOS prior to iOS 8.  
  [seaders](https://github.com/seaders)
  [#4913](https://github.com/CocoaPods/CocoaPods/issues/4913)

* Fix `pod repo lint` when passed a path argument.  
  [Boris Bügling](https://github.com/neonichu)
  [#4883](https://github.com/CocoaPods/CocoaPods/issues/4883)


## 1.0.0.beta.3 (2016-02-03)

##### Breaking

* Rename the `xcodeproj` Podfile directive to `project`.  
  [Marius Rackwitz](https://github.com/mrackwitz)
  [Core#298](https://github.com/CocoaPods/Core/issues/298)

##### Enhancements

* None.  

##### Bug Fixes

* Don't try to embed project headers into frameworks.  
  [Marius Rackwitz](https://github.com/mrackwitz)
  [#4819](https://github.com/CocoaPods/CocoaPods/issues/4819)

* Fix a crash in the analyzer when target deduplication is deactivated.  
  [Marius Rackwitz](https://github.com/mrackwitz)
  [#4751](https://github.com/CocoaPods/CocoaPods/issues/4751)

* Handle CoreData mapping models with recursive resource globs.  
  [Eric Firestone](https://github.com/efirestone)
  [#4809](https://github.com/CocoaPods/CocoaPods/pull/4809)

* Generate valid xcconfig when target name includes spaces.  
  [Dimitris Koutsogiorgas](https://github.com/dnkoutso)
  [#4783](https://github.com/CocoaPods/CocoaPods/issues/4783)

* Properly add resource files to resources build phase.  
  [Eric Firestone](https://github.com/efirestone)
  [#4762](https://github.com/CocoaPods/CocoaPods/issues/4762)

* Fix suggestion of sudo when it actually isn't needed.  
  [Marcel Jackwerth](https://github.com/sirlantis)

* Set the `TARGET_DEVICE_FAMILY` to support both iPhone and iPad for iOS
  resource bundle targets.  
  [Andy Rifken](https://github.com/arifken)

* Share user schemes of `Pods.xcodeproj` after generating deterministic UUIDS.  
  [Samuel Giddins](https://github.com/segiddins)

* Only attempt to `import` a framework during linting if the pod has source
  files, and is thus being built by CocoaPods.  
  [Samuel Giddins](https://github.com/segiddins)
  [#4823](https://github.com/CocoaPods/CocoaPods/issues/4823)

* Determine whether an external source needs to be fetched when updating a
  dependency regardless of subspec names.  
  [Samuel Giddins](https://github.com/segiddins)
  [#4821](https://github.com/CocoaPods/CocoaPods/issues/4821)


## 1.0.0.beta.2 (2016-01-05)

##### Enhancements

* Present a friendly error suggesting running `pod install` when there are
  missing local podspecs when running `pod outdated`.  
  [Samuel Giddins](https://github.com/segiddins)
  [#4716](https://github.com/CocoaPods/CocoaPods/issues/4716)

* Don't warn about setting base config when identical to current config.  
  [Jed Lewison](https://github.com/jedlewison)
  [#4722](https://github.com/CocoaPods/CocoaPods/issues/4722)

* Add `user_targets` method to the `UmbrellaTargetDescription` in the
  post-install hooks context.  
  [Samuel Giddins](https://github.com/segiddins)

##### Bug Fixes

* Always fetch a `:podspec` dependency's podspec when it is missing in the
  `Pods` directory.  
  [Samuel Giddins](https://github.com/segiddins)
  [#4717](https://github.com/CocoaPods/CocoaPods/issues/4717)

* The `Info.plist` file will now be generated properly for resource bundles,
  setting the proper `CFBundlePackageType` and omitting the `CFBundleExecutable`
  key.  
  [Samuel Giddins](https://github.com/segiddins)
  [Xcodeproj#259](https://github.com/CocoaPods/Xcodeproj/issues/259)

* Fix crash when deintegrating due to major version change and there are
  multiple root-level Xcode projects.  
  [Samuel Giddins](https://github.com/segiddins)

* Ensure the `sandbox_root` attribute is set on the pre-install hooks context.  
  [Samuel Giddins](https://github.com/segiddins)


## 1.0.0.beta.1 (2015-12-30)

##### Breaking

* The `link_with` Podfile DSL method has been removed in favor of target
  inheritance.  
  [Samuel Giddins](https://github.com/segiddins)

* The `:exclusive => true` Podfile DSL target option has been removed in favor
  of the `inherit! :search_paths` directive.  
  [Samuel Giddins](https://github.com/segiddins)

* The specification of `:head` dependencies has been removed.  
  [Samuel Giddins](https://github.com/segiddins)
  [#4673](https://github.com/CocoaPods/CocoaPods/issues/4673)

* The deprecated `:local` dependency option has been removed in favor of the
  equivalent `:path` option.  
  [Samuel Giddins](https://github.com/segiddins)

* The deprecated `dependency` method in the Podfile DSL has been removed in
  favor of the equivalent `pod` method.  
  [Samuel Giddins](https://github.com/segiddins)

* The deprecated `preferred_dependency` method in the Specification DSL has been
  removed in favor of the equivalent `default_subspecs` method.  
  [Samuel Giddins](https://github.com/segiddins)

* The `docset_url` Specification attribute has been removed.  
  [Samuel Giddins](https://github.com/segiddins)
  [Core#284](https://github.com/CocoaPods/Core/issues/284)

* Build configuration names are no longer set as pre-processor defines, but
  rather `POD_CONFIGURATION_$CONFIGURATION_NAME` is defined in order to lessen
  conflicts with pod code.  
  [#4143](https://github.com/CocoaPods/CocoaPods/issues/4143)

##### Highlighted Enhancements That Need Testing

* The Podfile DSL has been cleaned up, with the removal of confusing options and
  the introduction of abstract targets, search paths-only inheritance, the
  specification of installation options, and the removal of head dependencies.  
  [Samuel Giddins](https://github.com/segiddins)
  [#840](https://github.com/CocoaPods/CocoaPods/issues/840)

##### Enhancements

* Add the ability to add a custom commit message when pushing a spec.
  [Bart Jacobs](https://github.com/bartjacobs)
  [#4583](https://github.com/CocoaPods/CocoaPods/issues/4583)

* Added support for `pod env` to print the pod environment without having to crash.  
  [Hemal Shah](https://github.com/hemal)
  [#3660](https://github.com/CocoaPods/CocoaPods/issues/3660)

* Add support for specifying :source with a pod dependency.  
  [Eric Firestone](https://github.com/efirestone)
  [#4486](https://github.com/CocoaPods/CocoaPods/pull/4486)

* Ask user to run `pod install` when a resource not found during in copy resources script.  
  [Muhammed Yavuz Nuzumlalı](https://github.com/manuyavuz)

* Add support to track `.def` sources.
* Add support to track `.def` files as headers.
  [Dimitris Koutsogiorgas](https://github.com/dnkoutso)
  [#338](https://github.com/CocoaPods/Xcodeproj/pull/338)

* `Pod::Installer::PostInstallHooksContext` now offers access to the `sandbox`
  object.  
  [Marcelo Fabri](https://github.com/marcelofabri)
  [#4487](https://github.com/CocoaPods/CocoaPods/pull/4487)

* Improve sorting algorithm for `pod search`.  
  [Muhammed Yavuz Nuzumlalı](https://github.com/manuyavuz)
  [cocoapods-search#12](https://github.com/CocoaPods/cocoapods-search/issues/12)

* Improve `pod search` performance while using _`--full`_ flag.  
  [Muhammed Yavuz Nuzumlalı](https://github.com/manuyavuz)
  [cocoapods-search#8](https://github.com/CocoaPods/cocoapods-search/issues/8)

* Improve message when there is no spec in repos for dependency set in Podfile.  
  [Muhammed Yavuz Nuzumlalı](https://github.com/manuyavuz)
  [#4430](https://github.com/CocoaPods/CocoaPods/issues/4430)

* Reduce the number of times the user's Xcode project is opened, speeding up
  installation.  
  [Samuel Giddins](https://github.com/segiddins)
  [#4374](https://github.com/CocoaPods/CocoaPods/issues/4374)

* Improving the performance of Pod::Installer::Analyzer#generate_pod_targets  
  [Daniel Ribeiro](https://github.com/danielribeiro)
  [#4399](https://github.com/CocoaPods/CocoaPods/pull/4399)

* Framework pods that have a `header_mappings_dirs` set will now produce
  frameworks with headers that respect the nesting.  
  [Samuel Giddins](https://github.com/segiddins)

* The validator will now ensure that pods with a `header_mappings_dirs` have all
  of their headers inside that directory.  
  [Samuel Giddins](https://github.com/segiddins)

* Pods will be validated with the `-Wincomplete-umbrella` compiler flag to
  ensure module maps are valid.  
  [Samuel Giddins](https://github.com/segiddins)
  [#3428](https://github.com/CocoaPods/CocoaPods/issues/3428)

* The validator will now attempt to build an app that imports the pod.  
  [Samuel Giddins](https://github.com/segiddins)
  [#2095](https://github.com/CocoaPods/CocoaPods/issues/2095)
  [#2134](https://github.com/CocoaPods/CocoaPods/issues/2134)

* The `Info.plist` file's `CFBundleIdentifier` is now set via the
  `PRODUCT_BUNDLE_IDENTIFIER` build setting, consistent with Xcode 7.  
  [Samuel Giddins](https://github.com/segiddins)
  [#4426](https://github.com/CocoaPods/CocoaPods/issues/4426)

* Externally-sourced pods will now have their specifications quickly linted.  
  [Samuel Giddins](https://github.com/segiddins)

* Set the deployment target on pods to be that which is defined in the
  podspec.  
  [Samuel Giddins](https://github.com/segiddins)
  [#4354](https://github.com/CocoaPods/CocoaPods/issues/3454)

* Set a deployment target for resource bundle targets.  
  [Samuel Giddins](https://github.com/segiddins)
  [#3347](https://github.com/CocoaPods/CocoaPods/issues/3347)

* Targets that are no longer integrated with CocoaPods will be properly
  de-integrated when installation occurs.  
  [Samuel Giddins](https://github.com/segiddins)

* Targets that are integrated will be ensured that they have all
  CocoaPods-related settings and phases properly installed.  
  [Samuel Giddins](https://github.com/segiddins)

* Total de-integration will happen whenever the major version of CocoaPods
  changes, ensuring backwards-incompatible changes are properly applied.  
  [Samuel Giddins](https://github.com/segiddins)

* The Podfile now allows specifying installation options via the `install!`
  directive.  
  [Samuel Giddins](https://github.com/segiddins)
  [Core#151](https://github.com/CocoaPods/Core/issues/151)

* The Podfile now allows marking targets as `abstract` and specifying the pod
  inheritance mode via the `inherit!` directive.  
  [Samuel Giddins](https://github.com/segiddins)
  [#1249](https://github.com/CocoaPods/CocoaPods/issues/1249)
  [#1626](https://github.com/CocoaPods/CocoaPods/issues/1626)
  [#4001](https://github.com/CocoaPods/CocoaPods/issues/4001)

##### Bug Fixes

* Fix compiling of localized resources.
  [Eric Firestone](https://github.com/efirestone)
  [#1653](https://github.com/CocoaPods/CocoaPods/issues/1653)

* Fix compiling of asset catalog files inside resource bundles.  
  [Muhammed Yavuz Nuzumlalı](https://github.com/manuyavuz)
  [#4501](https://github.com/CocoaPods/CocoaPods/issues/4501)

* Prevent installer to be run from inside sandbox directory.  
  [Muhammed Yavuz Nuzumlalı](https://github.com/manuyavuz)

* Improve repo lint error message when no repo found with given name.  
  [Muhammed Yavuz Nuzumlalı](https://github.com/manuyavuz)
  [#4142](https://github.com/CocoaPods/CocoaPods/issues/4142)

* Fix a crash in dependency resolution when running Ruby 2.3.  
  [Samuel Giddins](https://github.com/segiddins)
  [#4345](https://github.com/CocoaPods/CocoaPods/issues/4345)

* Fix handling of localized files in Pods installed as frameworks.  
  [Tim Bodeit](https://github.com/timbodeit)
  [#2597](https://github.com/CocoaPods/CocoaPods/issues/2597)

* Only include native targets when generating the Podfile in `pod init`.  
  [Samuel Giddins](https://github.com/segiddins)
  [#2169](https://github.com/CocoaPods/CocoaPods/issues/2169)

* Ensure that generated `Info.plist` files have a `CFBundleShortVersionString`
  that is precisely three dot-separated numbers.  
  [Samuel Giddins](https://github.com/segiddins)
  [#4421](https://github.com/CocoaPods/CocoaPods/issues/4421)

* Set the `APPLICATION_EXTENSION_API_ONLY` build setting if integrating with a
  tvOS extension target, or a target that has the setting set to `YES`.  
  [Samuel Giddins](https://github.com/segiddins)
  [#3644](https://github.com/CocoaPods/CocoaPods/issues/3644)
  [#4393](https://github.com/CocoaPods/CocoaPods/issues/4393)

* Only the root directory of externally-sourced pods will be searched for
  podspecs.  
  [Samuel Giddins](https://github.com/segiddins)
  [#3683](https://github.com/CocoaPods/CocoaPods/issues/3683)

* Remove the library name's extension when adding it in the "linker flags" build
  setting to support dynamic libraries.  
  [Andrea Cremaschi](https://github.com/andreacremaschi)
  [#4468](https://github.com/CocoaPods/CocoaPods/issues/4468)

* Specifying relative subspec names to the linter is now supported.  
  [Samuel Giddins](https://github.com/segiddins)
  [#1917](https://github.com/CocoaPods/CocoaPods/issues/1917)

* Headers used to build a pod will no longer be duplicated for frameworks.  
  [Samuel Giddins](https://github.com/segiddins)
  [#4420](https://github.com/CocoaPods/CocoaPods/issues/4420)

* The `UIRequiredDeviceCapabilities` key is now specified in the `Info.plist`
  file for tvOS pods built as frameworks.  
  [Samuel Giddins](https://github.com/segiddins)
  [#4514](https://github.com/CocoaPods/CocoaPods/issues/4514)

* Fix Swift code completion for Development Pods by using `realpath` for
  symlinked source files.  
  [Boris Bügling](https://github.com/neonichu)
  [#3777](https://github.com/CocoaPods/CocoaPods/issues/3777)

* Avoid the duplicate UUID warning when a Pod is installed for multiple
  platforms.  
  [Samuel Giddins](https://github.com/segiddins)
  [#4521](https://github.com/CocoaPods/CocoaPods/issues/4521)

* Changing the name of a target in a Podfile will no longer cause warnings about
  being unable to set the base configuration XCConfig.  
  [Samuel Giddins](https://github.com/segiddins)

* Ensure that linking multiple times against the same framework does not trigger
  the duplicate module name check for frameworks.  
  [Boris Bügling](https://github.com/neonichu)
  [Samuel Giddins](https://github.com/segiddins)
  [#4550](https://github.com/CocoaPods/CocoaPods/issues/4550)

* Fix lint in Xcode 7.2, it requires `-destination`.  
  [Boris Bügling](https://github.com/neonichu)
  [#4652](https://github.com/CocoaPods/CocoaPods/pull/4652)

* Empty podfiles / target blocks no longer break the user's Xcode project.  
  [Samuel Giddins](https://github.com/segiddins)
  [#3617](https://github.com/CocoaPods/CocoaPods/issues/3617)

* The pre-processor define for `DEBUG` will be set for all debug-based build
  configurations when building pods.  
  [Samuel Giddins](https://github.com/segiddins)
  [#4148](https://github.com/CocoaPods/CocoaPods/issues/4148)


## 0.39.0 (2015-10-09)

##### Enhancements

* Podfile-specified options are passed to plugins as hashes that treat string
  and symbol keys identically.  
  [Samuel Giddins](https://github.com/segiddins)
  [#3354](https://github.com/CocoaPods/CocoaPods/issues/3354)

##### Bug Fixes

* Only link dynamic vendored frameworks and libraries of pod dependencies.  
  [Kevin Coleman](https://github.com/kcoleman731)
  [#4336](https://github.com/CocoaPods/CocoaPods/issues/4336)


## 0.39.0.rc.1 (2015-10-05)

##### Enhancements

* Support for adding dependency target vendored libraries and frameworks to build settings.  
  [Kevin Coleman](https://github.com/kcoleman731)
  [#4278](https://github.com/CocoaPods/CocoaPods/pull/4278)

* Always link the aggregate target as static to the user project.  
  [Marius Rackwitz](https://github.com/mrackwitz)
  [#4137](https://github.com/CocoaPods/CocoaPods/pull/4137)


## 0.39.0.beta.5 (2015-10-01)

##### Breaking

* Activesupport 4 is now required, breaking compatibility with applications
  locked to `3.x.y`.  

##### Enhancements

* The `EMBEDDED_CONTENT_CONTAINS_SWIFT` build setting will now be set when
  appropriate.  
  [Samuel Giddins](https://github.com/segiddins)

* The embed frameworks script will no longer manually copy over the Swift
  runtime libraries on Xcode 7 and later.  
  [Samuel Giddins](https://github.com/segiddins)
  [earltedly](https://github.com/segiddins)
  [DJ Tarazona](https://github.com/djtarazona)
  [#4188](https://github.com/CocoaPods/CocoaPods/issues/4188)

* A post-install summary of the pods installed is now printed.  
  [Samuel Giddins](https://github.com/segiddins)
  [#4124](https://github.com/CocoaPods/CocoaPods/issues/4124)

##### Bug Fixes

* Give a meaningful message for the case where there is no available stable
  version for a pod, and there is no explicit version requirement.  
  [Muhammed Yavuz Nuzumlalı](https://github.com/manuyavuz)
  [#4197](https://github.com/CocoaPods/CocoaPods/issues/4197)

* Use `watchsimulator` when validating pods with the watchOS platform.  
  [Thomas Kollbach](https://github.com/toto)
  [#4130](https://github.com/CocoaPods/CocoaPods/issues/4130)

* C or C++ preprocessor output files with `.i` extension now have their compiler
  flags set correctly.  
  [Andrea Aresu](https://github.com/aaresu/)

* Remove SDKROOT relative search path as it isn't needed anymore since XCTest.  
  [Boris Bügling](https://github.com/neonichu)
  [#4219](https://github.com/CocoaPods/CocoaPods/issues/4219)

* Podfile generated by `pod init` now specifies iOS 8.0 as the default platform
  and includes `use_frameworks!` for Swift projects.  
  [Jamie Evans](https://github.com/JamieREvans)

* Support for the new `tvos` platform.  
  [Boris Bügling](https://github.com/neonichu)
  [#4152](https://github.com/CocoaPods/CocoaPods/pull/4152)

* Either generate just one pod target or generate it once for each target
  definition.  
  [Marius Rackwitz](https://github.com/mrackwitz)
  [#4034](https://github.com/CocoaPods/CocoaPods/issues/4034)

* Stop setting `DYLIB_CURRENT_VERSION`, `CURRENT_PROJECT_VERSION`, and
  `DYLIB_COMPATIBILITY_VERSION` for pods integrated as dynamic frameworks.  
  [Samuel Giddins](https://github.com/segiddins)
  [#4083](https://github.com/CocoaPods/CocoaPods/issues/4083)

* The headers folders paths for static library pods will be unset, fixing
  validation when archives are uploaded to iTunes Connect.  
  [Boris Bügling](https://github.com/neonichu)
  [Samuel Giddins](https://github.com/segiddins)
  [#4119](https://github.com/CocoaPods/CocoaPods/issues/4119)

* Don't require the `platform` attribute for targets without any declared pods
  when running `pod install --no-integrate`.  
  [Sylvain Guillopé](https://github.com/sguillope)
  [#3151](https://github.com/CocoaPods/CocoaPods/issues/3151)

* Gracefully handle exception if creating the repos directory fails due to a
  system error like a permission issue.  
  [Sylvain Guillopé](https://github.com/sguillope)
  [#4177](https://github.com/CocoaPods/CocoaPods/issues/4177)

## 0.39.0.beta.4 (2015-09-02)

##### Bug Fixes

* Using vendored frameworks without a `Headers` directory will no longer cause a
  crash.  
  [Samuel Giddins](https://github.com/segiddins)
  [#3967](https://github.com/CocoaPods/CocoaPods/issues/3967)

* Computing the set of transitive dependencies for a pod target,
  even if the target is scoped, will no longer smash the stack.  
  [Samuel Giddins](https://github.com/segiddins)
  [#4092](https://github.com/CocoaPods/CocoaPods/issues/4092)

* Take into account a specification's `exclude_files` when constructing resource
  bundles.  
  [Samuel Giddins](https://github.com/segiddins)
  [#4065](https://github.com/CocoaPods/CocoaPods/issues/4065)

* Fix resolving to platform-compatible versions of transitive dependencies.  
  [Samuel Giddins](https://github.com/segiddins)
  [#4084](https://github.com/CocoaPods/CocoaPods/issues/4084)


## 0.39.0.beta.3 (2015-08-28)

##### Bug Fixes

* This release fixes a file permissions error when using the RubyGem.  
  [Samuel Giddins](https://github.com/segiddins)


## 0.39.0.beta.2 (2015-08-27)

##### Bug Fixes

* Ensure all gem files are readable.  
  [Samuel Giddins](https://github.com/segiddins)
  [#4085](https://github.com/CocoaPods/CocoaPods/issues/4085)


## 0.39.0.beta.1 (2015-08-26)

##### Breaking

* The `HEADER_SEARCH_PATHS` will no longer be constructed recursively.  
  [Samuel Giddins](https://github.com/segiddins)
  [twoboxen](https://github.com/twoboxen)
  [#1437](https://github.com/CocoaPods/CocoaPods/issues/1437)
  [#3760](https://github.com/CocoaPods/CocoaPods/issues/3760)

##### Enhancements

* Collapse the namespaced public and private pod xcconfig into one single
  xcconfig file.  
  [Marius Rackwitz](https://github.com/mrackwitz)
  [#3916](https://github.com/CocoaPods/CocoaPods/pull/3916)

* Add `--sources` option to `push` command.  
  [Dimitris Koutsogiorgas](https://github.com/dnkoutso)
  [#3912](https://github.com/CocoaPods/CocoaPods/issues/3912)

* Implicitly unlock all local dependencies when installing.  
  [Samuel Giddins](https://github.com/segiddins)
  [#3764](https://github.com/CocoaPods/CocoaPods/issues/3764)

* The resolver error message when a conflict occurred due to platform deployment
  target mismatches will now explain that.  
  [Samuel Giddins](https://github.com/segiddins)
  [#3926](https://github.com/CocoaPods/CocoaPods/issues/3926)

* Add `:source_provider` hook to allow plugins to provide sources.  
  [Eric Amorde](https://github.com/amorde)
  [#3190](https://github.com/CocoaPods/CocoaPods/issues/3190)
  [#3792](https://github.com/CocoaPods/CocoaPods/pull/3792)

* Remove embed frameworks build phase from target types, where it is not required.  
  [Marius Rackwitz](https://github.com/mrackwitz)
  [#3905](https://github.com/CocoaPods/CocoaPods/issues/3905)
  [#4028](https://github.com/CocoaPods/CocoaPods/pull/4028)

* Add a `--private` option to `pod spec lint`, `pod lib lint`, and
  `pod repo push` that will ignore warnings that only apply to public
  specifications and sources.  
  [Samuel Giddins](https://github.com/segiddins)
  [Core#190](https://github.com/CocoaPods/Core/issues/190)
  [#2682](https://github.com/CocoaPods/CocoaPods/issues/2682)

* Add support for dynamic `vendored_frameworks` and `vendored_libraries`.  
  [Samuel Giddins](https://github.com/segiddins)
  [#1993](https://github.com/CocoaPods/CocoaPods/issues/1993)

##### Bug Fixes

* Build settings specified in `pod_target_xcconfig` of a spec are also for
  library targets only applied to the pod target.  
  [Marius Rackwitz](https://github.com/mrackwitz)
  [#3906](https://github.com/CocoaPods/CocoaPods/issues/3906)

* Use APPLICATION_EXTENSION_API_ONLY for watchOS 2 extensions.  
  [Boris Bügling](https://github.com/neonichu)
  [#3920](https://github.com/CocoaPods/CocoaPods/pull/3920)

* Prevent copying resources to installation directory when `SKIP_INSTALL` is enabled.  
  [Dominique d'Argent](https://github.com/nubbel)
  [#3971](https://github.com/CocoaPods/CocoaPods/pull/3971)

* Embed frameworks into app and watch extensions.  
  [Boris Bügling](https://github.com/neonichu)
  [#4004](https://github.com/CocoaPods/CocoaPods/pull/4004)

* Fix missing `$(inherited)` for generated xcconfig `LIBRARY_SEARCH_PATHS`
  and `HEADER_SEARCH_PATHS` build settings.  
  [Tyler Fox](https://github.com/smileyborg)
  [#3908](https://github.com/CocoaPods/CocoaPods/issues/3908)

* Fix source locking/unlocking.  
  [Samuel Giddins](https://github.com/segiddins)
  [#4059](https://github.com/CocoaPods/CocoaPods/issues/4059)

* Include the `-ObjC` linker flag when static `vendored_frameworks` are present.  
  [Samuel Giddins](https://github.com/segiddins)
  [#3870](https://github.com/CocoaPods/CocoaPods/issues/3870)
  [#3992](https://github.com/CocoaPods/CocoaPods/issues/3992)


## 0.38.2 (2015-07-25)

##### Bug Fixes

* Fix generation of xcconfig files that specify both `-iquote` and `-isystem`
  headers.  
  [Russ Bishop](https://github.com/russbishop)
  [#3893](https://github.com/CocoaPods/CocoaPods/issues/3893)

* Pods integrated as static libraries can no longer be imported as
  modules, as that change had unexpected side-effects.  
  [Boris Bügling](https://github.com/neonichu)
  [#3898](https://github.com/CocoaPods/CocoaPods/pull/3898)
  [#3879](https://github.com/CocoaPods/CocoaPods/issues/3879)
  [#3888](https://github.com/CocoaPods/CocoaPods/issues/3888)
  [#3886](https://github.com/CocoaPods/CocoaPods/issues/3886)
  [#3889](https://github.com/CocoaPods/CocoaPods/issues/3889)
  [#3884](https://github.com/CocoaPods/CocoaPods/issues/3884)

* Source file locking now happens after plugin and podfile post-install hooks
  have run.  
  [Samuel Giddins](https://github.com/segiddins)
  [#3529](https://github.com/CocoaPods/CocoaPods/issues/3529)

* Only set project, dylib, and compatibility versions to valid, three integer
  values.  
  [Samuel Giddins](https://github.com/segiddins)
  [#3887](https://github.com/CocoaPods/CocoaPods/issues/3887)


## 0.38.1 (2015-07-23)

##### Enhancements

* Set project, dylib, and compatibility versions when building pods as
  frameworks.  
  [Marius Rackwitz](https://github.com/mrackwitz)

* Pods integrated as static libraries can now be imported as modules.  
  [Tomas Linhart](https://github.com/TomasLinhart)
  [#3874](https://github.com/CocoaPods/CocoaPods/issues/3874)

##### Bug Fixes

* Ensure the aggregate `.xcconfig` file only has the settings for the
  appropriate build configuration.  
  [Samuel Giddins](https://github.com/segiddins)
  [#3842](https://github.com/CocoaPods/CocoaPods/issues/3842)

* Show the correct error when `pod spec lint` finds multiple podspecs, and at
  least one of them fails linting.  
  [Samuel Giddins](https://github.com/segiddins)
  [#3869](https://github.com/CocoaPods/CocoaPods/issues/3869)

* Set header search paths properly on the user target when `vendored_libraries`
  Pods are used while integrating Pods as frameworks.  
  [Jonathan MacMillan](https://github.com/perotinus)
  [#3857](https://github.com/CocoaPods/CocoaPods/issues/3857)

* Only link public headers in the sandbox for Pods that are not being built
  into dynamic frameworks, when integrating Pods as frameworks.  
  [Jonathan MacMillan](https://github.com/perotinus)
  [#3867](https://github.com/CocoaPods/CocoaPods/issues/3867)

* Don't lock resource files, only source files.  
  [Mason Glidden](https://github.com/mglidden)
  [#3557](https://github.com/CocoaPods/CocoaPods/issues/3557)

* Fix copying frameworks when integrating with today extensions.  
  [Samuel Giddins](https://github.com/segiddins)
  [#3819](https://github.com/CocoaPods/CocoaPods/issues/3819)


## 0.38.0 (2015-07-18)

##### Enhancements

* Improve the message shown when trying to use Swift Pods without frameworks.
  Now it includes the offending Pods so that the user can take action to remove
  the Pods, if they don’t want to move to frameworks yet.  
  [Eloy Durán](https://github.com/alloy)
  [#3830](https://github.com/CocoaPods/CocoaPods/pull/3830)

##### Bug Fixes

* Properly merge the `user_target_xcconfig`s of multiple subspecs.  
  [Samuel Giddins](https://github.com/segiddins)
  [#3813](https://github.com/CocoaPods/CocoaPods/issues/3813)


## 0.38.0.beta.2 (2015-07-05)

##### Enhancements

* The resolver will now take supported platform deployment targets into account
  when resolving dependencies.  
  [Samuel Giddins](https://github.com/segiddins)
  [#2443](https://github.com/CocoaPods/CocoaPods/issues/2443)

* `Pods.xcodeproj` will now be written with deterministic UUIDs, vastly reducing
  project churn and merge conflicts.  This behavior can be disabled via the new
  `COCOAPODS_DISABLE_DETERMINISTIC_UUIDS` environment variable.  
  [Samuel Giddins](https://github.com/segiddins)

* [`cocoapods-stats`](https://github.com/CocoaPods/cocoapods-stats)
  is now a default plugin.  
  [Samuel Giddins](https://github.com/segiddins)

##### Bug Fixes

* Ensure that the `prepare_command` is run even when skipping the download
  cache.  
  [Samuel Giddins](https://github.com/segiddins)
  [#3674](https://github.com/CocoaPods/CocoaPods/issues/3674)

* Public headers inside a directory named `framework` should be linked in the
  sandbox.  
  [Vincent Isambart](https://github.com/vincentisambart)
  [#3751](https://github.com/CocoaPods/CocoaPods/issues/3751)

* Properly support targets with spaces in their name in the embed frameworks
  script.  
  [Samuel Giddins](https://github.com/segiddins)
  [#3754](https://github.com/CocoaPods/CocoaPods/issues/3754)

* Don't add the `-ObjC` linker flag if it's unnecessary.  
  [Samuel Giddins](https://github.com/segiddins)
  [#3537](https://github.com/CocoaPods/CocoaPods/issues/3537)

* Ensure that no duplicate framework or target dependencies are created.  
  [Samuel Giddins](https://github.com/segiddins)
  [#3763](https://github.com/CocoaPods/CocoaPods/issues/3763)


## 0.38.0.beta.1 (2015-06-26)

##### Highlighted Enhancement That Needs Testing

* De-duplicate Pod Targets: CocoaPods now recognizes when a dependency is used
  multiple times across different user targets, but needs to be built only once.
  The targets in `Pods.xcodeproj` need to be duplicated when one of the following
  applies:
  * They are used on different platforms.
  * They are used with differents sets of subspecs.
  * They have any dependency which needs to be duplicated.

  You can opt-out of this behavior installation-wise, by setting the following
  option in your `~/.cocoapods/config.yaml`:
  ```yaml
  deduplicate_targets: false
  ```

  [Marius Rackwitz](https://github.com/mrackwitz)
  [#3550](https://github.com/CocoaPods/CocoaPods/issues/3550)

##### Breaking

* The CocoaPods environment header has been removed.  
  [Samuel Giddins](https://github.com/segiddins)
  [#2390](https://github.com/CocoaPods/CocoaPods/issues/2390)

* The `Installer` is passed directly to the `pre_install` and `post_install`
  hooks defined in the Podfile, instead of the previously used
  `Hooks::InstallerRepresentation`.  
  [Marius Rackwitz](https://github.com/mrackwitz)
  [#3648](https://github.com/CocoaPods/CocoaPods/issues/3648)

* Deprecate the `xcconfig` attribute in the Podspec DSL, which is replaced by
  the new attributes `pod_target_xcconfig` and `user_target_xcconfig`.  
  [Marius Rackwitz](https://github.com/mrackwitz)
  [CocoaPods#3465](https://github.com/CocoaPods/CocoaPods/issues/3465)

##### Enhancements

* The notice about a new version being available will now include our
  recommendation of using the latest stable version.  
  [Hugo Tunius](https://github.com/k0nserv)
  [#3667](https://github.com/CocoaPods/CocoaPods/pull/3667)

* New commands `pod cache list` and `pod cache clean` allows you to see the
  contents of the cache and clean it.  
  [Olivier Halligon](https://github.com/AliSoftware)
  [#3508](https://github.com/CocoaPods/CocoaPods/issues/3508)

* The download cache will automatically be reset when changing CocoaPods
  versions.  
  [Samuel Giddins](https://github.com/segiddins)
  [#3542](https://github.com/CocoaPods/CocoaPods/issues/3542)

* Supports running pre-install hooks in plugins. This happens before the resolver
  does its work, and offers easy access to the sandbox, podfile and lockfile via a
  `PreInstallHooksContext` object. This also renames the post-install hooks from `HooksContext`
  to `PostInstallHooksContext`.  
  [Orta Therox](https://github.com/orta)
  [#3540](https://github.com/CocoaPods/cocoapods/issues/3409)

* Allow passing additional arguments to `pod lib create`, which then get passed
  as-is to the `configure` scripts.  
  [Samuel Giddins](https://github.com/segiddins)
  [#2160](https://github.com/CocoaPods/CocoaPods/issues/2160)

* Use `-analyzer-disable-all-checks` to disable static analyzer for
  pods with `inhibit_warnings` enabled (requires Xcode >= 6.1).  
  [Dieter Komendera](https://github.com/kommen)
  [#2402](https://github.com/CocoaPods/CocoaPods/issues/2402)

* Cache globbing in `PathList` to speed up `pod install`.  
  [Vincent Isambart](https://github.com/vincentisambart)
  [#3699](https://github.com/CocoaPods/CocoaPods/pull/3699)

* CocoaPods will validate your podfile and try to identify problems
  and conflicts in how you've specified the dependencies.  
  [Hugo Tunius](https://github.com/k0nserv)
  [#995](https://github.com/CocoaPods/CocoaPods/issues/995)

* `pod update` will now accept root pod names, even when only subspecs are
  installed.  
  [Samuel Giddins](https://github.com/segiddins)
  [#3689](https://github.com/CocoaPods/CocoaPods/issues/3689)

* Support for the new `watchos` platform.  
  [Boris Bügling](https://github.com/neonichu)
  [#3681](https://github.com/CocoaPods/CocoaPods/pull/3681)

##### Bug Fixes

* Added recursive support to the public headers of vendored frameworks
  that are automatically linked in the sandbox. This fixes and issue
  for framework header directories that contain sub-directories.  
  [Todd Casey](https://github.com/vhariable)
  [#3161](https://github.com/CocoaPods/CocoaPods/issues/3161)

* Public headers of vendored frameworks are now automatically linked in
  the sandbox. That allows transitive inclusion of headers from other pods.  
  [Vincent Isambart](https://github.com/vincentisambart)
  [#3161](https://github.com/CocoaPods/CocoaPods/issues/3161)

* Fixes an issue that prevented static libraries from building. `OTHER_LIBTOOLFLAGS`
  is no longer set to the value of `OTHER_LDFLAGS`. If you want to create a static
  library that includes all dependencies for (internal/external) distribution then
  you should use a tool like `cocoapods-packager`.  
  [Michael Moscardini](https://github.com/themackworth)
  [#2747](https://github.com/CocoaPods/CocoaPods/issues/2747)
  [#2704](https://github.com/CocoaPods/CocoaPods/issues/2704)

* The embed frameworks script will now properly filter out symlinks to the
  directories that are filtered, which fixes an issue when submitting to the
  Mac App Store.  
  [Samuel Giddins](https://github.com/segiddins)

* The error report template is now more robust against missing executables.  
  [Samuel Giddins](https://github.com/segiddins)
  [#3719](https://github.com/CocoaPods/CocoaPods/issues/3719)

* Attempting to specify a `git` source where a Podspec for the requested pod is
  not found will have a more helpful error message.  
  [Samuel Giddins](https://github.com/segiddins)

* `pod outdated` will now accept the `--no-repo-update` and `--no-integrate`
  options.  
  [Samuel Giddins](https://github.com/segiddins)

* Fixes an issue which prevented using a custom `CONFIGURATION_BUILD_DIR` when
  integrating CocoaPods via dynamic frameworks.  
  [Tim Rosenblatt](https://github.com/timrosenblatt)
  [#3675](https://github.com/CocoaPods/CocoaPods/pull/3675)

* Pods frameworks in codesigned Mac apps are now signed.  
  [Nikolaj Schumacher](https://github.com/nschum)
  [#3646](https://github.com/CocoaPods/CocoaPods/issues/3646)


## 0.37.2 (2015-05-27)

##### Enhancements

* Schemes of development pods will now be shared.  
  [Boris Bügling](https://github.com/neonichu)
  [#3600](https://github.com/CocoaPods/CocoaPods/issues/3600)

* Recognizes incomplete cache when the original download of a pod was
  interrupted.  
  [Marius Rackwitz](https://github.com/mrackwitz)
  [#3561](https://github.com/CocoaPods/CocoaPods/issues/3561)

* Allow opting out of pod source locking, meaning `pod try` yields editable
  projects.  
  [Samuel Giddins](https://github.com/segiddins)
  [cocoapods-try#31](https://github.com/CocoaPods/cocoapods-try/issues/31)

##### Bug Fixes

* `pod repo push` will now find and push JSON podspecs.  
  [#3494](https://github.com/CocoaPods/CocoaPods/issues/3494)
  [Kyle Fuller](https://github.com/kylef)

* Flush stdin/stderr and wait a bit in `executable`.  
  [Boris Bügling](https://github.com/neonichu)
  [#3500](https://github.com/CocoaPods/CocoaPods/issues/3500)

## 0.37.1 (2015-05-06)

##### Bug Fixes

* [Cache] Fixes a bug that caused that a pod, which was cached once is not updated
  correctly when needed e.g. for `pod spec lint`.  
  [Marius Rackwitz](https://github.com/mrackwitz)
  [#3498](https://github.com/CocoaPods/CocoaPods/issues/3498)

* Only add the "Embed Pods Frameworks" script for application and unit test targets.  
  [Marius Rackwitz](https://github.com/mrackwitz)
  [#3440](https://github.com/CocoaPods/CocoaPods/issues/3440)

* C++ source files with `.cc`, `.cxx` and `.c++` extensions now have their
  compiler flags set correctly.  
  [Chongyu Zhu](https://github.com/lembacon)
  [Kyle Fuller](https://github.com/kylef)

* Handle broken symlinks when installing a Pod.  
  [Daniel Barden](https://github.com/dbarden)
  [#3515](https://github.com/cocoapods/cocoapods/issues/3515)

* Just remove write permissions from files, so executables are unaffected.  
  [Mason Glidden](https://github.com/mglidden)
  [#3501](https://github.com/CocoaPods/CocoaPods/issues/3501)

* Always copy the generated `Podfile.lock` to `Pods/Manifest.lock` so they are
  guaranteed to match, character-by-character, after installation.  
  [Samuel Giddins](https://github.com/segiddins)
  [#3502](https://github.com/CocoaPods/CocoaPods/issues/3502)

* Don't generate an umbrella header when a custom module map is specified. This
  avoids an incomplete module map warning.  
  [Samuel Giddins](https://github.com/segiddins)

* Actually allow skipping the download cache by downloading directly to the
  download target when requested.  
  [Samuel Giddins](https://github.com/segiddins)


## 0.37.0 (2015-05-03)

For more details, see 📝 [CocoaPods 0.37](https://blog.cocoapods.org/CocoaPods-0.37/) on our blog.

##### Bug Fixes

* Print the UTF-8 warning to STDERR.  
  [Matt Holgate](https://github.com/mjholgate)


## 0.37.0.rc.2 (2015-04-30)

##### Bug Fixes

* Handle caching specs that have subspecs with higher minimum deployment targets
  without deleting needed source files.  
  [Samuel Giddins](https://github.com/segiddins)
  [#3471](https://github.com/CocoaPods/CocoaPods/issues/3471)

* Automatically detect JSON podspecs in `pod lib lint`.  
  [Samuel Giddins](https://github.com/segiddins)
  [#3477](https://github.com/CocoaPods/CocoaPods/issues/3477)


## 0.37.0.rc.1 (2015-04-27)

[Core](https://github.com/CocoaPods/Core/compare/0.37.0.beta.1...0.37.0.rc.1)
[Xcodeproj](https://github.com/CocoaPods/Xcodeproj/compare/0.24.0...0.24.1)

##### Enhancements

* Add environment variable `COCOAPODS_SKIP_UPDATE_MESSAGE` to disable new
  version message.  
  [Andrea Mazzini](https://github.com/andreamazz)
  [#3364](https://github.com/CocoaPods/CocoaPods/issues/3364)

* Use user project's object version for pods project.  
  [Boris Bügling](https://github.com/neonichu)
  [#253](https://github.com/CocoaPods/Xcodeproj/issues/253)

##### Bug Fixes

* Adding `$(inherited)` to `FRAMEWORK_SEARCH_PATHS` build setting in xcconfig for aggregate.  
  [Tomohiro Kumagai](https://github.com/EZ-NET)
  [#3429](https://github.com/CocoaPods/CocoaPods/pull/3429)

* Don't crash when the downloader can't find an appropriate podspec in a `git`
  pod.  
  [Samuel Giddins](https://github.com/segiddins)
  [#3433](https://github.com/CocoaPods/CocoaPods/issues/3433)

* Automatically lock Pod source files after installing.  
  [Mason Glidden](https://github.com/mglidden)
  [#1154](https://github.com/CocoaPods/CocoaPods/issues/1154)

* Handle subprocesses leaking STDOUT/STDERR pipes by more strictly managing
  process lifetime and not allowing I/O to block completion of the task.  
  [Samuel Giddins](https://github.com/segiddins)
  [#3101](https://github.com/CocoaPods/CocoaPods/issues/3101)

* Do not create pod target if `source_files` only contains headers.  
  [Boris Bügling](https://github.com/neonichu)
  [#3106](https://github.com/CocoaPods/CocoaPods/issues/3106)

* Run a pod's `prepare_command` (if it has one) before it is cleaned in the
  download cache.  
  [Marius Rackwitz](https://github.com/mrackwitz)
  [Samuel Giddins](https://github.com/segiddins)
  [#3436](https://github.com/CocoaPods/CocoaPods/issues/3436)

* Don't set the `-fno-objc-arc` compiler flags for files for which the flag
  makes no sense.  
  [Samuel Giddins](https://github.com/segiddins)
  [#2559](https://github.com/CocoaPods/CocoaPods/issues/2559)

* Also apply a pod's configuration to any resource targets defined by the pod.  
  [Tom Adriaenssen](https://github.com/inferis)
  [#3463](https://github.com/CocoaPods/CocoaPods/issues/3463)


## 0.37.0.beta.1 (2015-04-18)

##### Enhancements

* Allow the specification of custom module map files.  
  [Samuel Giddins](https://github.com/segiddins)
  [Marius Rackwitz](https://github.com/mrackwitz)
  [#3145](https://github.com/CocoaPods/CocoaPods/issues/3145)

* Show the source URI for local Pod specification repositories in
  `pod repo list`.  
  [Kyle Fuller](https://github.com/kylef)

* Only show a warning when there is a minimum deployment target mismatch
  between target and spec, instead of throwing a hard error.  
  [Samuel Giddins](https://github.com/segiddins)
  [#1241](https://github.com/CocoaPods/CocoaPods/issues/1241)

* Add download caching for pods, which speeds up `pod install` and linting,
  potentially by several orders of magnitude.  
  [Samuel Giddins](https://github.com/segiddins)
  [#2863](https://github.com/CocoaPods/CocoaPods/issues/2863)
  [#3172](https://github.com/CocoaPods/CocoaPods/issues/3172)

* Add a `--fail-fast` option to both `pod spec lint` and `pod lib lint` that
  causes the linter to exit as soon as a single subspec or platform fails
  linting.  
  [Marius Rackwitz](https://github.com/mrackwitz)

* Naïvely prevent base xcconfig warnings for targets that have custom
  config files set.  
  [Chris Brauchli](https://github.com/cbrauchli)
  [#2633](https://github.com/CocoaPods/CocoaPods/issues/2633)

* Ensure private headers are declared as such in a framework's generated module
  map.  
  [Samuel Giddins](https://github.com/segiddins)
  [#2974](https://github.com/CocoaPods/CocoaPods/issues/2974)

##### Bug Fixes

* Do not pass code-sign arguments to xcodebuild when linting OS X targets.  
  [Boris Bügling](https://github.com/neonichu)
  [#3310](https://github.com/CocoaPods/CocoaPods/issues/3310)

* Fixes an issue showing the URL to remote resources in `pod repo list`.  
  [Kyle Fuller](https://github.com/kylef)

* Fixes a problem with code signing when integrating CocoaPods
  into a Today Widget extension.  
  [Christian Sampaio](https://github.com/chrisfsampaio)
  [#3390](https://github.com/CocoaPods/CocoaPods/pull/3390)


## 0.36.4 (2015-04-16)

##### Bug Fixes

* Fixes various problems with Pods that use xcasset bundles. Pods that
  use xcassets can now be used with the `pod :path` option.  
  [Kyle Fuller](https://github.com/kylef)
  [#1549](https://github.com/CocoaPods/CocoaPods/issues/1549)
  [#3384](https://github.com/CocoaPods/CocoaPods/pull/3383)
  [#3358](https://github.com/CocoaPods/CocoaPods/pull/3358)


## 0.36.3 (2015-03-31)

##### Bug Fixes

* Fix using the downloader.  
  [Samuel Giddins](https://github.com/segiddins)
  [#3344](https://github.com/CocoaPods/CocoaPods/issues/3344)
  [#3345](https://github.com/CocoaPods/CocoaPods/issues/3345)


## 0.36.2 (2015-03-31)

[Core](https://github.com/CocoaPods/Core/compare/0.36.1...0.36.2)

##### Bug Fixes

* Unique resources passed to the script generator.  
  [Diego Torres](https://github.com/dtorres)
  [#3315](https://github.com/CocoaPods/CocoaPods/issues/3315)
  [#3327](https://github.com/CocoaPods/CocoaPods/issues/3327)

* Update the `Manifest.lock` when migrating local podspecs to JSON. This fixes
  running `pod install` after upgrading to `0.36`.  
  [Samuel Giddins](https://github.com/segiddins)
  [#3292](https://github.com/CocoaPods/CocoaPods/issues/3292)
  [#3299](https://github.com/CocoaPods/CocoaPods/issues/3299)


## 0.36.1 (2015-03-27)

[Xcodeproj](https://github.com/CocoaPods/Xcodeproj/compare/0.23.0...0.23.1)

##### Bug Fixes

* Workarounds(✻) for the resource script's handling of `.xcasset` files.  
  [sodas](https://github.com/sodastsai)
  [Tony Li](https://github.com/crazytonyli)
  [Chongyu Zhu](https://github.com/lembacon)
  [#3247](https://github.com/CocoaPods/CocoaPods/issues/3247)
  [#3303](https://github.com/CocoaPods/CocoaPods/issues/3303)

* Fix the sanitization of configuration names in the generated target
  environment header.  
  [Samuel Giddins](https://github.com/segiddins)
  [#3301](https://github.com/CocoaPods/CocoaPods/issues/3301)

> _(✻) Note: these fixes are only temporary to avoid overriding the user project's `xcassets`.
  We are aware that these workarounds are "too greedy" and thus user projects having different
  `xcassets` for different targets will still have issues; we ([@AliSoftware](https://github.com/AliSoftware))
  are working on a deeper fix ([#3263](https://github.com/CocoaPods/CocoaPods/issues/3263)) for the next release._

## 0.36.0 (2015-03-11)

[Xcodeproj](https://github.com/CocoaPods/Xcodeproj/compare/0.22.0...0.23.0)

For more details, see 📝 [CocoaPods 0.36](https://blog.cocoapods.org/CocoaPods-0.36/) on our blog.

##### Enhancements

* Allows Swift pods to have a deployment target under iOS 8.0 if they use
  XCTest.  
  [Samuel Giddins](https://github.com/segiddins)
  [#3225](https://github.com/CocoaPods/CocoaPods/issues/3225)

##### Bug Fixes

* Include Swift-specific build settings on target creation, i.e. disable optimizations
  for debug configuration.
  [Marius Rackwitz](https://github.com/mrackwitz)
  [#3238](https://github.com/CocoaPods/CocoaPods/issues/3238)

* Only copy explicitly specified xcasset files into the bundle of the integrated target.  
  [Marius Rackwitz](https://github.com/mrackwitz)
  [#3219](https://github.com/CocoaPods/CocoaPods/issues/3219)

* Correctly filter Xcode warnings about the use of dynamic frameworks.  
  [Boris Bügling](https://github.com/neonichu)

* Fixes warnings, when the aggregate target doesn't contain any pod target, which is build,
  because `PODS_FRAMEWORK_BUILD_PATH` was added to `FRAMEWORK_SEARCH_PATHS`, but never created.  
  [Marius Rackwitz](https://github.com/mrackwitz)
  [#3217](https://github.com/CocoaPods/CocoaPods/issues/3217)

* Allows the usage of `:head` dependencies even when the most recent published
  version was a pre-release.  
  [Samuel Giddins](https://github.com/segiddins)
  [#3212](https://github.com/CocoaPods/CocoaPods/issues/3212)

* Limit the check for transitive static binaries to those which are directly linked to the user target.  
  [Boris Bügling](https://github.com/neonichu)
  [#3194](https://github.com/CocoaPods/CocoaPods/issues/3194)

* Lint to prevent dynamic libraries and frameworks from passing with iOS 7.  
  [Boris Bügling](https://github.com/neonichu)
  [#3193](https://github.com/CocoaPods/CocoaPods/issues/3193)

* Shows an informative error message when there is no base specification found
  for a `:head` dependency.  
  [Samuel Giddins](https://github.com/segiddins)
  [#3230](https://github.com/CocoaPods/CocoaPods/issues/3230)

* Fix the `OTHER_SWIFT_FLAGS` generated, so it inherits previous definitions.  
  [Daniel Thorpe](https://github.com/danthorpe)
  [#2983](https://github.com/CocoaPods/CocoaPods/issues/2983)


## 0.36.0.rc.1 (2015-02-24)

##### Enhancements

* Set the `APPLICATION_EXTENSION_API_ONLY` build setting if integrating with a watch extension target.  
  [Boris Bügling](https://github.com/neonichu)
  [#3153](https://github.com/CocoaPods/CocoaPods/issues/3153)

* Build for iOS simulator only during validation. This allows validation without having
  provisioning profiles set up.  
  [Boris Bügling](https://github.com/neonichu)
  [#3083](https://github.com/CocoaPods/CocoaPods/issues/3083)
  [Swift#13](https://github.com/CocoaPods/swift/issues/13)

* Explicitly inform the user to close existing project when switching to
  a workspace for the first time.  
  [Kyle Fuller](https://github.com/kylef)
  [#2996](https://github.com/CocoaPods/CocoaPods/issues/2996)

* Automatically detect conflicts between framework names.  
  [Samuel Giddins](https://github.com/segiddins)
  [#2943](https://github.com/CocoaPods/CocoaPods/issues/2943)

* Use the proper `TMPDIR` for the CocoaPods process, instead of blindly using
  `/tmp`.  
  [Samuel Giddins](https://github.com/segiddins)

* Let lint fail for Swift pods supporting deployment targets below iOS 8.0.  
  [Boris Bügling](https://github.com/neonichu)
  [#2963](https://github.com/CocoaPods/CocoaPods/issues/2963)

* Reject installation if a static library is used as a transitive dependency
  while integrating Pods as frameworks.  
  [Samuel Giddins](https://github.com/segiddins)
  [#2926](https://github.com/CocoaPods/CocoaPods/issues/2926)

* Do not copy Swift standard libraries multiple times.  
  [Boris Bügling](https://github.com/neonichu)
  [#3131](https://github.com/CocoaPods/CocoaPods/issues/3131)

* Check for Xcode License Agreement before running commands.  
  [Xavi Matos](https://github.com/CalQL8ed-K-OS)
  [#3002](https://github.com/CocoaPods/CocoaPods/issues/3002)

* `pod update PODNAME` will update pods in a case-insensitive manner.  
  [Samuel Giddins](https://github.com/segiddins)
  [#2992](https://github.com/CocoaPods/CocoaPods/issues/2992)

* Allow specifying repo names to `pod {spec,lib} lint --sources`.  
  [Samuel Giddins](https://github.com/segiddins)
  [#2685](https://github.com/CocoaPods/CocoaPods/issues/2685)

* Require explicit use of `use_frameworks!` for Pods written in Swift.  
  [Boris Bügling](https://github.com/neonichu)
  [#3029](https://github.com/CocoaPods/CocoaPods/issues/3029)

* Lint as framework automatically. If needed, `--use-libraries` option
  allows linting as a static library.  
  [Boris Bügling](https://github.com/neonichu)
  [#2912](https://github.com/CocoaPods/CocoaPods/issues/2912)

* Adding Xcode Legacy build location support for default Pods.xcodeproj.
  It defaults to `${SRCROOT}/../build` but can be changed in a `post_install`
  hook by using the `Project#symroot=` writer.  
  [Sam Marshall](https://github.com/samdmarshall)

##### Bug Fixes

* Set `SKIP_INSTALL=YES` for all generated targets to avoid producing
  *Generic Xcode Archives* on Archive.  
  [Marius Rackwitz](https://github.com/mrackwitz)
  [#3188](https://github.com/CocoaPods/CocoaPods/issues/3188)

* Added support for .tpp C++ header files in specs (previously were getting
  filtered out and symlinks wouldn't get created in the Pods/Headers folder.)  
  [Honza Dvorsky](https://github.com/czechboy0)
  [#3129](https://github.com/CocoaPods/CocoaPods/pull/3129)

* Fixed installation for app-extension targets which had no dependencies
  configured in the Podfile.  
  [Boris Bügling](https://github.com/neonichu)
  [#3102](https://github.com/CocoaPods/CocoaPods/issues/3102)

* Correct escaping of resource bundles in 'Copy Pods Resources' script.  
  [Seán Labastille](https://github.com/flufff42)
  [#3082](https://github.com/CocoaPods/CocoaPods/issues/3082)

* Correctly update sources when calling `pod outdated`, and also respect the
  `--[no-]repo-update` flag.  
  [Samuel Giddins](https://github.com/segiddins)
  [#3137](https://github.com/CocoaPods/CocoaPods/issues/3137)

* Fix the `OTHER_SWIFT_FLAGS` generated, so `#if COCOAPODS` works in Swift.  
  [Samuel Giddins](https://github.com/segiddins)
  [#2983](https://github.com/CocoaPods/CocoaPods/issues/2983)

* Output a properly-formed `Podfile` when running `pod init` with a target that
  contains a `'` in its name.  
  [Samuel Giddins](https://github.com/segiddins)
  [#3136](https://github.com/CocoaPods/CocoaPods/issues/3136)

* Remove the stored lockfile checkout source when switching to a development
  pod.  
  [Samuel Giddins](https://github.com/segiddins)
  [#3141](https://github.com/CocoaPods/CocoaPods/issues/3141)

* Migrate local Ruby podspecs to JSON, allowing updating those pods to work.  
  [Samuel Giddins](https://github.com/segiddins)
  [#3038](https://github.com/CocoaPods/CocoaPods/issues/3038)

* Removing grep color markup in the embed frameworks script.  
  [Adriano Bonat](https://github.com/tanob)
  [#3117](https://github.com/CocoaPods/CocoaPods/issues/3117)

* Fixes an issue where `pod ipc list` and `pod ipc podfile` was returning an
  error.  
  [Kyle Fuller](https://github.com/kylef)
  [#3134](https://github.com/CocoaPods/CocoaPods/issues/3134)

* Fixes an issue with spaces in the path to the user's developer tools.  
  [Boris Bügling](https://github.com/neonichu)
  [#3181](https://github.com/CocoaPods/CocoaPods/issues/3181)


## 0.36.0.beta.2 (2015-01-28)

[Xcodeproj](https://github.com/CocoaPods/Xcodeproj/compare/0.21.0...0.21.2)

##### Breaking

* Changes the default spec repositories used from all configured spec
  repositories, to the master spec repository when no spec repositories
  are explicitly configured in a Podfile.  
  [Kyle Fuller](https://github.com/kylef)
  [#2946](https://github.com/CocoaPods/CocoaPods/issues/2946)

##### Enhancements

* Set the APPLICATION_EXTENSION_API_ONLY build setting if integrating with an app extension target.  
  [Boris Bügling](https://github.com/neonichu)
  [#2980](https://github.com/CocoaPods/CocoaPods/issues/2980)

* Xcodebuild warnings will now be reported as `warning` during linting
  instead of `note`.  
  [Hugo Tunius](https://github.com/K0nserv)

* Copy only the resources required for the current build configuration.  
  [Samuel Giddins](https://github.com/segiddins)
  [#2391](https://github.com/CocoaPods/CocoaPods/issues/2391)

##### Bug Fixes

* Ensure that linting fails if xcodebuild doesn't successfully build your Pod.  
  [Kyle Fuller](https://github.com/kylef)
  [#2981](https://github.com/CocoaPods/CocoaPods/issues/2981)
  [cocoapods-trunk#33](https://github.com/CocoaPods/cocoapods-trunk/issues/33)

* Clone the master spec repository when no spec repositories are explicitly
  defined in the Podfile. This fixes problems using CocoaPods for the first
  time without any explicit spec repositories.  
  [Kyle Fuller](https://github.com/kylef)
  [#2946](https://github.com/CocoaPods/CocoaPods/issues/2946)

* Xcodebuild warnings with the string `error` in them will no longer be
  linted as errors if they are in fact warnings.  
  [Hugo Tunius](https://github.com/K0nserv)
  [#2579](https://github.com/CocoaPods/CocoaPods/issues/2579)

* Any errors which occur during fetching of external podspecs over HTTP
  will now be gracefully handled.  
  [Hugo Tunius](https://github.com/K0nserv)
  [#2823](https://github.com/CocoaPods/CocoaPods/issues/2823)

* When updating spec repositories only update the git sourced repos.  
  [Dustin Clark](https://github.com/clarkda)
  [#2558](https://github.com/CocoaPods/CocoaPods/issues/2558)

* Pods referenced via the `:podspec` option will have their podspecs properly
  parsed in the local directory if the path points to a local file.  
  [Samuel Giddins](https://github.com/segiddins)

* Fix an issue where using Swift frameworks in an Objective-C host application
  causes an error because the Swift frameworks we're not code signed.  
  [Joseph Ross](https://github.com/jrosssavant)
  [#3008](https://github.com/CocoaPods/CocoaPods/issues/3008)


## 0.36.0.beta.1 (2014-12-25)

[CocoaPods](https://github.com/CocoaPods/CocoaPods/compare/0.35.0...0.36.0.beta.1)
• [CocoaPods-Core](https://github.com/CocoaPods/Core/compare/0.35.0...0.36.0.beta.1)
• [Xcodeproj](https://github.com/CocoaPods/Xcodeproj/compare/0.20.2...0.21.0)
• [CLAide](https://github.com/CocoaPods/CLAide/compare/v0.7.0...0.8.0)
• [Molinillo](https://github.com/CocoaPods/Molinillo/compare/0.1.2...0.2.0)
• [cocoapods-downloader](https://github.com/CocoaPods/cocoapods-downloader/compare/0.8.0...0.8.1)
• [cocoapods-try](https://github.com/CocoaPods/cocoapods-try/compare/0.4.2...0.4.3)
• [cocoapods-trunk](https://github.com/CocoaPods/cocoapods-trunk/compare/0.4.1...0.5.0)
• [cocoapods-plugins](https://github.com/CocoaPods/cocoapods-plugins/compare/0.3.2...0.4.0)

##### Highlighted Enhancement That Needs Testing

* Support Frameworks & Swift: CocoaPods now recognizes Swift source files and
  builds dynamic frameworks when necessary. A project can explicitly
  opt-in via `use_frameworks!` in the Podfile, or if any dependency contains
  Swift code, all pods for that target will be integrated as frameworks.

  As a pod author, you can change the module name of the built framework by
  specifying a `module_name` in the podspec. The built frameworks are embedded into
  the host application with a new shell script build phase in the user's
  project allowing configuration-dependent pods.

  [Marius Rackwitz](https://github.com/mrackwitz)
  [#2835](https://github.com/CocoaPods/CocoaPods/issues/2835)

##### Breaking

* Bundle Resources into Frameworks: Previously all resources were compiled and
  copied into the `mainBundle`. Now Pods have to use
  `[NSBundle bundleForClass:<#Class from Pod#>]` to access provided resources
  relative to the bundle.

  [Boris Bügling](https://github.com/neonichu)
  [#2835](https://github.com/CocoaPods/CocoaPods/issues/2730)

* Only the hooks specified by usage of the `plugin` directive of the `Podfile`
  will be run. Additionally, plugins that depend on hooks will have to update to
  specify their 'plugin name' when registering the hooks in order to make it
  possible for those hooks to be run.  
  [Samuel Giddins](https://github.com/segiddins)
  [#2640](https://github.com/CocoaPods/CocoaPods/issues/2640)

##### Enhancements

* Do not generate targets for Pods without sources.  
  [Boris Bügling](https://github.com/neonichu)
  [#2918](https://github.com/CocoaPods/CocoaPods/issues/2918)

* Show the name of the source for each hook that is run in verbose mode.  
  [Samuel Giddins](https://github.com/segiddins)
  [#2639](https://github.com/CocoaPods/CocoaPods/issues/2639)

* Move pods' private headers to `Headers/Private` from `Headers/Build`.
  Since some SCM ignore templates include `build` by default, this makes it
  easier to check in the `Pods/` directory.  
  [Samuel Giddins](https://github.com/segiddins)
  [#2623](https://github.com/CocoaPods/CocoaPods/issues/2623)

* Validate that a specification's `public_header_files` and
  `private_header_files` file patterns only match header files.
  Also, validate that all file patterns, if given, match at least one file.  
  [Samuel Giddins](https://github.com/segiddins)
  [#2914](https://github.com/CocoaPods/CocoaPods/issues/2914)

* Installer changed to organize a development pod's source and resource files
  into subgroups reflecting their organization in the filesystem.  
  [Imre mihaly](https://github.com/imihaly)

##### Bug Fixes

* Fix updating a pod that has subspec dependencies.  
  [Samuel Giddins](https://github.com/segiddins)
  [#2879](https://github.com/CocoaPods/CocoaPods/issues/2879)

* Restore the `#define`s in the environment header when the `--no-integrate`
  installation option is used.  
  [Samuel Giddins](https://github.com/segiddins)
  [#2876](https://github.com/CocoaPods/CocoaPods/issues/2876)

* Fix issues when trying to discover the xcodeproj automatically
  but the current path contains special characters (`[`,`]`,`{`,`}`,`*`,`?`).  
  [Olivier Halligon](https://github.com/AliSoftware)
  [#2852](https://github.com/CocoaPods/CocoaPods/issues/2852)

* Fix linting subspecs that have a higher deployment target than the root
  spec.  
  [Samuel Giddins](https://github.com/segiddins)
  [#1919](https://github.com/CocoaPods/CocoaPods/issues/1919)

* Fix the reading of podspecs that come from the `:git`, `:svn`, `:http`, or
  `:hg` options in your `Podfile` that used context-dependent ruby code, such as
  reading a file to determine the specification version.  
  [Samuel Giddins](https://github.com/segiddins)
  [#2875](https://github.com/CocoaPods/CocoaPods/issues/2875)

* Fix the updating of `:git`, `:svn`, and `:hg` dependencies when updating all
  pods.  
  [Samuel Giddins](https://github.com/CocoaPods/CocoaPods/issues/2859)
  [#2859](https://github.com/CocoaPods/CocoaPods/issues/2859)

* Fix an issue when a user doesn't yet have any spec repositories configured.  
  [Boris Bügling](https://github.com/neonichu)

* Fix an issue updating repositories when another spec repository doesn't
  have a remote.  
  [Kyle Fuller](https://github.com/kylef)
  [#2965](https://github.com/CocoaPods/CocoaPods/issues/2965)


## 0.35.0 (2014-11-19)

[CocoaPods](https://github.com/CocoaPods/CocoaPods/compare/0.34.4...0.35.0)
• [CocoaPods-Core](https://github.com/CocoaPods/Core/compare/0.34.4...0.35.0)
• [Xcodeproj](https://github.com/CocoaPods/Xcodeproj/compare/0.19.4...0.20.2)
• [cocoapods-downloader](https://github.com/CocoaPods/cocoapods-downloader/compare/0.7.2...0.8.0)

For more details, see 📝 [CocoaPods 0.35](https://blog.cocoapods.org/CocoaPods-0.35/) on our blog.

##### Enhancements

* Allow the specification of file patterns for the Podspec's `requires_arc`
  attribute.  
  [Kyle Fuller](https://github.com/kylef)
  [Samuel Giddins](https://github.com/segiddins)
  [#532](https://github.com/CocoaPods/CocoaPods/issues/532)

* From now on, pods installed directly from their repositories will be recorded
  in the `Podfile.lock` file and will be guaranteed to be checked-out using the
  same revision on subsequent installations. Examples of this are when using
  the `:git`, `:svn`, or `:hg` options in your `Podfile`.  
  [Samuel Giddins](https://github.com/segiddins)
  [#1058](https://github.com/CocoaPods/CocoaPods/issues/1058)

##### Bug Fixes

* Fix an output formatting issue with various commands like `pod search`
  and `pod trunk`.
  [Olivier Halligon](https://github.com/AliSoftware)
  [#2603](https://github.com/CocoaPods/CocoaPods/issues/2603)

* Show a helpful error message if the old resolver incorrectly activated a
  pre-release version that now leads to a version conflict.  
  [Samuel Giddins](https://github.com/segiddins)

* Provides a user friendly message when using `pod spec create` with a
  repository that doesn't yet have any commits.  
  [Kyle Fuller](https://github.com/kylef)
  [#2803](https://github.com/CocoaPods/CocoaPods/issues/2803)

* Fixes an issue with integrating into projects where there is a slash in the
  build configuration name.  
  [Kyle Fuller](https://github.com/kylef)
  [#2767](https://github.com/CocoaPods/CocoaPods/issues/2767)

* Pods will use `CLANG_ENABLE_OBJC_ARC = 'YES'` instead of
  `CLANG_ENABLE_OBJC_ARC = 'NO'`. For pods with `requires_arc = false` the
  `-fno-objc-arc` flag will be specified for the all source files.  
  [Hugo Tunius](https://github.com/K0nserv)
  [#2262](https://github.com/CocoaPods/CocoaPods/issues/2262)

* Fixed an issue that Core Data mapping models where not compiled when
  copying resources to main application bundle.  
  [Yan Rabovik](https://github.com/rabovik)

* Fix uninitialized constant Class::YAML crash in some cases.
  [Tim Shadel](https://github.com/timshadel)

##### Enhancements

* `pod search`, `pod spec which`, `pod spec cat` and `pod spec edit`
  now use plain text search by default instead of a regex. Especially
  `pod search UIView+UI` now searches for pods containing exactly `UIView+UI`
  in their name, not trying to interpret the `+` as a regular expression.
  _Note: You can still use a regular expression with the new `--regex` flag that has
  been added to these commands, e.g. `pod search --regex "(NS|UI)Color"`._
  [Olivier Halligon](https://github.com/AliSoftware)
  [Core#188](https://github.com/CocoaPods/Core/issues/188)

* Use `--allow-warnings` rather than `--error-only` for pod spec validation
  [Daniel Tomlinson](https://github.com/DanielTomlinson)
  [#2820](https://github.com/CocoaPods/CocoaPods/issues/2820)

## 0.35.0.rc2 (2014-11-06)

##### Enhancements

* Allow the resolver to fail faster when there are unresolvable conflicts
  involving the Lockfile.  
  [Samuel Giddins](https://github.com/segiddins)

##### Bug Fixes

* Allows pre-release spec versions when a requirement has an external source
  specified.  
  [Samuel Giddins](https://github.com/segiddins)
  [#2768](https://github.com/CocoaPods/CocoaPods/issues/2768)

* We no longer require git version 1.7.5 or greater.  
  [Kyle Fuller](https://github.com/kylef)

* Fix the usage of `:head` pods.  
  [Samuel Giddins](https://github.com/segiddins)
  [#2789](https://github.com/CocoaPods/CocoaPods/issues/2789)

* Show a more informative message when attempting to lint a spec whose
  source could not be downloaded.  
  [Samuel Giddins](https://github.com/segiddins)
  [#2667](https://github.com/CocoaPods/CocoaPods/issues/2667)
  [#2759](https://github.com/CocoaPods/CocoaPods/issues/2759)

## 0.35.0.rc1 (2014-11-02)

##### Highlighted Enhancements That Need Testing

* The `Resolver` has been completely rewritten to use
  [Molinillo](https://github.com/CocoaPods/Molinillo), an iterative dependency
  resolution algorithm that automatically resolves version conflicts.
  The order in which dependencies are declared in the `Podfile` no longer has
  any effect on the resolution process.

  You should ensure that `pod install`, `pod update` and `pod update [NAME]`
  work as expected and install the correct versions of your pods during
  this RC1 release.
  [Samuel Giddins](https://github.com/segiddins)
  [#978](https://github.com/CocoaPods/CocoaPods/issues/978)
  [#2002](https://github.com/CocoaPods/CocoaPods/issues/2002)

##### Breaking

* Support for older versions of Ruby has been dropped and CocoaPods now depends
  on Ruby 2.0.0 or greater. This is due to the release of Xcode 6.0 which has
  dropped support for OS X 10.8, which results in the minimum version of
  Ruby pre-installed on OS X now being 2.0.0.

  If you are using a custom installation of Ruby  older than 2.0.0, you
  will need to update. Or even better, migrate to system Ruby.  
  [Kyle Fuller](https://github.com/kylef)

* Attempts to resolve circular dependencies will now raise an exception.  
  [Samuel Giddins](https://github.com/segiddins)
  [Molinillo#6](https://github.com/CocoaPods/Molinillo/issues/6)

##### Enhancements

* The use of implicit sources has been un-deprecated. By default, all available
  spec-repos will be used. There should only be a need to specify explicit
  sources if you want to specifically _exclude_ certain spec-repos, such as the
  `master` spec-repo, if you want to declare the order of spec look-up
  precedence, or if you want other users of a Podfile to automatically have a
  spec-repo cloned on `pod install`.  
  [Eloy Durán](https://github.com/alloy)

* The `pod push` command has been removed as it has been deprecated in favour of
  `pod repo push` in CocoaPods 0.33.  
  [Fabio Pelosin](https://github.com/fabiopelosin)

* Refactorings in preparation to framework support, which could break usage
  of the Hooks API.  
  [Marius Rackwitz](https://github.com/mrackwitz)
  [#2461](https://github.com/CocoaPods/CocoaPods/issues/2461)

* Implicit dependencies are now locked, so simply running `pod install` will not
  cause them to be updated when they shouldn't be.  
  [Samuel Giddins](https://github.com/segiddins)
  [#2318](https://github.com/CocoaPods/CocoaPods/issues/2318)
  [#2506](https://github.com/CocoaPods/CocoaPods/issues/2506)

* Pre-release versions are only considered in the resolution process when there
  are dependencies that explicitly reference pre-release requirements.  
  [Samuel Giddins](https://github.com/segiddins)
  [#1489](https://github.com/CocoaPods/CocoaPods/issues/1489)

* Only setup the master specs repo if required.  
  [Daniel Tomlinson](https://github.com/DanielTomlinson)
  [#2562](https://github.com/CocoaPods/CocoaPods/issues/2562)

* `Sandbox::FileAccessor` now optionally includes expanded paths of headers of
  vendored frameworks in `public_headers`.  
  [Eloy Durán](https://github.com/alloy)
  [#2722](https://github.com/CocoaPods/CocoaPods/pull/2722)

* Analysis is now halted and the user informed when there are multiple different
  external sources for dependencies with the same root name.
  The user is also now warned when there are duplicate dependencies in the
  Podfile.  
  [Samuel Giddins](https://github.com/segiddins)
  [#2738](https://github.com/CocoaPods/CocoaPods/issues/2738)

* Multiple subspecs that point to the same external dependency will now only
  cause that external source to be fetched once.  
  [Samuel Giddins](https://github.com/segiddins)
  [#2743](https://github.com/CocoaPods/CocoaPods/issues/2743)

##### Bug Fixes

* Fixes an issue in the `XCConfigIntegrator` where not all targets that need
  integration were being integrated, but were getting incorrect warnings about
  the user having specified a custom base configuration.  
  [Eloy Durán](https://github.com/alloy)
  [2752](https://github.com/CocoaPods/CocoaPods/issues/2752)

* Do not try to clone spec-repos in `/`.  
  [Eloy Durán](https://github.com/alloy)
  [#2723](https://github.com/CocoaPods/CocoaPods/issues/2723)

* Improved sanitizing of configuration names which have a numeric prefix.  
  [Steffen Matthischke](https://github.com/HeEAaD)
  [#2700](https://github.com/CocoaPods/CocoaPods/pull/2700)

* Fixes an issues where headers from a podspec with one platform are exposed to
  targets with a different platform. The headers are now only exposed to the
  targets with the same platform.  
  [Michael Melanson](https://github.com/michaelmelanson)
  [Kyle Fuller](https://github.com/kylef)
  [#1249](https://github.com/CocoaPods/CocoaPods/issues/1249)


## 0.34.4 (2014-10-18)

##### Bug Fixes

* Fixes a crash when running `pod outdated`.  
  [Samuel Giddins](https://github.com/segiddins)
  [#2624](https://github.com/CocoaPods/CocoaPods/issues/2624)

* Ensure that external sources (as specified in the `Podfile`) are downloaded
  when their source is missing, even if their specification is present.  
  [Samuel Giddins](https://github.com/segiddins)
  [#2494](https://github.com/CocoaPods/CocoaPods/issues/2494)

* Fixes an issue where running `pod install/update` while the Xcode project
  is open can cause the open project to have build failures until Xcode
  is restarted.  
  [Kyle Fuller](https://github.com/kylef)
  [#2627](https://github.com/CocoaPods/CocoaPods/issues/2627)
  [#2665](https://github.com/CocoaPods/CocoaPods/issues/2665)

* Fixes a crash when using file URLs as a source.  
  [Kurry Tran](https://github.com/kurry)
  [#2683](https://github.com/CocoaPods/CocoaPods/issues/2683)

* Fixes an issue when using pods in static library targets and building with
  Xcode 6 which requires `OTHER_LIBTOOLFLAGS` instead of `OTHER_LDFLAGS`, thus
  basically reverting to the previous Xcode behaviour, for now at least.  
  [Kyle Fuller](https://github.com/kylef)
  [Eloy Durán](https://github.com/alloy)
  [#2666](https://github.com/CocoaPods/CocoaPods/issues/2666)

* Fixes an issue running the resources script when Xcode is installed to a
  directory with a space when compiling xcassets.  
  [Kyle Fuller](https://github.com/kylef)
  [#2684](https://github.com/CocoaPods/CocoaPods/issues/2684)

* Fixes an issue when installing Pods with resources to a target which
  doesn't have any resources.  
  [Kyle Fuller](https://github.com/kylef)
  [#2083](https://github.com/CocoaPods/CocoaPods/issues/2083)

* Ensure that git 1.7.5 or newer is installed when running pod.  
  [Kyle Fuller](https://github.com/kylef)
  [#2651](https://github.com/CocoaPods/CocoaPods/issues/2651)


## 0.34.2 (2014-10-08)

##### Enhancements

* Make the output of `pod outdated` show what running `pod update` will do.
  Takes into account the sources specified in the `Podfile`.  
  [Samuel Giddins](https://github.com/segiddins)
  [#2470](https://github.com/CocoaPods/CocoaPods/issues/2470)

* Allows the use of the `GCC_PREPROCESSOR_DEFINITION` flag `${inherited}`
  without emitting a warning.  
  [Samuel Giddins](https://github.com/segiddins)
  [#2577](https://github.com/CocoaPods/CocoaPods/issues/2577)

* Integration with user project will no longer replace an existing
  base build configuration.  
  [Robert Jones](https://github.com/redshirtrob)
  [#1736](https://github.com/CocoaPods/CocoaPods/issues/1736)

##### Bug Fixes

* Improved sanitizing of configuration names to avoid generating invalid
  preprocessor definitions.  
  [Boris Bügling](https://github.com/neonichu)
  [#2542](https://github.com/CocoaPods/CocoaPods/issues/2542)

* More robust generation of source names from URLs.  
  [Samuel Giddins](https://github.com/segiddins)
  [#2534](https://github.com/CocoaPods/CocoaPods/issues/2534)

* Allow the `Validator` to only use specific sources.
  Allows customizable source for `pod spec lint` and `pod lib lint`,
  with both defaulting to `master`.
  [Samuel Giddins](https://github.com/segiddins)
  [#2543](https://github.com/CocoaPods/CocoaPods/issues/2543)
  [cocoapods-trunk#28](https://github.com/CocoaPods/cocoapods-trunk/issues/28)

* Takes into account the sources specified in `Podfile` running
  `pod outdated`.  
  [Samuel Giddins](https://github.com/segiddins)
  [#2553](https://github.com/CocoaPods/CocoaPods/issues/2553)

* Ensures that the master repo is shallow cloned when added via a Podfile
  `source` directive.  
  [Samuel Giddins](https://github.com/segiddins)
  [#3586](https://github.com/CocoaPods/CocoaPods/issues/2586)

* Ensures that the user project is not saved when there are no
  user targets integrated.  
  [Samuel Giddins](https://github.com/segiddins)
  [#2561](https://github.com/CocoaPods/CocoaPods/issues/2561)
  [#2593](https://github.com/CocoaPods/CocoaPods/issues/2593)

* Fix a crash when running `pod install` with an empty target that inherits a
  pod from a parent target.  
  [Kyle Fuller](https://github.com/kylef)
  [#2591](https://github.com/CocoaPods/CocoaPods/issues/2591)

* Take into account versions of a Pod from all specified sources when
  resolving dependencies.  
  [Thomas Visser](https://github.com/Thomvis)
  [#2556](https://github.com/CocoaPods/CocoaPods/issues/2556)

* Sanitize build configuration names in target environment header macros.  
  [Kra Larivain](https://github.com/olarivain)
  [#2532](https://github.com/CocoaPods/CocoaPods/pull/2532)


## 0.34.1 (2014-09-26)

##### Bug Fixes

* Doesn't take into account the trailing `.git` in repository URLs when
  trying to find a matching specs repo.  
  [Samuel Giddins](https://github.com/segiddins)
  [#2526](https://github.com/CocoaPods/CocoaPods/issues/2526)


## 0.34.0 (2014-09-26)

For more details, see 📝 [CocoaPods 0.34](https://blog.cocoapods.org/CocoaPods-0.34/) on our blog.

##### Breaking

* Add support for loading podspecs from *only* specific spec-repos via
  `sources`. By default, when there are no sources specified in a Podfile all
  source repos will be used. This has always been the case. However, this
  implicit use of sources is now deprecated. Once you specify specific sources,
  **no** repos will be included by default. For example:

        source 'https://github.com/artsy/Specs.git'
        source 'https://github.com/CocoaPods/Specs.git'

  Any source URLs specified that have not yet been added will be cloned before
  resolution begins.  
  [François Benaiteau](https://github.com/netbe)
  [Fabio Pelosin](https://github.com/fabiopelosin)
  [Samuel Giddins](https://github.com/segiddins)
  [#1143](https://github.com/CocoaPods/CocoaPods/pull/1143)
  [Core#19](https://github.com/CocoaPods/Core/pull/19)
  [Core#170](https://github.com/CocoaPods/Core/issues/170)
  [#2515](https://github.com/CocoaPods/CocoaPods/issues/2515)

##### Enhancements

* Added the `pod repo list` command which lists all the repositories.  
  [Luis Ascorbe](https://github.com/lascorbe)
  [#1455](https://github.com/CocoaPods/CocoaPods/issues/1455)

##### Bug Fixes

* Works around an Xcode issue where linting would fail even though `xcodebuild`
  actually succeeds. Xcode.app also doesn't fail when this issue occurs, so it's
  safe for us to do the same.  
  [Kra Larivain](https://github.com/olarivain)
  [Boris Bügling](https://github.com/neonichu)
  [Eloy Durán](https://github.com/alloy)
  [Samuel E. Giddins](https://github.com/segiddins)
  [#2394](https://github.com/CocoaPods/CocoaPods/issues/2394)
  [#2395](https://github.com/CocoaPods/CocoaPods/pull/2395)

* Fixes the detection of JSON podspecs included via `:path`.  
  [laiso](https://github.com/laiso)
  [#2489](https://github.com/CocoaPods/CocoaPods/pull/2489)

* Fixes an issue where `pod install` would crash during Plist building if any
  pod has invalid UTF-8 characters in their title or description.  
  [Ladislav Martincik](https://github.com/martincik)
  [#2482](https://github.com/CocoaPods/CocoaPods/issues/2482)

* Fix crash when the URL of a private GitHub repo is passed to `pod spec
  create` as an argument.  
  [Fabio Pelosin](https://github.com/fabiopelosin)
  [#1543](https://github.com/CocoaPods/CocoaPods/issues/1543)


## 0.34.0.rc2 (2014-09-16)

##### Bug Fixes

* Fixes an issue where `pod lib lint` would crash if a podspec couldn't be
  loaded.  
  [Kyle Fuller](https://github.com/kylef)
  [#2147](https://github.com/CocoaPods/CocoaPods/issues/2147)

* Fixes an issue where `pod init` would not add `source 'master'` to newly
  created Podfiles.  
  [Ash Furrow](https://github.com/AshFurrow)
  [#2473](https://github.com/CocoaPods/CocoaPods/issues/2473)


## 0.34.0.rc1 (2014-09-13)

##### Breaking

* The use of the `$PODS_ROOT` environment variable has been deprecated and
  should not be used. It will be removed in future versions of CocoaPods.  
  [#2449](https://github.com/CocoaPods/CocoaPods/issues/2449)

* Add support for loading podspecs from specific spec-repos _only_, a.k.a. ‘sources’.
  By default, when not specifying any specific sources in your Podfile, the ‘master’
  spec-repo will be used, as was always the case. However, once you specify specific
  sources the ‘master’ spec-repo will **not** be included by default. For example:

        source 'private-spec-repo'
        source 'master'

  [François Benaiteau](https://github.com/netbe)
  [Fabio Pelosin](https://github.com/fabiopelosin)
  [#1143](https://github.com/CocoaPods/CocoaPods/pull/1143)
  [Core#19](https://github.com/CocoaPods/Core/pull/19)

* The `Pods` directory has been reorganized. This might require manual
  intervention in projects where files generated by CocoaPods have manually been
  imported into the user's project (common with the acknowledgements files).  
  [#1055](https://github.com/CocoaPods/CocoaPods/pull/1055)
  [Fabio Pelosin](https://github.com/fabiopelosin)
  [Michele Titolo](https://github.com/mtitolo)

* Plugins are now expected to include the `cocoapods-plugin.rb` file in
  `./lib`.  
  [Fabio Pelosin](https://github.com/fabiopelosin)
  [CLAide#28](https://github.com/CocoaPods/CLAide/pull/28)

* The specification `requires_arc` attribute now defaults to true.  
  [Fabio Pelosin](https://github.com/fabiopelosin)
  [CocoaPods#267](https://github.com/CocoaPods/CocoaPods/issues/267)

##### Enhancements

* Add support to specify dependencies per build configuration:

        pod 'Lookback', :configurations => ['Debug']

  Currently configurations can only be specified per single Pod.  
  [Joachim Bengtsson](https://github.com/nevyn)
  [Eloy Durán](https://github.com/alloy)
  [Fabio Pelosin](https://github.com/fabiopelosin)
  [#1791](https://github.com/CocoaPods/CocoaPods/pull/1791)
  [#1668](https://github.com/CocoaPods/CocoaPods/pull/1668)
  [#731](https://github.com/CocoaPods/CocoaPods/pull/731)

* Improved performance of git downloads using shallow clone.  
  [Marin Usalj](https://github.com/supermarin)
  [Fabio Pelosin](https://github.com/fabiopelosin)
  [cocoapods-downloader#29](https://github.com/CocoaPods/cocoapods-downloader/pull/29)

* Simplify installation: CocoaPods no longer requires the
  compilation of the troublesome native extensions.  
  [Fabio Pelosin](https://github.com/fabiopelosin)
  [Xcodeproj#168](https://github.com/CocoaPods/Xcodeproj/pull/168)
  [Xcodeproj#167](https://github.com/CocoaPods/Xcodeproj/issues/167)

* Add hooks for plugins. Currently only the installer hook is supported.
  A plugin can register itself to be activated after the installation with the
  following syntax:

      Pod::HooksManager.register(:post_install) do |installer_context|
        # implementation
      end

  The `installer_context` is an instance of the `Pod::Installer:HooksContext`
  class which provides the information about the installation.  
  [Fabio Pelosin](https://github.com/fabiopelosin)
  [Core#132](https://github.com/CocoaPods/Core/pull/1755)

* Add a support for migrating the sandbox to new versions of CocoaPods.  
  [Fabio Pelosin](https://github.com/fabiopelosin)

* Display an indication for deprecated Pods in the command line search.  
  [Hugo Tunius](https://github.com/k0nserv)
  [#2180](https://github.com/CocoaPods/CocoaPods/issues/2180)

* Use the CLIntegracon gem for the integration tests.  
  [Marius Rackwitz](https://github.com/mrackwitz)
  [#2371](https://github.com/CocoaPods/CocoaPods/issues/2371)

* Include configurations that a user explicitly specifies, in their Podfile,
  when the `--no-integrate` option is specified.  
  [Eloy Durán](https://github.com/alloy)

* Properly quote the `-isystem` values in the xcconfig files.  
  [Eloy Durán](https://github.com/alloy)

* Remove the installation post install message which presents the CHANGELOG.  
  [Fabio Pelosin](https://github.com/fabiopelosin)
  [Eloy Durán](https://github.com/alloy)

* Add support for user-specified project directories with the
  `--project-directory` option.  
  [Samuel E. Giddins](https://github.com/segiddins)
  [#2183](https://github.com/CocoaPods/CocoaPods/issues/2183)

* Now the `plutil` tool is used when available to produce
  output consistent with Xcode.  
  [Fabio Pelosin](https://github.com/fabiopelosin)

* Indicate the name of the pod whose requirements cannot be satisfied.  
  [Seivan Heidari](https://github.com/seivan)
  [Fabio Pelosin](https://github.com/fabiopelosin)
  [#1938](https://github.com/CocoaPods/CocoaPods/issues/1938)

* Add support for JSON specs to external sources (`:path`, `:git`, etc)
  options.  
  [Kyle Fuller](https://github.com/kylef)
  [#2320](https://github.com/CocoaPods/CocoaPods/issues/2320)

* Generate the workspaces using the same output of Xcode.  
  [Fabio Pelosin](https://github.com/fabiopelosin)


##### Bug Fixes

* Fix `pod repo push` to first check if a Specs directory exists and if so
  push there.  
  [Edward Valentini](edwardvalentini)
  [#2060](https://github.com/CocoaPods/CocoaPods/issues/2060)

* Fix `pod outdated` to not include subspecs.  
  [Ash Furrow](ashfurrow)
  [#2136](https://github.com/CocoaPods/CocoaPods/issues/2136)

* Always evaluate podspecs from the original podspec directory. This fixes
  an issue when depending on a pod via `:path` and that pod's podspec uses
  relative paths.  
  [Kyle Fuller](kylef)
  [pod-template#50](https://github.com/CocoaPods/pod-template/issues/50)

* Fix spec linting to not warn for missing license file in subspecs.  
  [Fabio Pelosin](https://github.com/fabiopelosin)
  [Core#132](https://github.com/CocoaPods/Core/issues/132)

* Fix `pod init` so that it doesn't recurse when checking for Podfiles.  
  [Paddy O'Brien](https://github.com/tapi)
  [#2181](https://github.com/CocoaPods/CocoaPods/issues/2181)

* Fix missing XCTest framework in Xcode 6.  
  [Paul Williamson](squarefrog)
  [#2296](https://github.com/CocoaPods/CocoaPods/issues/2296)

* Support multiple values in `ARCHS`.  
  [Robert Zuber](https://github.com/z00b)
  [#1904](https://github.com/CocoaPods/CocoaPods/issues/1904)

* Fix static analysis in Xcode 6.  
  [Samuel E. Giddins](https://github.com/segiddins)
  [#2402](https://github.com/CocoaPods/CocoaPods/issues/2402)

* Fix an issue where a version of a spec will not be locked when using
  multiple subspecs of a podspec.  
  [Kyle Fuller](https://github.com/kylef)
  [Fabio Pelosin](https://github.com/fabiopelosin)
  [#2135](https://github.com/CocoaPods/CocoaPods/issues/2135)

* Fix an issue using JSON podspecs installed directly from a lib's
  repository.  
  [Kyle Fuller](https://github.com/kylef)
  [#2320](https://github.com/CocoaPods/CocoaPods/issues/2320)

* Support and use quotes in the `OTHER_LDFLAGS` of xcconfigs to avoid
  issues with targets containing a space character in their name.  
  [Fabio Pelosin](https://github.com/fabiopelosin)


## 0.33.1 (2014-05-20)

##### Bug Fixes

* Fix `pod spec lint` for `json` podspecs.  
  [Fabio Pelosin](https://github.com/fabiopelosin)
  [#2157](https://github.com/CocoaPods/CocoaPods/issues/2157)

* Fixed downloader issues related to `json` podspecs.  
  [Fabio Pelosin](https://github.com/fabiopelosin)
  [#2158](https://github.com/CocoaPods/CocoaPods/issues/2158)

* Fixed `--no-ansi` flag in help banners.  
  [Fabio Pelosin](https://github.com/fabiopelosin)
  [#34](https://github.com/CocoaPods/CLAide/issues/34)


## 0.33.0 (2014-05-20)

For more details, see 📝 [CocoaPods 0.33](https://blog.cocoapods.org/CocoaPods-0.33/) on our blog.

##### Breaking

* The deprecated `pre_install` and the `pod_install` hooks of the specification
  class have been removed.  
  [Fabio Pelosin](https://github.com/fabiopelosin)
  [#2151](https://github.com/CocoaPods/CocoaPods/issues/2151)
  [#2153](https://github.com/CocoaPods/CocoaPods/pull/2153)

##### Enhancements

* Added the `cocoapods-trunk` plugin which introduces the `trunk` subcommand.  
  [Fabio Pelosin](https://github.com/fabiopelosin)
  [#2151](https://github.com/CocoaPods/CocoaPods/issues/2151)
  [#2153](https://github.com/CocoaPods/CocoaPods/pull/2153)

* The `pod push` sub-command has been moved to the `pod repo push` sub-command.
  Moreover pushing to the master repo from it has been disabled.  
  [Fabio Pelosin](https://github.com/fabiopelosin)
  [#2151](https://github.com/CocoaPods/CocoaPods/issues/2151)
  [#2153](https://github.com/CocoaPods/CocoaPods/pull/2153)

* Overhauled command line interface. Add support for auto-completion script
  (d). If auto-completion is enabled for your shell you can configure it for
  CocoaPods with the following command:

      rm -f /usr/local/share/zsh/site-functions/\_pod
      dpod --completion-script > /usr/local/share/zsh/site-functions/\_pod
      exec zsh

  Currently only the Z shell is supported.  
  [Fabio Pelosin](https://github.com/fabiopelosin)
  [CLAide#25](https://github.com/CocoaPods/CLAide/issues/25)
  [CLAide#20](https://github.com/CocoaPods/CLAide/issues/20)
  [CLAide#19](https://github.com/CocoaPods/CLAide/issues/19)
  [CLAide#17](https://github.com/CocoaPods/CLAide/issues/17)
  [CLAide#12](https://github.com/CocoaPods/CLAide/issues/12)

* The `--version` flag is now only supported for the root `pod` command. If
  used in conjunction with the `--verbose` flag the version of the detected
  plugins will be printed as well.  
  [Fabio Pelosin](https://github.com/fabiopelosin)
  [CLAide#13](https://github.com/CocoaPods/CLAide/issues/13)
  [CLAide#14](https://github.com/CocoaPods/CLAide/issues/14)

* The extremely meta `cocoaPods-plugins` is now installed by default providing
  information about the available and the installed plug-ins.  
  [David Grandinetti](https://github.com/dbgrandi)
  [Olivier Halligon](https://github.com/AliSoftware)
  [Fabio Pelosin](https://github.com/fabiopelosin)
  [#2092](https://github.com/CocoaPods/CocoaPods/issues/2092)

* Validate the reachability of `social_media_url`, `documentation_url` and
  `docset_url` in podspecs we while linting a specification.  
  [Kyle Fuller](https://github.com/kylef)
  [#2025](https://github.com/CocoaPods/CocoaPods/issues/2025)

* Print the current version when the repo/lockfile requires a higher version.  
  [Samuel E. Giddins](https://github.com/segiddins)
  [#2049](https://github.com/CocoaPods/CocoaPods/issues/2049)

* Show `help` when running the `pod` command instead of defaulting to `pod
  install`.  
  [Kyle Fuller](https://github.com/kylef)
  [#1771](https://github.com/CocoaPods/CocoaPods/issues/1771)

##### Bug Fixes

* Show the actual executable when external commands fail.  
  [Boris Bügling](https://github.com/neonichu)
  [#2102](https://github.com/CocoaPods/CocoaPods/issues/2102)

* Fixed support for file references in the workspace generated by CocoaPods.  
  [Kyle Fuller](https://github.com/kylef)
  [Fabio Pelosin](https://github.com/fabiopelosin)
  [Xcodeproj#105](https://github.com/CocoaPods/Xcodeproj/pull/150)

* Show a helpful error message when reading version information with merge
  conflict.  
  [Samuel E. Giddins](https://github.com/segiddins)
  [#1853](https://github.com/CocoaPods/CocoaPods/issues/1853)

* Show deprecated specs when invoking `pod outdated`.  
  [Samuel E. Giddins](https://github.com/segiddins)
  [#2003](https://github.com/CocoaPods/CocoaPods/issues/2003)

* Fixes an issue where `pod repo update` may start an un-committed merge.  
  [Kyle Fuller](https://github.com/kylef)
  [#2024](https://github.com/CocoaPods/CocoaPods/issues/2024)

## 0.32.1 (2014-04-15)

##### Bug Fixes

* Fixed the Podfile `default_subspec` attribute in nested subspecs.  
  [Fabio Pelosin](https://github.com/fabiopelosin)
  [#2050](https://github.com/CocoaPods/CocoaPods/issues/2050)

## 0.32.0 (2014-04-15)

[CocoaPods](https://github.com/CocoaPods/CocoaPods/compare/0.31.1...0.32.0)
• [CocoaPods-Core](https://github.com/CocoaPods/Core/compare/0.31.1...0.32.0)

For more details, see 📝 [CocoaPods 0.32](https://blog.cocoapods.org/CocoaPods-0.32/) on our blog.

##### Enhancements

* Allow to update only a list of given pods with `pod update [POD_NAMES...]`.  
  [Marius Rackwitz](https://github.com/mrackwitz)
  [CocoaPods#760](https://github.com/CocoaPods/CocoaPods/issues/760)

* `pod update` prints the previous version of the updated pods.  
  [Andrea Mazzini](https://github.com/andreamazz)
  [#2008](https://github.com/CocoaPods/CocoaPods/issues/2008)

* `pod update` falls back to `pod install` if no Lockfile is present.  
  [Marius Rackwitz](https://github.com/mrackwitz)

* File references in the Pods project for development Pods now are absolute if
  the dependency is specified with an absolute paths.  
  [Samuel Ford](https://github.com/samuelwford)
  [#1042](https://github.com/CocoaPods/CocoaPods/issues/1042)

* Added `deprecated` and `deprecated_in_favor_of` attributes to Specification
  DSL.  
  [Paul Young](https://github.com/paulyoung)
  [Core#87](https://github.com/CocoaPods/Core/pull/87)

* Numerous improvements to the validator and to the linter.
  * Validate the reachability of screenshot URLs in podspecs while linting a
    specification.  
    [Kyle Fuller](https://github.com/kylef)
    [#2010](https://github.com/CocoaPods/CocoaPods/issues/2010)
  * Support HTTP redirects when linting homepage and screenshots.  
    [Boris Bügling](https://github.com/neonichu)
    [#2027](https://github.com/CocoaPods/CocoaPods/pull/2027)
  * The linter now checks `framework` and `library` attributes for invalid
    strings.  
    [Paul Williamson](https://github.com/squarefrog)
    [Fabio Pelosin](fabiopelosin)
    [Core#66](https://github.com/CocoaPods/Core/issues/66)
    [Core#96](https://github.com/CocoaPods/Core/pull/96)
    [Core#105](https://github.com/CocoaPods/Core/issues/105)
  * The Linter will not check for comments anymore.  
    [Fabio Pelosin](https://github.com/fabiopelosin)
    [Core#108](https://github.com/CocoaPods/Core/issues/108)
  * Removed legacy checks from the linter.  
    [Fabio Pelosin](https://github.com/fabiopelosin)
    [Core#108](https://github.com/CocoaPods/Core/issues/108)
  * Added logic to handle subspecs and platform scopes to linter check of
    the `requries_arc` attribute.  
    [Fabio Pelosin](https://github.com/fabiopelosin)
    [CocoaPods#2005](https://github.com/CocoaPods/CocoaPods/issues/2005)
  * The linter no longer considers empty a Specification if it only specifies the
    `resource_bundle` attribute.  
    [Joshua Kalpin](https://github.com/Kapin)
    [#63](https://github.com/CocoaPods/Core/issues/63)
    [#95](https://github.com/CocoaPods/Core/pull/95)

* `pod lib create` is now using the `configure` file instead of the
  `_CONFIGURE.rb` file.  
  [Piet Brauer](https://github.com/pietbrauer)
  [Orta Therox](https://github.com/orta)

* `pod lib create` now disallows any pod name that begins with a `.`  
  [Dustin Clark](https://github.com/clarkda)
  [#2026](https://github.com/CocoaPods/CocoaPods/pull/2026)
  [Core#97](https://github.com/CocoaPods/Core/pull/97)
  [Core#98](https://github.com/CocoaPods/Core/issues/98)

* Prevent the user from using `pod` commands as root.  
  [Kyle Fuller](https://github.com/kylef)
  [#1815](https://github.com/CocoaPods/CocoaPods/issues/1815)

* Dependencies declared with external sources now support HTTP downloads and
  have improved support for all the options supported by the downloader.  
  [Fabio Pelosin](https://github.com/fabiopelosin)

* An informative error message is presented when merge conflict is detected in
  a YAML file.  
  [Luis de la Rosa](https://github.com/luisdelarosa)
  [#69](https://github.com/CocoaPods/Core/issues/69)
  [#100](https://github.com/CocoaPods/Core/pull/100)

##### Bug Fixes

* Fixed the Podfile `default_subspec` attribute in nested subspecs.  
  [Fabio Pelosin](https://github.com/fabiopelosin)
  [#1021](https://github.com/CocoaPods/CocoaPods/issues/1021)

* Warn when including deprecated pods
  [Samuel E. Giddins](https://github.com/segiddins)
  [#2003](https://github.com/CocoaPods/CocoaPods/issues/2003)


## 0.31.1 (2014-04-01)

[CocoaPods](https://github.com/CocoaPods/CocoaPods/compare/0.31.0...0.31.1)
• [CocoaPods-Core](https://github.com/CocoaPods/Core/compare/0.31.0...0.31.1)

##### Minor Enhancements

* The specification now strips the indentation of the `prefix_header` and
  `prepare_command` to aide their declaration as a here document (similarly to
  what it already does with the description).  
  [Fabio Pelosin](https://github.com/fabiopelosin)
  [Core#51](https://github.com/CocoaPods/Core/issues/51)

##### Bug Fixes

* Fix linting for Pods which declare a private repo as the source.  
  [Boris Bügling](https://github.com/neonichu)
  [Core#82](https://github.com/CocoaPods/Core/issues/82)


## 0.31.0 (2014-03-31)

[CocoaPods](https://github.com/CocoaPods/CocoaPods/compare/0.30.0...0.31.0)
• [CocoaPods-Core](https://github.com/CocoaPods/Core/compare/0.30.0...0.31.0)

For more details, see 📝 [CocoaPods 0.31](https://blog.cocoapods.org/CocoaPods-0.31/) on our blog.

##### Enhancements

* Warnings are not promoted to errors anymore to maximise compatibility with
  existing libraries.  
  [Fabio Pelosin](https://github.com/fabiopelosin)
  [#1629](https://github.com/CocoaPods/CocoaPods/issues/1629)

* Include the versions of the Pods to the output of `pod list`.  
  [Stefan Damm](https://github.com/StefanDamm)
  [Robert Zuber](https://github.com/z00b)
  [#1617](https://github.com/CocoaPods/CocoaPods/issues/1617)

* Generated prefix header file will now have unique prefix_header_contents for
  Pods with subspecs.  
  [Luis de la Rosa](https://github.com/luisdelarosa)
  [#1449](https://github.com/CocoaPods/CocoaPods/issues/1449)

* The linter will now check the reachability of the homepage of Podspecs during
  a full lint.  
  [Richard Lee](https://github.com/dlackty)
  [Fabio Pelosin](https://github.com/fabiopelosin)
  [#1704](https://github.com/CocoaPods/CocoaPods/issues/1704)
  [Core#70](https://github.com/CocoaPods/Core/pull/70)

* Improved detection of the last version of a specification in `pod spec`
  subcommands.  
  [Laurent Sansonetti](https://github.com/lrz)
  [#1953](https://github.com/CocoaPods/CocoaPods/pull/1953)

* Display advised settings for Travis CI in the warning related presented when
  the terminal encoding is not set to UTF-8.  
  [Richard Lee](https://github.com/dlackty)
  [#1933](https://github.com/CocoaPods/CocoaPods/issues/1933)
  [#1941](https://github.com/CocoaPods/CocoaPods/pull/1941)

* Unset the `CDPATH` env variable before shelling-out to `prepare_command`.  
  [Marc Boquet](https://github.com/apalancat)
  [#1943](https://github.com/CocoaPods/CocoaPods/pull/1943)

##### Bug Fixes

* Resolve crash related to the I18n deprecation warning.  
  [Eloy Durán](https://github.com/alloy)
  [#1950](https://github.com/CocoaPods/CocoaPods/issues/1950)

* Fix compilation issues related to the native Extension of Xcodeproj.  
  [Eloy Durán](https://github.com/alloy)

* Robustness against user Git configuration and against merge commits in `pod
  repo` subcommands.  
  [Boris Bügling](https://github.com/neonichu)
  [#1949](https://github.com/CocoaPods/CocoaPods/issues/1949)
  [#1978](https://github.com/CocoaPods/CocoaPods/pull/1978)

* Gracefully inform the user if the `:head` option is not supported for a given
  download strategy.  
  [Boris Bügling](https://github.com/neonichu)
  [#1947](https://github.com/CocoaPods/CocoaPods/issues/1947)
  [#1958](https://github.com/CocoaPods/CocoaPods/pull/1958)

* Cleanup a pod directory if error occurs while downloading.  
  [Alex Rothenberg](https://github.com/alexrothenberg)
  [#1842](https://github.com/CocoaPods/CocoaPods/issues/1842)
  [#1960](https://github.com/CocoaPods/CocoaPods/pull/1960)

* No longer warn for Github repositories with OAuth authentication.  
  [Boris Bügling](https://github.com/neonichu)
  [#1928](https://github.com/CocoaPods/CocoaPods/issues/1928)
  [Core#77](https://github.com/CocoaPods/Core/pull/77)

* Fix for when using `s.version` as the `:tag` for a git repository in a
  Podspec.  
  [Joel Parsons](https://github.com/joelparsons)
  [#1721](https://github.com/CocoaPods/CocoaPods/issues/1721)
  [Core#72](https://github.com/CocoaPods/Core/pull/72)

* Improved escaping of paths in Git downloader.  
  [Vladimir Burdukov](https://github.com/chipp)
  [cocoapods-downloader#14](https://github.com/CocoaPods/cocoapods-downloader/pull/14)

* Podspec without explicitly set `requires_arc` attribute no longer passes the
  lint.  
  [Richard Lee](https://github.com/dlackty)
  [#1840](https://github.com/CocoaPods/CocoaPods/issues/1840)
  [Core#71](https://github.com/CocoaPods/Core/pull/71)

* Properly quote headers in the `-isystem` compiler flag of the aggregate
  targets.  
  [Eloy Durán](https://github.com/alloy)
  [#1862](https://github.com/CocoaPods/CocoaPods/issues/1862)
  [#1894](https://github.com/CocoaPods/CocoaPods/pull/1894)

## 0.30.0 (2014-03-29)

[CocoaPods](https://github.com/CocoaPods/CocoaPods/compare/0.29.0...0.30.0)

For more details, see 📝 [CocoaPods 0.30](https://blog.cocoapods.org/CocoaPods-0.30/) on our blog.

###### Enhancements

* Radically reduce first run pod setup bandwidth by creating a shallow clone of
  the ‘master’ repo by default. Use the `--no-shallow` option to perform a full
  clone instead.  
  [Jeff Verkoeyen](https://github.com/jverkoey)
  [#1803](https://github.com/CocoaPods/CocoaPods/pull/1803)

* Improves the error message when searching with an invalid regular expression.  
  [Kyle Fuller](https://github.com/kylef)

* Improves `pod init` to save Xcode project file in Podfile when one was supplied.  
  [Kyle Fuller](https://github.com/kylef)

* Adds functionality to specify a template URL for the `pod lib create` command.  
  [Piet Brauer](https://github.com/pietbrauer)

###### Bug Fixes

* Fixes a bug with `pod repo remove` silently handling permission errors.  
  [Kyle Fuller](https://github.com/kylef)
  [#1778](https://github.com/CocoaPods/CocoaPods/issues/1778)

* `pod push` now properly checks that the repo has changed before attempting
  to commit. This only affected pods with special characters (such as `+`) in
  their names.  
  [Gordon Fontenot](https://github.com/gfontenot)
  [#1739](https://github.com/CocoaPods/CocoaPods/pull/1739)


## 0.29.0 (2013-12-25)

[CocoaPods](https://github.com/CocoaPods/CocoaPods/compare/0.28.0...0.29.0)
• [CocoaPods-core](https://github.com/CocoaPods/Core/compare/0.28.0...0.29.0)
• [cocoapods-downloader](https://github.com/CocoaPods/cocoapods-downloader/compare/0.2.0...0.3.0)

For more details, see 📝 [CocoaPods 0.29](https://blog.cocoapods.org/CocoaPods-0.29/) on our blog.

###### Breaking

* The command `podfile_info` is now a plugin offered by CocoaPods.
  As a result, the command has been removed from CocoaPods.  
  [Joshua Kalpin](https://github.com/Kapin)
  [#1589](https://github.com/CocoaPods/CocoaPods/issues/1589)

* JSON has been adopted as the format to store specifications. As a result
  the `pod ipc spec` command returns a JSON representation and the YAML
  specifications are not supported anymore. JSON specifications adopt the
  `.podspec.json` extension.
  [Fabio Pelosin](https://github.com/fabiopelosin)
  [#1568](https://github.com/CocoaPods/CocoaPods/pull/1568)

###### Enhancements

* Introduced `pod try` the easiest way to test the example project of a pod.  
  [Fabio Pelosin](https://github.com/fabiopelosin)
  [#1568](https://github.com/CocoaPods/CocoaPods/pull/1568)

* Pod headers are now provided to the user target as a system
  header. This means that any warnings in a Pod's code will show
  under its target in Xcode's build navigator, and never under the
  user target.  
  [Swizzlr](https://github.com/swizzlr)
  [#1596](https://github.com/CocoaPods/CocoaPods/pull/1596)

* Support LZMA2 compressed tarballs in the downloader.  
  [Kyle Fuller](https://github.com/kylef)
  [cocoapods-downloader#5](https://github.com/CocoaPods/cocoapods-downloader/pull/5)

* Add Bazaar support for installing directly from a repo.  
  [Fred McCann](https://github.com/fmccann)
  [#1632](https://github.com/CocoaPods/CocoaPods/pull/1632)

* The `pod search <query>` command now supports regular expressions
  for the query parameter when searching using the option `--full`.  
  [Florian Hanke](https://github.com/floere)
  [#1643](https://github.com/CocoaPods/CocoaPods/pull/1643)

* Pod lib lint now accepts multiple podspecs in the same folder.  
  [kra Larivain/OpenTable](https://github.com/opentable)
  [#1635](https://github.com/CocoaPods/CocoaPods/pull/1635)

* The `pod push` command will now silently test the upcoming CocoaPods trunk
  service. The service is only tested when pushing to the master repo and the
  test doesn't affect the normal workflow.  
  [Fabio Pelosin](https://github.com/fabiopelosin)

* The `pod search <query>` command now supports searching on cocoapods.org
  when searching using the option `--web`. Options `--ios` and `--osx` are
  fully supported.
  [Florian Hanke](https://github.com/floere)
  [#1643](https://github.com/CocoaPods/CocoaPods/pull/1682)

* The `pod search <query>` command now supports multiword queries when using
  the `--web` option.
  [Florian Hanke](https://github.com/floere)
  [#1643](https://github.com/CocoaPods/CocoaPods/pull/1682)

###### Bug Fixes

* Fixed a bug which resulted in `pod lib lint` not being able to find the
  headers.  
  [Fabio Pelosin](https://github.com/fabiopelosin)
  [#1566](https://github.com/CocoaPods/CocoaPods/issues/1566)

* Fixed the developer frameworks search paths so that
  `$(SDKROOT)/Developer/Library/Frameworks` is used for iOS and
  `$(DEVELOPER_LIBRARY_DIR)/Frameworks` is used for OS X.  
  [Kevin Wales](https://github.com/kwales)
  [#1562](https://github.com/CocoaPods/CocoaPods/pull/1562)

* When updating the pod repos, repositories with unreachable remotes
  are now ignored. This fixes an issue with certain private repositories.  
  [Joshua Kalpin](https://github.com/Kapin)
  [#1595](https://github.com/CocoaPods/CocoaPods/pull/1595)
  [#1571](https://github.com/CocoaPods/CocoaPods/issues/1571)

* The linter will now display an error if a Pod's name contains whitespace.  
  [Joshua Kalpin](https://github.com/Kapin)
  [Core#39](https://github.com/CocoaPods/Core/pull/39)
  [#1610](https://github.com/CocoaPods/CocoaPods/issues/1610)

* Having the silent flag enabled in the config will no longer cause issues
  with `pod search`. In addition, the flag `--silent` is no longer supported
  for the command.  
  [Joshua Kalpin](https://github.com/Kapin)
  [#1627](https://github.com/CocoaPods/CocoaPods/pull/1627)

* The linter will now display an error if a framework ends with `.framework`
  (i.e. `QuartzCore.framework`).  
  [Joshua Kalpin](https://github.com/Kapin)
  [#1331](https://github.com/CocoaPods/CocoaPods/issues/1336)
  [Core#45](https://github.com/CocoaPods/Core/pull/45)

* The linter will now display an error if a library ends with `.a` or `.dylib`
  (i.e. `z.dylib`). It will also display an error if it begins with `lib`
  (i.e. `libxml`).  
  [Joshua Kalpin](https://github.com/Kapin)
  [Core#44](https://github.com/CocoaPods/Core/issues/44)

* The ARCHS build setting can come back as an array when more than one
  architecture is specified.  
  [Carson McDonald](https://github.com/carsonmcdonald)
  [#1628](https://github.com/CocoaPods/CocoaPods/issues/1628)

* Fixed all issues caused by `/tmp` being a symlink to `/private/tmp`.
  This affected mostly `pod lib lint`, causing it to fail when the
  Pod used `prefix_header_*` or when the pod headers imported headers
  using the namespaced syntax (e.g. `#import <MyPod/Header.h>`).  
  [kra Larivain/OpenTable](https://github.com/opentable)
  [#1514](https://github.com/CocoaPods/CocoaPods/pull/1514)

* Fixed an incorrect path being used in the example app Podfile generated by
  `pod lib create`.
  [Eloy Durán](https://github.com/alloy)
  [cocoapods-try#5](https://github.com/CocoaPods/cocoapods-try/issues/5)


## 0.28.0 (2013-11-14)

[CocoaPods](https://github.com/CocoaPods/CocoaPods/compare/0.27.1...0.28.0)
• [CocoaPods-core](https://github.com/CocoaPods/Core/compare/0.27.1...0.28.0)
• [CLAide](https://github.com/CocoaPods/CLAide/compare/0.3.2...0.4.0)

For more details, see 📝 [CocoaPods 0.28](https://blog.cocoapods.org/CocoaPods-0.28/) on our blog.

###### Enhancements

* CLAide now supports gem plugins. An example CocoaPods plugin can be found at
  [open\_pod\_bay](https://github.com/leshill/open_pod_bay).

  As of yet there are no promises made yet on the APIs, so try to fail as
  gracefully as possible in case a CocoaPods update breaks your usage. In these
  cases, also please let us know what you would need, so we can take this into
  account when we do finalize APIs.

  [Les Hill](https://github.com/leshill)
  [CLAide#1](https://github.com/CocoaPods/CLAide/pull/1)
  [#959](https://github.com/CocoaPods/CocoaPods/issues/959)

###### Bug Fixes

* Compiling `xcassets` with `actool` now uses `UNLOCALIZED_RESOURCES_FOLDER_PATH`
  instead of `PRODUCT_NAME.WRAPPER_EXTENSION` as output directory as it is more
  accurate and allows the project to overwrite `WRAPPER_NAME`.  
  [Marc Knaup](https://github.com/fluidsonic)
  [#1556](https://github.com/CocoaPods/CocoaPods/pull/1556)

* Added a condition to avoid compiling xcassets when `WRAPPER_EXTENSION`
  is undefined, as it would be in the case of static libraries. This prevents
  trying to copy the compiled files to a directory that does not exist.  
  [Noah McCann](https://github.com/nmccann)
  [#1521](https://github.com/CocoaPods/CocoaPods/pull/1521)

* Added additional condition to check if `actool` is available when compiling
  `xcassets`. This prevents build failures of Xcode 5 projects on Travis CI (or
  lower Xcode versions).  
  [Michal Konturek](https://github.com/michalkonturek)
  [#1511](https://github.com/CocoaPods/CocoaPods/pull/1511)

* Added a condition to properly handle universal or mac apps when compiling
  xcassets. This prevents build errors in the xcassets compilation stage
  particularly when using xctool to build.  
  [Ryan Marsh](https://github.com/ryanwmarsh)
  [#1594](https://github.com/CocoaPods/CocoaPods/pull/1594)

* Vendored Libraries now correctly affect whether a podspec is considered empty.  
  [Joshua Kalpin](https://github.com/Kapin)
  [Core#38](https://github.com/CocoaPods/Core/pull/38)

* Vendored Libraries and Vendored Frameworks now have their paths validated correctly.  
  [Joshua Kalpin](https://github.com/Kapin)
  [#1567](https://github.com/CocoaPods/CocoaPods/pull/1567)

* Gists are now correctly accepted with https.  
  [Joshua Kalpin](https://github.com/Kapin)
  [Core#38](https://github.com/CocoaPods/Core/pull/38)

* The `pod push` command is now more specific about the branch it pushes to.  
  [orta](http://orta.github.io)
  [#1561](https://github.com/CocoaPods/CocoaPods/pull/1561)

* Dtrace files are now properly left unflagged when installing, regardless of configuration.  
  [Swizzlr](https://github.com/swizzlr)
  [#1560](https://github.com/CocoaPods/CocoaPods/pull/1560)

* Users are now warned if their terminal encoding is not UTF-8. This fixes an issue
  with a small percentage of pod names that are incompatible with ASCII.  
  [Joshua Kalpin](https://github.com/Kapin)
  [#1570](https://github.com/CocoaPods/CocoaPods/pull/1570)


## 0.27.1 (2013-10-24)

[CocoaPods](https://github.com/CocoaPods/CocoaPods/compare/0.26.2...0.27.1)
• [cocoapods-core](https://github.com/CocoaPods/Core/compare/0.26.2...0.27.1)
• [Xcodeproj](https://github.com/CocoaPods/Xcodeproj/compare/0.13.0...0.14.0)

For more details, see 📝 [CocoaPods 0.27 and improved installation UX](https://blog.cocoapods.org/CocoaPods-0.27-and-improved-installation-UX/) on our blog.

###### Enhancements

* The xcodeproj gem now comes bundled with prebuilt binaries for the Ruby
  versions that come with OS X 10.8 and 10.9. Users now no longer need to
  install the Xcode Command Line Tools or deal with the Ruby C header location.  
  [Eloy Durán](https://github.com/alloy)
  [Xcodeproj#88](https://github.com/CocoaPods/Xcodeproj/issues/88)

* Targets passed to the `link_with` method of the Podfile DSL no longer need
  to be explicitly passed as an array. `link_with ['target1', 'target2']` can
  now be written as `link_with 'target1', 'target2'`.  
  [Adam Sharp](https://github.com/sharplet)
  [Core#30](https://github.com/CocoaPods/Core/pull/30)

* The copy resources script now compiles xcassets resources.  
  [Ulrik Damm](https://github.com/ulrikdamm)
  [#1427](https://github.com/CocoaPods/CocoaPods/pull/1427)

* `pod repo` now support a `remove ['repo_name']` command.  
  [Joshua Kalpin](https://github.com/Kapin)
  [#1493](https://github.com/CocoaPods/CocoaPods/issues/1493)
  [#1484](https://github.com/CocoaPods/CocoaPods/issues/1484)

###### Bug Fixes

* The architecture is now set in the build settings of the user build
  configurations.  
  [Fabio Pelosin](https://github.com/fabiopelosin)
  [#1450](https://github.com/CocoaPods/CocoaPods/issues/1462)
  [#1462](https://github.com/CocoaPods/CocoaPods/issues/1462)

* Fixed a crash related to CocoaPods being unable to resolve an unique build
  setting of an user target with custom build configurations.  
  [Fabio Pelosin](https://github.com/fabiopelosin)
  [#1462](https://github.com/CocoaPods/CocoaPods/issues/1462)
  [#1463](https://github.com/CocoaPods/CocoaPods/issues/1463)
  [#1457](https://github.com/CocoaPods/CocoaPods/issues/1457)

* Fixed a defect which prevented subspecs from being dependant on a pod with a
  name closely matching the name of one of the subspec's parents.  
  [Noah McCann](https://github.com/nmccann)
  [#29](https://github.com/CocoaPods/Core/pull/29)

* The developer dir relative to the SDK is not added anymore if testing
  frameworks are detected in OS X targets, as it doesn't exists, avoiding the
  presentation of the relative warning in Xcode.  
  [Fabio Pelosin](https://github.com/fabiopelosin)


## 0.26.2 (2013-10-09)

[CocoaPods](https://github.com/CocoaPods/CocoaPods/compare/0.26.1...0.26.2)
• [cocoapods-core](https://github.com/CocoaPods/Core/compare/0.26.1...0.26.2)
• [Xcodeproj](https://github.com/CocoaPods/Xcodeproj/compare/0.11.1...0.13.0)

###### Bug Fixes

* Fixed a crash which was causing a failure in `pod lib create` if the name of
  the Pod included spaces. As spaces are not supported now this is gracefully
  handled with an informative message.  
  [Kyle Fuller](https://github.com/kylef)
  [#1456](https://github.com/CocoaPods/CocoaPods/issues/1456)

* If an user target doesn't specify an architecture the value specified for the
  project is used in CocoaPods targets.  
  [Fabio Pelosin](https://github.com/fabiopelosin)
  [#1450](https://github.com/CocoaPods/CocoaPods/issues/1450)

* The Pods project now properly configures ARC on all build configurations.  
  [Fabio Pelosin](https://github.com/fabiopelosin)
  [#1454](https://github.com/CocoaPods/CocoaPods/issues/1454)


## 0.26.1 (2013-10-08)

[CocoaPods](https://github.com/CocoaPods/CocoaPods/compare/0.25.0...0.26.1)
• [cocoapods-core](https://github.com/CocoaPods/Core/compare/0.25.0...0.26.1)
• [Xcodeproj](https://github.com/CocoaPods/Xcodeproj/compare/0.11.1...0.12.0)

For more details, see 📝 [CocoaPods 0.26](https://blog.cocoapods.org/CocoaPods-0.26/) on our blog.

###### Enhancements

* CocoaPods now creates and hides the schemes of its targets after every
  installation. The schemes are not shared because the flag which keeps track
  whether they should be visible is a user only flag. The schemes are still
  present and to debug a single Pod it is possible to make its scheme visible
  in the Schemes manager of Xcode. This is rarely needed though because the
  user targets trigger the compilation of the Pod targets.  
  [Fabio Pelosin](https://github.com/fabiopelosin)
  [#1185](https://github.com/CocoaPods/CocoaPods/pull/1185)

* Installations which don't integrate a user target (lint subcommands and
  `--no-integrate` option) now set the architecture of OS X Pod targets to
  `$(ARCHS_STANDARD_64_BIT)` (Xcode 4 default value for new targets). This
  fixes lint issues with Xcode 4.  
  [Fabio Pelosin](https://github.com/fabiopelosin)
  [#1185](https://github.com/CocoaPods/CocoaPods/pull/1185)

* Further improvements to the organization of the Pods project  

  - The project is now is sorted by name with groups at the bottom.
  - Source files are now stored in the root group of the spec, subspecs are not
    stored in a `Subspec` group anymore and the products of the Pods all are
    stored in the products group of the project.
  - The frameworks are referenced relative to the Developer directory and
    namespaced per platform.

  [Fabio Pelosin](https://github.com/fabiopelosin)
  [#1389](https://github.com/CocoaPods/CocoaPods/pull/1389)
  [#1420](https://github.com/CocoaPods/CocoaPods/pull/1420)

* Added the `documentation_url` DSL attribute to the specifications.  
  [Fabio Pelosin](https://github.com/fabiopelosin)
  [#1273](https://github.com/CocoaPods/CocoaPods/pull/1273)

###### Bug Fixes

* The search paths of vendored frameworks and libraries now are always
  specified relatively.  
  [Fabio Pelosin](https://github.com/fabiopelosin)
  [#1405](https://github.com/CocoaPods/CocoaPods/pull/1405)

* Fix an issue where CocoaPods would fail to work when used with an older
  version of the Active Support gem. This fix raises the dependency version to
  the earliest compatible version of Active Support.  
  [Kyle Fuller](https://github.com/kylef)
  [#1407](https://github.com/CocoaPods/CocoaPods/issues/1407)

* CocoaPods will not attempt to load anymore all the version of a specification
  preventing crashes if those are incompatible.  
  [Fabio Pelosin](https://github.com/fabiopelosin)
  [#1272](https://github.com/CocoaPods/CocoaPods/pull/1272)


## 0.25.0 (2013-09-20)

[CocoaPods](https://github.com/CocoaPods/CocoaPods/compare/0.24.0...0.25.0)
• [cocoapods-core](https://github.com/CocoaPods/Core/compare/0.24.0...0.25.0)
• [Xcodeproj](https://github.com/CocoaPods/Xcodeproj/compare/0.10.1...0.11.0)

###### Enhancements

* Added support for Xcode 5.

  The generated Pods Xcode project is now compatible with `arm64` projects and
  is updated to use Xcode 5’s default settings removing all warnings.

  **NOTE to users migrating projects from Xcode 4, or are still using Xcode 4:**
  1. The Pods Xcode project now sets the `ONLY_ACTIVE_ARCH` build setting to
     `YES` in the `Debug` configuration. You _will_ have to set the same on your
     project/target, otherwise the build _will_ fail.
  2. Ensure your project/target has an `ARCHS` value set, otherwise the build
     _will_ fail.
  3. When building a **iOS** project from the command-line, with the `xcodebuild`
     tool that comes with Xcode 4, you’ll need to completely disable this setting
     by appending to your build command: `ONLY_ACTIVE_ARCH=NO`.

  [#1352](https://github.com/CocoaPods/CocoaPods/pull/1352)

* Speed up project generation in `pod install` and `pod update`.

* The pre and post install hooks that have been deprecated now include the name
  and version of the spec that’s using them.

###### Bug Fixes

* Only create a single resource bundle for all targets. Prior to this change a
  resource bundle included into multiple targets within the project would create
  duplicately named targets in the Pods Xcode project, causing duplicately named
  Schemes to be created on each invocation of `pod install`. All targets that
  reference a given resource bundle now have dependencies on a single common
  target.

  [Blake Watters](https://github.com/blakewatters)
  [#1338](https://github.com/CocoaPods/CocoaPods/issues/1338)

* Solved outstanding issues with CocoaPods resource bundles and Archive builds:
  1. The rsync task copies symlinks into the App Bundle, producing an invalid
     app. This change add `--copy-links` to the rsync invocation to ensure the
     target files are copied rather than the symlink.
  2. The Copy Resources script uses `TARGET_BUILD_DIR` which points to the App
     Archiving folder during an Archive action. Switching to
     `BUILT_PRODUCTS_DIR` instead ensures that the path is correct for all
     actions and configurations.

  [Blake Watters](https://github.com/blakewatters)
  [#1309](https://github.com/CocoaPods/CocoaPods/issues/1309)
  [#1329](https://github.com/CocoaPods/CocoaPods/issues/1329)

* Ensure resource bundles are copied to installation location on install actions
  [Chris Gummer](https://github.com/chrisgummer)
  [#1364](https://github.com/CocoaPods/CocoaPods/issues/1364)

* Various bugfixes in Xcodeproj, refer to its [CHANGELOG](https://github.com/CocoaPods/Xcodeproj/blob/0.11.0/CHANGELOG.md)
  for details.


## 0.24.0 (2013-09-04)

[CocoaPods](https://github.com/CocoaPods/CocoaPods/compare/0.23.0...0.24.0)
• [cocoapods-core](https://github.com/CocoaPods/Core/compare/0.23.0...0.24.0)
• [Xcodeproj](https://github.com/CocoaPods/Xcodeproj/compare/0.8.1...0.9.0)
• [cocoapods-downloader](https://github.com/CocoaPods/cocoapods-downloader/compare/0.1.1...0.2.0)

###### Enhancements

* Added `pod init` command which generates a Podfile according to the
  targets of the project stored in the working directory and to the templates
  stored in the `~/.cocoapods/templates` folder. Two templates are supported:
    - the `Podfile.default` template for regular targets.
    - and the `Podfile.test` template for test targets.
  [Ian Ynda-Hummel](https://github.com/ianyh)
  [#1106](https://github.com/CocoaPods/CocoaPods/issues/1106)
  [#1045](https://github.com/CocoaPods/CocoaPods/issues/1045)

* CocoaPods will now leverage the [xcproj](https://github.com/0xced/xcproj)
  command line tool if available in the path of the user to touch saved
  projects. This will result in projects being serialized in the exact format
  used by Xcode eliminating merge conflicts and other related issues. To learn
  more about how to install xcproj see its
  [readme](https://github.com/0xced/xcproj).
  [Cédric Luthi](https://github.com/0xced)
  [#1275](https://github.com/CocoaPods/CocoaPods/issues/1275)

* Rationalized and cleaned up Pods project group structure and path specification.

* Create all necessary build configurations for *Pods.xcodeproj* at the project level. If the user’s project has more than just *Debug* and *Release* build configurations, they may be explicitly specified in the Podfile:  
`xcodeproj 'MyApp', 'App Store' => :release, 'Debug' => :debug, 'Release' => :release`  
  If build configurations aren’t specified in the Podfile then they will be automatically picked from the user’s project in *Release* mode.  
  These changes will ensure that the `libPods.a` static library is not stripped for all configurations, as explained in [#1217](https://github.com/CocoaPods/CocoaPods/pull/1217).  
  [Cédric Luthi](https://github.com/0xced)  
  [#1294](https://github.com/CocoaPods/CocoaPods/issues/1294)

* Added basic support for Bazaar repositories.  
  [Fred McCann](https://github.com/fmccann)  
  [cocoapods-downloader#4](https://github.com/CocoaPods/cocoapods-downloader/pull/4)

###### Bug Fixes

* Fixed crash in `pod spec cat`.

* Use the `TARGET_BUILD_DIR` environment variable for installing resource bundles.  
  [Cédric Luthi](https://github.com/0xced)  
  [#1268](https://github.com/CocoaPods/CocoaPods/issues/1268)  

* CoreData versioned models are now properly handled respecting the contents of
  the `.xccurrentversion` file.  
  [Ashton-W](https://github.com/Ashton-W)  
  [#1288](https://github.com/CocoaPods/CocoaPods/issues/1288),
  [Xcodeproj#83](https://github.com/CocoaPods/Xcodeproj/pull/83)  

* OS X frameworks are now copied to the Resources folder using rsync to
  properly overwrite existing files.  
  [Nikolaj Schumacher](https://github.com/nschum)  
  [#1063](https://github.com/CocoaPods/CocoaPods/issues/1063)

* User defined build configurations are now added to the resource bundle
  targets.  
  [#1309](https://github.com/CocoaPods/CocoaPods/issues/1309)


## 0.23.0 (2013-08-08)


## 0.23.0.rc1 (2013-08-02)

[CocoaPods](https://github.com/CocoaPods/CocoaPods/compare/0.22.3...0.23.0.rc1)
• [cocoapods-core](https://github.com/CocoaPods/Core/compare/0.22.3...0.23.0.rc1)
• [Xcodeproj](https://github.com/CocoaPods/Xcodeproj/compare/0.8.1...0.9.0)
• [cocoapods-downloader](https://github.com/CocoaPods/cocoapods-downloader/compare/0.1.1...0.1.2)

###### Enhancements

* Added `prepare_command` attribute to Specification DSL. The prepare command
  will replace the `pre_install` hook. The `post_install` hook has also been
  deprecated.
  [#1247](https://github.com/CocoaPods/CocoaPods/issues/1247)

  The reason we provided Ruby hooks at first, was because we wanted to offer
  the option to make any required configuration possible. By now, however, we
  have a pretty good idea of the use-cases and are therefore locking down the
  freedom that was once available. In turn, we’re adding attributes that can
  replace the most common use-cases. _(See the enhancements directly following
  this entry for more info)._

  The second reason we need to lock this down is because this is the last
  remaining obstacle to fully serialize specifications, which we need in order
  to move to a ‘spec push’ web-service in the future.

* Added `resource_bundles` attribute to the Specification DSL.  
  [#743](https://github.com/CocoaPods/CocoaPods/issues/743)
  [#1186](https://github.com/CocoaPods/CocoaPods/issues/1186)

* Added `vendored_frameworks` attribute to the Specification DSL.  
  [#809](https://github.com/CocoaPods/CocoaPods/issues/809)
  [#1075](https://github.com/CocoaPods/CocoaPods/issues/1075)

* Added `vendored_libraries` attribute to the Specification DSL.  
  [#809](https://github.com/CocoaPods/CocoaPods/issues/809)
  [#1075](https://github.com/CocoaPods/CocoaPods/issues/1075)

* Restructured `.cocoapods` folder to contain repos in a subdirectory.  
  [Ian Ynda-Hummel](https://github.com/ianyh)
  [#1150](https://github.com/CocoaPods/CocoaPods/issues/1150)  

* Improved `pod spec create` template.  
  [#1223](https://github.com/CocoaPods/CocoaPods/issues/1223)

* Added copy&paste-friendly dependency to `pod search`.  
  [#1073](https://github.com/CocoaPods/CocoaPods/issues/1073)

* Improved performance of the installation of Pods with git
  sources which specify a tag.  
  [#1077](https://github.com/CocoaPods/CocoaPods/issues/1077)

* Core Data `xcdatamodeld` files are now properly referenced from the Pods
  project.  
  [#1155](https://github.com/CocoaPods/CocoaPods/issues/1155)

* Removed punctuation check from the specification validations.  
  [#1242](https://github.com/CocoaPods/CocoaPods/issues/1242)

* Deprecated the `documentation` attribute of the Specification DSL.  
  [Core#20](https://github.com/CocoaPods/Core/issues/20)

###### Bug Fixes

* Fix copy resource script issue related to filenames with spaces.  
  [Denis Hennessy](https://github.com/dhennessy)
  [#1231](https://github.com/CocoaPods/CocoaPods/issues/1231)  



## 0.22.3 (2013-07-23)

[CocoaPods](https://github.com/CocoaPods/CocoaPods/compare/0.22.2...0.22.3)

###### Enhancements

* Add support for .xcdatamodel resource files (in addition to .xcdatamodeld).
  [#1201](https://github.com/CocoaPods/CocoaPods/pull/1201)

###### Bug Fixes

* Always exlude `USE_HEADERMAP` from the user’s project.
  [#1216](https://github.com/CocoaPods/CocoaPods/issues/1216)

* Use correct template repo when using the `pod lib create` command.
  [#1214](https://github.com/CocoaPods/CocoaPods/issues/1214)

* Fixed issue with `pod push` failing when the podspec is unchanged. It will now
  report `[No change] ExamplePod (0.1.0)` and continue to push other podspecs if
  they exist. [#1199](https://github.com/CocoaPods/CocoaPods/pull/1199)

* Set STRIP_INSTALLED_PRODUCT = NO in the generated Pods project. This allows
  Xcode to include symbols from CocoaPods in dSYMs during Archive builds.
  [#1217](https://github.com/CocoaPods/CocoaPods/pull/1217)

* Ensure the resource script doesn’t fail due to the resources list file not
  existing when trying to delete it.
  [#1198](https://github.com/CocoaPods/CocoaPods/pull/1198)

* Fix handling of spaces in paths when compiling xcdatamodel(d) files.
  [#1201](https://github.com/CocoaPods/CocoaPods/pull/1201)



## 0.22.2 (2013-07-11)

[CocoaPods](https://github.com/CocoaPods/CocoaPods/compare/0.22.1...0.22.2)
• [cocoapods-core](https://github.com/CocoaPods/Core/compare/0.22.1...0.22.2)
• [Xcodeproj](https://github.com/CocoaPods/Xcodeproj/compare/0.8.0...0.8.1)

###### Enhancements

* The build settings of the Pods project and of its target have been updated to
  be in line with the new defaults of the future versions of Xcode.

###### Bug fixes

* Specifications defining build setting with the `[*]` syntax are now properly
  handled.
  [#1171](https://github.com/CocoaPods/CocoaPods/issues/1171)

* The name of the files references are now properly set fixing a minor
  regression introduced by CocoaPods 0.22.1 and matching more closely Xcode
  behaviour.

* The validator now builds the Pods target instead of the first target actually
  performing the validation.

* Build settings defined through the `xcconfig` attribute of a `podspec` are now
  stripped of duplicate values when merged in an aggregate target.
  [#1189](https://github.com/CocoaPods/CocoaPods/issues/1189)


## 0.22.1 (2013-07-03)

[CocoaPods](https://github.com/CocoaPods/CocoaPods/compare/0.22.0...0.22.1)
• [cocoapods-core](https://github.com/CocoaPods/Core/compare/0.22.0...0.22.1)

###### Bug fixes

* Fixed a crash related to target dependencies and subspecs.
  [#1168](https://github.com/CocoaPods/CocoaPods/issues/1168)


## 0.22.0 (2013-07-03)

[CocoaPods](https://github.com/CocoaPods/CocoaPods/compare/0.21.0...0.22.0)
• [cocoapods-core](https://github.com/CocoaPods/Core/compare/0.21.0...0.22.0)
• [Xcodeproj](https://github.com/CocoaPods/Xcodeproj/compare/0.7.1...0.8.0)

###### Enhancements

* Added the `pod lib create` subcommand which allows to create a new Pod
  adhering to the best practices. The template is still a bit primitive
  and we encourage users to provide feedback by submitting patches and issues
  to https://github.com/CocoaPods/CocoaPods.
  [#850](https://github.com/CocoaPods/CocoaPods/issues/850)

* Added the `pod lib lint` subcommand which allows to lint the Pod stored
  in the working directory (a pod spec in the root is needed). This subcommand
  is equivalent to the deprecated `pod spec lint --local`.
  [#850](https://github.com/CocoaPods/CocoaPods/issues/850)

* The dependencies of the targets of the Pods project are now made explicit.
  [#1165](https://github.com/CocoaPods/CocoaPods/issues/1165)

* The size of the cache used for the git repos is now configurable. For more
  details see
  https://github.com/CocoaPods/CocoaPods/blob/master/lib/cocoapods/config.rb#L7-L25
  [#1159](https://github.com/CocoaPods/CocoaPods/issues/1159)

* The copy resources shell script now aborts if any error occurs.
  [#1098](https://github.com/CocoaPods/CocoaPods/issues/1098)

* The output of shell script build phases no longer includes environment
  variables to reduce noise.
  [#1122](https://github.com/CocoaPods/CocoaPods/issues/1122)

* CocoaPods no longer sets the deprecated `ALWAYS_SEARCH_USER_PATHS` build
  setting.

###### Bug fixes

* Pods whose head state changes now are correctly detected and reinstalled.
  [#1160](https://github.com/CocoaPods/CocoaPods/issues/1160)

* Fixed the library reppresentation of the hooks which caused issues with the
  `#copy_resources_script_path` method.
  [#1157](https://github.com/CocoaPods/CocoaPods/issues/1157)

* Frameworks symlinks are not properly preserved by the copy resources script.
  Thanks to Thomas Dohmke (ashtom) for the fix.
  [#1063](https://github.com/CocoaPods/CocoaPods/issues/1063)

## 0.21.0 (2013-07-01)

[CocoaPods](https://github.com/CocoaPods/CocoaPods/compare/0.21.0.rc1...0.21.0)
• [cocoapods-core](https://github.com/CocoaPods/Core/compare/0.21.0.rc1...0.21.0)
• [Xcodeproj](https://github.com/CocoaPods/Xcodeproj/compare/0.7.0...0.7.1)

###### Bug fixes

* Fixed a linter issue related to the dedicated targets change.
  [#1130](https://github.com/CocoaPods/CocoaPods/issues/1130)

* Fixed xcconfig issues related to Pods including a dot in the name.
  [#1152](https://github.com/CocoaPods/CocoaPods/issues/1152)


## 0.21.0.rc1 (2013-06-18)

[CocoaPods](https://github.com/CocoaPods/CocoaPods/compare/0.20.2...0.21.0.rc1)
• [cocoapods-core](https://github.com/CocoaPods/Core/compare/0.20.2...0.21.0.rc1)
• [Xcodeproj](https://github.com/CocoaPods/Xcodeproj/compare/0.6.0...0.7.0)

###### Enhancements

* Pods are now built in dedicated targets. This enhancement isolates the build
  environment of each Pod from other ones eliminating pollution issues. It also
  introduces an important architectural improvement which lays the foundation
  for the upcoming CocoaPods features. Stay tuned! This feature has been
  implemented by [Jeremy Slater](https://github.com/jasl8r).
  [#1011](https://github.com/CocoaPods/CocoaPods/issues/1011)
  [#983](https://github.com/CocoaPods/CocoaPods/issues/983)
  [#841](https://github.com/CocoaPods/CocoaPods/issues/841)

* Reduced external dependencies and deprecation of Rake::FileList.
  [#1080](https://github.com/CocoaPods/CocoaPods/issues/1080)

###### Bug fixes

* Fixed crash due to Podfile.lock containing multiple version requirements for
  a Pod. [#1076](https://github.com/CocoaPods/CocoaPods/issues/1076)

* Fixed a build error due to the copy resources script using the same temporary
  file for multiple targets.
  [#1099](https://github.com/CocoaPods/CocoaPods/issues/1099)

## 0.20.2 (2013-05-26)

[CocoaPods](https://github.com/CocoaPods/CocoaPods/compare/0.20.1...0.20.2)

###### Bug fixes

* Ensure that, in a sandbox-pod env, RubyGems loads the CocoaPods gem on system
  Ruby (1.8.7).
  [#939](https://github.com/CocoaPods/CocoaPods/issues/939#issuecomment-18396063)
* Allow sandbox-pod to execute any tool inside the Xcode.app bundle.
* Allow sandbox-pod to execute any tool inside a rbenv prefix.

## 0.20.1 (2013-05-23)

[CocoaPods](https://github.com/CocoaPods/CocoaPods/compare/0.20.0...0.20.1)
• [CLAide](https://github.com/CocoaPods/CLAide/compare/0.3.0...0.3.2)

###### Bug fixes

* Made sandbox-pod executable visible as it wasn't correctly configured in the
  gemspec.
* Made sandbox-pod executable actually work when installed as a gem. (In which
  case every executable is wrapped in a wrapper bin script and the DATA constant
  can no longer be used.)
* Required CLAide 0.3.2 as 0.3.0 didn't include all the files in the gemspec
  and 0.3.1 was not correctly processed by RubyGems.

## 0.20.0 (2013-05-23)

[CocoaPods](https://github.com/CocoaPods/CocoaPods/compare/0.19.1...0.20.0)
• [cocoapods-core](https://github.com/CocoaPods/Core/compare/0.19.1...0.20.0)
• [cocoapods-downloader](https://github.com/CocoaPods/CLAide/compare/0.1.0...0.1.1)
• [Xcodeproj](https://github.com/CocoaPods/Xcodeproj/compare/0.5.5...0.6.0)
• [CLAide](https://github.com/CocoaPods/CLAide/compare/0.2.0...0.3.0)

###### Enhancements

* Introduces an experimental sandbox feature.
  [#939](https://github.com/CocoaPods/CocoaPods/issues/939)

  Let’s face it, even though we have a great community that spends an amazing
  amount of time on curating the specifications, the internet can be a hostile
  place and the community is growing too large to take a naive approach any
  longer.

  As such, we have started leveraging OS X’s sandbox facilities to disallow
  unsanctioned operations. This is still very experimental and therefore has to
  be used explicitely, for now, but that does **not** mean we don’t want you to
  start using it and **report issues**.

  To use the sandbox, simply use the `sandbox-pod` command instead. E.g.:

        $ sandbox-pod install

  In case of issues, be sure to check `/var/log/system.log` for ‘deny’ messages.
  For instance, here’s an example where the sandbox denies read access to `/`:

        May 16 00:23:35 Khaos kernel[0]: Sandbox: ruby(98430) deny file-read-data /

  **NOTE**: _The above example is actually one that we know of. We’re not sure
  yet which process causes this, but there shouldn’t be a need for any process
  to read data from the root path anyways._

  **NOTE 2**: _At the moment the sandbox is not compatible with the `:path` option
  when referencing Pods that are not stored within the directory of the Podfile._

* The naked `pod` command now defaults to `pod install`.
  [#958](https://github.com/CocoaPods/CocoaPods/issues/958)

* CocoaPods will look for the Podfile in the ancestors paths if one is
  not available in the working directory.
  [#940](https://github.com/CocoaPods/CocoaPods/issues/940)

* Documentation generation has been removed from CocoaPods as it graduated
  to CocoaDocs. This decision was taken because CocoaDocs is a much better
  solution which doesn't clutter Xcode's docsets while still allowing
  access to the docsets with Xcode and with Dash. Removing this feature
  keeps the installer leaner and easier to develop and paves the way for the
  upcoming sandbox. Private pods can use pre install hook to generate the
  documentation. If there will be enough demand this feature might be
  reintegrated as plugin (see
  [#1037](https://github.com/CocoaPods/CocoaPods/issues/1037)).

* Improved performance of the copy resources script and thus build time of
  the integrated targets. Contribution by [@onato](https://github.com/onato)
  [#1050](https://github.com/CocoaPods/CocoaPods/issues/1050).

* The changelog for the current version is printed after CocoaPods is
  installed/updated.
  [#853](https://github.com/CocoaPods/CocoaPods/issues/853).


###### Bug fixes

* Inheriting `inhibit_warnings` per pod is now working
  [#1032](https://github.com/CocoaPods/CocoaPods/issues/1032)
* Fix copy resources script for iOS < 6 and OS X < 10.8 by removing the
  `--reference-external-strings-file`
  flag. [#1030](https://github.com/CocoaPods/CocoaPods/pull/1030)
* Fixed issues with the `:head` option of the Podfile.
  [#1046](https://github.com/CocoaPods/CocoaPods/issues/1046)
  [#1039](https://github.com/CocoaPods/CocoaPods/issues/1039)

## 0.19.1 (2013-04-30)

[CocoaPods](https://github.com/CocoaPods/CocoaPods/compare/0.19.0...0.19.1)
• [cocoapods-core](https://github.com/CocoaPods/Core/compare/0.19.0...0.19.1)

###### Bug fixes

* Project-level preprocessor macros are not overwritten anymore.
  [#903](https://github.com/CocoaPods/CocoaPods/issues/903)
* A Unique hash instances for the build settings of the Pods target is now
  created resolving interferences in the hooks.
  [#1014](https://github.com/CocoaPods/CocoaPods/issues/1014)

## 0.19.0 (2013-04-30)

[CocoaPods](https://github.com/CocoaPods/CocoaPods/compare/0.18.1...0.19.0)
• [cocoapods-core](https://github.com/CocoaPods/Core/compare/0.18.1...0.19.0)

###### Enhancements

* Compile time introspection. Macro definitions which allow to inspect the
  installed Pods and their version have been introduced in the build
  environment of the Pod libraries
  ([example](https://gist.github.com/fabiopelosin/5348551)).
* CocoaPods now defines the `COCOAPODS=1` macro in the Pod and the Client
  targets. This is useful for libraries which conditionally expose interfaces.
  [#903](https://github.com/CocoaPods/CocoaPods/issues/903)
* Added support for the `private_header_files` attribute of the Specification
  DSL.
  [#998](https://github.com/CocoaPods/CocoaPods/issues/998)
* CocoaPods now defines the deployment target of the Pods project computed as
  the minimum deployment target of the Pods libraries.
  [#556](https://github.com/CocoaPods/CocoaPods/issues/556)
* Added `pod podfile-info` command. Shows list of used Pods and their info
  in a project or supplied Podfile.
  Options: `--all` - with dependencies. `--md` - in Markdown.
  [#855](https://github.com/CocoaPods/CocoaPods/issues/855)
* Added `pod help` command. You can still use the old format
  with --help flag.
  [#957](https://github.com/CocoaPods/CocoaPods/pull/957)
* Restored support for Podfiles named `CocoaPods.podfile`. Moreover, the
  experimental YAML format of the Podfile now is associated with files named
  `CocoaPods.podfile.yaml`.
  [#1004](https://github.com/CocoaPods/CocoaPods/pull/1004)

###### Deprecations

* The `:local` flag in Podfile has been renamed to `:path` and the old syntax
  has been deprecated.
  [#971](https://github.com/CocoaPods/CocoaPods/issues/971)

###### Bug fixes

* Fixed issue related to `pod outdated` and external sources.
  [#954](https://github.com/CocoaPods/CocoaPods/issues/954)
* Fixed issue with .svn folders in copy resources script.
  [#972](https://github.com/CocoaPods/CocoaPods/issues/972)

## 0.18.1 (2013-04-10)

[CocoaPods](https://github.com/CocoaPods/CocoaPods/compare/0.18.0...0.18.1)
• [cocoapods-core](https://github.com/CocoaPods/Core/compare/0.18.0...0.18.)

###### Bug fixes

* Fixed a bug introduced in 0.18 which cause compilation issue due to the
  quoting of the inherited value in the xcconfigs.
  [#956](https://github.com/CocoaPods/CocoaPods/issues/956)
* Robustness against user targets including build files with missing file
  references.
  [#938](https://github.com/CocoaPods/CocoaPods/issues/938)
* Partially fixed slow performance from the command line
  [#919](https://github.com/CocoaPods/CocoaPods/issues/919)


## 0.18.0 (2013-04-08)

[CocoaPods](https://github.com/CocoaPods/CocoaPods/compare/0.17.2...0.18.0)
• [cocoapods-core](https://github.com/CocoaPods/Core/compare/0.17.2...0.18.0)
• [Xcodeproj](https://github.com/CocoaPods/Xcodeproj/compare/0.5.2...0.5.5)

###### Enhancements

* Added the ability to inhibit warnings per pod.
  Just pass `:inhibit_warnings => true` inline.
  This feature has been implemented by Marin Usalj (@mneorr).
  [#10](https://github.com/CocoaPods/Core/pull/10)
  [#934](https://github.com/CocoaPods/CocoaPods/pull/934)
* Inhibiting warnings will also suppress the warnings of the static analyzer.
* A new build phase has been added to check that your
  installation is in sync with the `Podfile.lock` and fail the build otherwise.
  The new build phase will not be added automatically to targets already
  integrated with CocoaPods, for integrating targets manually see [this
  comment](https://github.com/CocoaPods/CocoaPods/pull/946#issuecomment-16042419).
  This feature has been implemented by Ullrich Schäfer (@stigi).
  [#946](https://github.com/CocoaPods/CocoaPods/pull/946)
* The `pod search` commands now accepts the `--ios` and the `--osx` arguments
  to filter the results by platform.
  [#625](https://github.com/CocoaPods/CocoaPods/issues/625)
* The developer frameworks are automatically added if `SenTestingKit` is
  detected. There is no need to specify them in specifications anymore.
  [#771](https://github.com/CocoaPods/CocoaPods/issues/771)
* The `--no-update` argument of the `install`, `update`, `outdated` subcommands
  has been renamed to `--no-repo-update`.
  [#913](https://github.com/CocoaPods/CocoaPods/issues/913)

###### Bug fixes

* Improved handling for Xcode projects containing non ASCII characters.
  Special thanks to Cédric Luthi (@0xced), Vincent Isambart (@vincentisambart),
  and Manfred Stienstra (@Manfred) for helping to develop the workaround.
  [#926](https://github.com/CocoaPods/CocoaPods/issues/926)
* Corrected improper configuration of the PODS_ROOT xcconfig variable in
  non-integrating installations.
  [#918](https://github.com/CocoaPods/CocoaPods/issues/918)
* Improved support for pre-release versions using dashes.
  [#935](https://github.com/CocoaPods/CocoaPods/issues/935)
* Documentation sets are now namespaced by pod solving improper attribution.
  [#659](https://github.com/CocoaPods/CocoaPods/issues/659)


## 0.17.2 (2013-04-03)

[CocoaPods](https://github.com/CocoaPods/CocoaPods/compare/0.17.1...0.17.2)
• [cocoapods-core](https://github.com/CocoaPods/Core/compare/0.17.1...0.17.2)

###### Bug fixes

* Fix crash related to the specification of the workspace as a relative path.
  [#920](https://github.com/CocoaPods/CocoaPods/issues/920)
* Fix an issue related to the `podspec` dsl directive of the Podfile for
  specifications with internal dependencies.
  [#928](https://github.com/CocoaPods/CocoaPods/issues/928)
* Fix crash related to search from the command line.
  [#929](https://github.com/CocoaPods/CocoaPods/issues/929)

###### Ancillary enhancements

* Enabled the FileList deprecation warning in the Linter.
* CocoaPods will raise if versions requirements are specified for dependencies
  with external sources.
* The exclude patterns now handle folders automatically.


## 0.17.1 (2013-03-30)

[CocoaPods](https://github.com/CocoaPods/CocoaPods/compare/0.17.0...0.17.1)
• [cocoapods-core](https://github.com/CocoaPods/Core/compare/0.17.0...0.17.1)

###### Bug fixes

* Always create the CACHE_ROOT directory when performing a search.
  [#917](https://github.com/CocoaPods/CocoaPods/issues/917)

## 0.17.0 (2013-03-29)

[CocoaPods](https://github.com/CocoaPods/CocoaPods/compare/0.17.0.rc7...0.17.0)
• [cocoapods-core](https://github.com/CocoaPods/Core/compare/0.17.0.rc7...0.17.0)

#### GM

###### Bug fixes

* Don’t break when specifying doc options, but not appledoc ones.
  [#906](https://github.com/CocoaPods/CocoaPods/issues/906)
* Sort resolved specifications.
  [#907](https://github.com/CocoaPods/CocoaPods/issues/907)
* Subspecs do not need to include HEAD information.
  [#905](https://github.com/CocoaPods/CocoaPods/issues/905)

###### Ancillary enhancements

* Allow the analyzer to do its work without updating sources.
  [motion-cocoapods#50](https://github.com/HipByte/motion-cocoapods/pull/50)

#### rc7

[CocoaPods](https://github.com/CocoaPods/CocoaPods/compare/0.17.0.rc6...0.17.0.rc7)
• [cocoapods-core](https://github.com/CocoaPods/Core/compare/0.17.0.rc6...0.17.0.rc7)

###### Bug fixes

- Fixed an issue which lead to the missing declaration of the plural directives
  of the Specification DSL.
  [#816](https://github.com/CocoaPods/CocoaPods/issues/816)
- The resolver now respects the order of specification of the target
  definitions.
- Restore usage of cache file to store a cache for expensive stats.
- Moved declaration of `Pod::FileList` to CocoaPods-core.

###### Ancillary enhancements

- Fine tuned the Specification linter and the health reporter of repositories.
- Search results are sorted.

#### rc6

[CocoaPods](https://github.com/CocoaPods/CocoaPods/compare/0.17.0.rc5...0.17.0.rc6)
• [cocoapods-core](https://github.com/CocoaPods/Core/compare/0.17.0.rc5...0.17.0.rc6)

###### Bug fixes

- CocoaPods updates the repositories by default.
  [#872](https://github.com/CocoaPods/CocoaPods/issues/872)
- Fixed a crash which was present when the Podfile specifies a workspace.
  [#871](https://github.com/CocoaPods/CocoaPods/issues/871)
- Fix for a bug which lead to a broken installation in paths containing
  brackets and other glob metacharacters.
  [#862](https://github.com/CocoaPods/CocoaPods/issues/862)
- Fix for a bug related to the case of the paths which lead to clean all files
  in the directories of the Pods.


###### Ancillary enhancements

- CocoaPods now maintains a search index which is updated incrementally instead
  of analyzing all the specs every time. The search index can be updated
  manually with the `pod ipc update-search-index` command.
- Enhancements to the `pod repo lint` command.
- CocoaPods will not create anymore the pre commit hook in the master repo
  during setup. If already created it is possible remove it deleting the
  `~/.cocoapods/master/.git/hooks/pre-commit` path.
- Improved support for linting and validating specs repo.

#### rc5

[CocoaPods](https://github.com/CocoaPods/CocoaPods/compare/0.17.0.rc4...0.17.0.rc5)
• [cocoapods-core](https://github.com/CocoaPods/Core/compare/0.17.0.rc4...0.17.0.rc5)

###### Bug fixes

- The `--no-clean` argument is not ignored anymore by the installer.
- Proper handling of file patterns ending with a slash.
- More user errors are raised as an informative.

#### rc4

[CocoaPods](https://github.com/CocoaPods/CocoaPods/compare/0.17.0.rc3...0.17.0.rc4)

###### Bug fixes

- Restored compatibility with `Podfile::TargetDefinition#copy_resources_script_name`
  in the Podfile hooks.
- Updated copy resources script so that it will use base internationalization
  [#846](https://github.com/CocoaPods/CocoaPods/issues/846)
- Robustness against an empty configuration file.
- Fixed a crash with `pod push`
  [#848](https://github.com/CocoaPods/CocoaPods/issues/848)
- Fixed an issue which lead to the creation of a Pods project which would
  crash Xcode.
  [#854](https://github.com/CocoaPods/CocoaPods/issues/854)
- Fixed a crash related to a `PBXVariantGroup` present in the frameworks build
  phase of client targets.
  [#859](https://github.com/CocoaPods/CocoaPods/issues/859)


###### Ancillary enhancements

- The `podspec` option of the `pod` directive of the Podfile DSL now accepts
  folders.

#### rc3

[CocoaPods](https://github.com/CocoaPods/CocoaPods/compare/0.17.0.rc2...0.17.0.rc3
• [Xcodeproj](https://github.com/CocoaPods/Xcodeproj/compare/0.5.0...0.5.1))

###### Bug fixes

- CocoaPods will not crash anymore if the license file indicated on the spec
  doesn't exits.
- Pre install hooks are called before the Pods are cleaned.
- Fixed and issue which prevent the inclusion of OTHER_CFLAGS and
  OTHER_CPLUSPLUSFLAGS  in the release builds of the Pods project.
- Fixed `pod lint --local`
- Fixed the `--allow-warnings` of `pod push`
  [#835](https://github.com/CocoaPods/CocoaPods/issues/835)
- Added `copy_resources_script_name` to the library representation used in the
  hooks.
  [#837](https://github.com/CocoaPods/CocoaPods/issues/837)

###### Ancillary enhancements

- General improvements to `pod ipc`.
- Added `pod ipc repl` subcommand.

#### rc2

[CocoaPods](https://github.com/CocoaPods/CocoaPods/compare/0.17.0.rc1...0.17.0.rc2)
• [cocoapods-core](https://github.com/CocoaPods/Core/compare/0.17.0.rc1...0.17.0.rc2)

###### Bug fixes

- Restored output coloring.
- Fixed a crash related to subspecs
  [#819](https://github.com/CocoaPods/CocoaPods/issues/819)
- Git repos were not cached for dependencies with external sources.
  [#820](https://github.com/CocoaPods/CocoaPods/issues/820)
- Restored support for directories for the preserve_patterns specification
  attribute.
  [#823](https://github.com/CocoaPods/CocoaPods/issues/823)

#### rc1

[CocoaPods](https://github.com/CocoaPods/CocoaPods/compare/0.16.4...0.17.0.rc1)
• [Xcodeproj](https://github.com/CocoaPods/Xcodeproj/compare/0.4.3...0.5.0)
• [cocoapods-core](https://github.com/CocoaPods/Core)
• [cocoapods-downloader](https://github.com/CocoaPods/cocoapods-downloader)

###### __Notice__

At some point in future the master repo will be switched to the YAML format of
specifications. This means that specifications with hooks (or any other kind of
dynamic logic) will not be accepted. Please let us know if there is need for
other DSL attributes or any other kind of support.

Currently the following specifications fail to load as they depended on the
CocoaPods internals and need to be updated:

- LibComponentLogging-pods/0.0.1/LibComponentLogging-pods.podspec
- RestKit/0.9.3/RestKit.podspec
- Three20/1.0.11/Three20.podspec
- ARAnalytics/1.1/ARAnalytics.podspec

Other specifications, might present compatibility issues for the reasons
presented below.

###### __Breaking__

- Subspecs do **not** inherit the files patterns from the parent spec anymore.
  This feature made the implementation more complicated and was not easy to
  explain to podspecs maintainers. Compatibility can be easily fixed by adding
  a 'Core' subspec.
- Support for inline podspecs has been removed.
- The support for Rake::FileList is being deprecated, in favor of a more
  consistent DSL. Rake::FileList also presented issues because it would access
  the file system as soon as it was converted to an array.
- The hooks architecture has been re-factored and might present
  incompatibilities (please open an issue if appropriate).
- The `requires_arc` attribute default value is transitioning from `false` to
  `true`. In the meanwhile a value is needed to pass the lint.
- Deprecated `copy_header_mapping` hook.
- Deprecated `exclude_header_search_paths` attribute.
- External sources are not supported in the dependencies of specifications
  anymore. Actually they never have been supported, they just happened to work.

###### DSL

- Podfile:
  - It is not needed to specify the platform anymore (unless not integrating)
    as CocoaPods now can infer the platform from the integrated targets.
- Specification:
  - `preferred_dependency` has been renamed to `default_subspec`.
  - Added `exclude_files` attribute.
  - Added `screenshots` attribute.
  - Added default values for attributes like `source_files`.

###### Enhancements

- Released preview [documentation](http://docs.cocoapods.org).
- CocoaPods now has support for working in teams and not committing the Pods
  folder, as it will keep track of the status of the Pods folder.
  [#552](https://github.com/CocoaPods/CocoaPods/issues/552)
- Simplified installation: no specific version of ruby gems is required anymore.
- The workspace is written only if needed greatly reducing the occasions in
  which Xcode asks to revert.
- The Lockfile is sorted reducing the SCM noise.
  [#591](https://github.com/CocoaPods/CocoaPods/issues/591)
- Added Podfile, Frameworks, and Resources to the Pods project.
  [#647](https://github.com/CocoaPods/CocoaPods/issues/647)
  [#588](https://github.com/CocoaPods/CocoaPods/issues/588)
- Adds new subcommand `pod spec cat NAME` to print a spec file to standard output.
- Specification hooks are only called when the specification is installed.
- The `--no-clean` option of the `pod spec lint` command now displays the Pods
  project for inspection.
- It is now possible to specify default values for the configuration in
  `~/.cocoapods/config.yaml` ([default values](https://github.com/CocoaPods/CocoaPods/blob/master/lib/cocoapods/config.rb#L17)).
- CocoaPods now checks the checksums of the installed specifications and
  reinstalls them if needed.
- Support for YAML formats of the Podfile and the Specification.
- Added new command `pod ipc` to provide support for inter process
  communication through YAML formats.
- CocoaPods now detects if the folder of a Pod is empty and reinstalls it.
  [#534](https://github.com/CocoaPods/CocoaPods/issues/534)
- Install hooks and the `prefix_header_contents` attribute are supported in subspecs.
  [#617](https://github.com/CocoaPods/CocoaPods/issues/617)
- Dashes are now supported in the versions of the Pods.
  [#293](https://github.com/CocoaPods/CocoaPods/issues/293)

###### Bug fixes

- CocoaPods is not confused anymore by target definitions with different activated subspec.
  [#535](https://github.com/CocoaPods/CocoaPods/issues/535)
- CocoaPods is not confused anymore by to dependencies from external sources.
  [#548](https://github.com/CocoaPods/CocoaPods/issues/548)
- The git cache will always update against the remote if a tag is requested,
  resolving issues where library maintainers where updating the tag after a
  lint and would be confused by CocoaPods using the cached commit for the tag.
  [#407](https://github.com/CocoaPods/CocoaPods/issues/407)
  [#596](https://github.com/CocoaPods/CocoaPods/issues/596)

###### Codebase

- Major clean up and refactor of the whole code base.
- Extracted the core classes into
  [cocoapods-core](https://github.com/CocoaPods/Core) gem.
- Extracted downloader into
  [cocoapods-downloader](https://github.com/CocoaPods/cocoapods-downloader).
- Extracted command-line command & option handling into
  [CLAide](https://github.com/CocoaPods/CLAide).

## 0.16.4 (2013-02-25)

[CocoaPods](https://github.com/CocoaPods/CocoaPods/compare/0.16.3...0.16.4)

###### Enhancements

- Add explicit flattening option to `Downloader:Http`: `:flatten => true`.
  [#814](https://github.com/CocoaPods/CocoaPods/pull/814)
  [#812](https://github.com/CocoaPods/CocoaPods/issues/812)
  [#1314](https://github.com/CocoaPods/Specs/pull/1314)

###### Bug fixes

- Explicitely require `date` in the gemspec for Ruby 2.0.0.
  [34da3f7](https://github.com/CocoaPods/CocoaPods/commit/34da3f792b2a36fafacd4122e29025c9cf2ff38d)

## 0.16.3 (2013-02-20)

[CocoaPods](https://github.com/CocoaPods/CocoaPods/compare/0.16.2...0.16.3) • [Xcodeproj](https://github.com/CocoaPods/Xcodeproj/compare/0.4.3...0.5.0)

###### Bug fixes

- Only flatten tarballs, **not** zipballs, from HTTP sources. A zipball can
  contain single directories in the root that should be preserved, for instance
  a framework bundle. This reverts part of the change in 0.16.1.
  **NOTE** This will break some podspecs that were changed after 0.16.1.
  [#783](https://github.com/CocoaPods/CocoaPods/pull/783)
  [#727](https://github.com/CocoaPods/CocoaPods/issues/727)
- Never consider aggregate targets in the user’s project for integration.
  [#729](https://github.com/CocoaPods/CocoaPods/issues/729)
  [#784](https://github.com/CocoaPods/CocoaPods/issues/784)
- Support comments on all build phases, groups and targets in Xcode projects.
  [#51](https://github.com/CocoaPods/Xcodeproj/pull/51)
- Ensure default Xcode project values are copied before being used.
  [b43087c](https://github.com/CocoaPods/Xcodeproj/commit/b43087cb342d8d44b491e702faddf54a222b23c3)
- Block assertions in Release builds.
  [#53](https://github.com/CocoaPods/Xcodeproj/pull/53)
  [#803](https://github.com/CocoaPods/CocoaPods/pull/803)
  [#802](https://github.com/CocoaPods/CocoaPods/issues/802)


###### Enhancements

- Compile Core Data model files.
  [#795](https://github.com/CocoaPods/CocoaPods/pull/795)
- Add `Xcodeproj::Differ`, which shows differences between Xcode projects.
  [308941e](https://github.com/CocoaPods/Xcodeproj/commit/308941eeaa3bca817742c774fd584cc5ab1c8f84)


## 0.16.2 (2013-02-02)

[CocoaPods](https://github.com/CocoaPods/CocoaPods/compare/0.16.1...0.16.2) • [Xcodeproj](https://github.com/CocoaPods/Xcodeproj/compare/0.4.1...0.4.3)

###### Bug fixes

- Quote storyboard and xib paths in ‘copy resource’ script.
  [#740](https://github.com/CocoaPods/CocoaPods/pull/740)
- Fix use of `podspec` directive in Podfile with no options specified.
  [#768](https://github.com/CocoaPods/CocoaPods/pull/768)
- Generate Mac OS X Pods target with the specified deployment target.
  [#757](https://github.com/CocoaPods/CocoaPods/issues/757)
- Disable libSystem objects for ARC libs that target older platforms.
  This applies when the deployment target is set to < iOS 6.0 or OS X 10.8,
  or not specified at all.
  [#352](https://github.com/CocoaPods/Specs/issues/352)
  [#1161](https://github.com/CocoaPods/Specs/pull/1161)
- Mark header source files as ‘Project’ not ‘Public’.
  [#747](https://github.com/CocoaPods/CocoaPods/issues/747)
- Add `PBXGroup` as acceptable `PBXFileReference` value.
  [#49](https://github.com/CocoaPods/Xcodeproj/pull/49)
- Make `xcodeproj show` without further arguments actually work.
  [#45](https://github.com/CocoaPods/Xcodeproj/issues/45)

###### Enhancements

- Added support for pre-download over Mercurial.
  [#750](https://github.com/CocoaPods/CocoaPods/pull/750)

## 0.16.1 (2013-01-13)

[CocoaPods](https://github.com/CocoaPods/CocoaPods/compare/0.16.0...0.16.1) • [Xcodeproj](https://github.com/CocoaPods/Xcodeproj/compare/0.4.0...0.4.1)

###### Bug fixes

- After unpacking source from a HTTP location, move the source into the parent
  dir if the archive contained only one child. This is done to make it
  consistent with how source from other types of locations are described in a
  podspec.
  **NOTE** This might break some podspecs that assumed the incorrect layout.
  [#727](https://github.com/CocoaPods/CocoaPods/issues/727)
  [#728](https://github.com/CocoaPods/CocoaPods/pull/728)
- Remove duplicate option in `pod update` command.
  [#725](https://github.com/CocoaPods/CocoaPods/issues/725)
- Memory fixes in Xcodeproj.
  [#43](https://github.com/CocoaPods/Xcodeproj/pull/43)

###### Xcodeproj Enhancements

- Sort contents of xcconfig files by setting name.
  [#591](https://github.com/CocoaPods/CocoaPods/issues/591)
- Add helpers to get platform name, deployment target, and frameworks build phases
- Take SDKROOT into account when adding frameworks.

## 0.16.0 (2012-11-22)

[CocoaPods](https://github.com/CocoaPods/CocoaPods/compare/0.16.0.rc5...master)

###### Enhancements

- Use Rake 0.9.4
  [#657](https://github.com/CocoaPods/CocoaPods/issues/657)

## 0.16.0.rc5 (2012-11-14)

[CocoaPods](https://github.com/CocoaPods/CocoaPods/compare/0.16.0.rc4...0.16.0.rc5)

###### Deprecated

- The usage of specifications defined in a Podfile is deprecated. Use the
  `:podspec` option with a file path instead. Complete removal will most
  probably happen in 0.17.0.
  [#549](https://github.com/CocoaPods/CocoaPods/issues/549)
  [#616](https://github.com/CocoaPods/CocoaPods/issues/616)
  [#525](https://github.com/CocoaPods/CocoaPods/issues/525)

###### Bug fixes

- Always consider inline podspecs as needing installation.
- Fix detection when the lib has already been integrated with the user’s target.
  [#643](https://github.com/CocoaPods/CocoaPods/issues/643)
  [#614](https://github.com/CocoaPods/CocoaPods/issues/614)
  [#613](https://github.com/CocoaPods/CocoaPods/issues/613)

## 0.16.0.rc4 (2012-11-14)

[CocoaPods](https://github.com/CocoaPods/CocoaPods/compare/0.16.0.rc3...0.16.0.rc4)

###### Bug fixes

- Fix for Rake 0.9.3
  [#657](https://github.com/CocoaPods/CocoaPods/issues/657)

## 0.16.0.rc3 (2012-11-02)

[CocoaPods](https://github.com/CocoaPods/CocoaPods/compare/0.16.0.rc2...0.16.0.rc3) • [Xcodeproj](https://github.com/CocoaPods/Xcodeproj/compare/0.4.0.rc1...0.4.0.rc6)

###### Enhancements

- Added support for copying frameworks to the app bundle.
  [#597](https://github.com/CocoaPods/CocoaPods/pull/597)

###### Bug fixes

- Ignore PBXReferenceProxy while integrating into user project.
  [#626](https://github.com/CocoaPods/CocoaPods/issues/626)
- Added support for PBXAggregateTarget and PBXLegacyTarget.
  [#615](https://github.com/CocoaPods/CocoaPods/issues/615)
- Added support for PBXReferenceProxy.
  [#612](https://github.com/CocoaPods/CocoaPods/issues/612)

## 0.16.0.rc2 (2012-10-21)

[CocoaPods](https://github.com/CocoaPods/CocoaPods/compare/0.16.0.rc1...0.16.0.rc2)

###### Bug fixes

- Fix for uninitialized constant Xcodeproj::Constants error.

## 0.16.0.rc1 (2012-10-21)

[CocoaPods](https://github.com/CocoaPods/CocoaPods/compare/0.15.2...0.16.0.rc1) • [Xcodeproj](https://github.com/CocoaPods/Xcodeproj/compare/0.3.5...0.4.0.rc1)

###### Enhancements

- Xcodeproj partial rewrite.
  [#565](https://github.com/CocoaPods/CocoaPods/issues/565)
  [#561](https://github.com/CocoaPods/CocoaPods/pull/561)
  - Performance improvements in the `Generating support files` phase.
  - Better support for editing existing projects and sorting groups.

## 0.15.2 (2012-10-19)

[CocoaPods](https://github.com/CocoaPods/CocoaPods/compare/0.15.1...0.15.2)

###### Enhancements

- Added support for `.hh` headers.
  [#576](https://github.com/CocoaPods/CocoaPods/pull/576)

###### Bug fixes

- Restored support for running CocoaPods without a terminal.
  [#575](https://github.com/CocoaPods/CocoaPods/issues/575)
  [#577](https://github.com/CocoaPods/CocoaPods/issues/577)
- The git cache now always uses a barebones repo preventing a number of related issues.
  [#581](https://github.com/CocoaPods/CocoaPods/issues/581)
  [#569](https://github.com/CocoaPods/CocoaPods/issues/569)
- Improved fix for the issue that lead to empty directories for Pods.
  [#572](https://github.com/CocoaPods/CocoaPods/issues/572)
  [#602](https://github.com/CocoaPods/CocoaPods/issues/602)
- Xcodeproj robustness against invalid values, such as malformed UTF8.
  [#592](https://github.com/CocoaPods/CocoaPods/issues/592)

## 0.15.1 (2012-10-04)

[CocoaPods](https://github.com/CocoaPods/CocoaPods/compare/0.15.0...0.15.1)

###### Enhancements

- Show error if syntax error in Podfile or Podfile.lock.

###### Bug fixes

- Fixed an issue that lead to empty directories for Pods.
  [#519](https://github.com/CocoaPods/CocoaPods/issues/519)
  [#568](https://github.com/CocoaPods/CocoaPods/issues/568)
- Fixed a crash related to the RubyGems version informative.
  [#570](https://github.com/CocoaPods/CocoaPods/issues/570)
- Fixed a crash for `pod outdated`.
  [#567](https://github.com/CocoaPods/CocoaPods/issues/567)
- Fixed an issue that lead to excessively slow sets computation.

## 0.15.0 (2012-10-02)

[CocoaPods](https://github.com/CocoaPods/CocoaPods/compare/0.14.0...0.15.0) • [Xcodeproj](https://github.com/CocoaPods/Xcodeproj/compare/0.3.3...0.3.4)

###### Enhancements

- Pod `install` will update the specs repo only if needed.
  [#533](https://github.com/CocoaPods/CocoaPods/issues/533)
- CocoaPods now searches for the highest version of a Pod on all the repos.
  [#85](https://github.com/CocoaPods/CocoaPods/issues/85)
- Added a pre install hook to the Podfile and to root specifications.
  [#486](https://github.com/CocoaPods/CocoaPods/issues/486)
- Support for `header_mappings_dir` attribute in subspecs.
- Added support for linting a Podspec using the files from its folder `pod spec
  lint --local`
- Refactored UI.
- Added support for Podfiles named `CocoaPods.podfile` which allows to
  associate an editor application in Mac OS X.
  [#528](https://github.com/CocoaPods/CocoaPods/issues/528)
- Added config option to disable the new version available message.
  [#448](https://github.com/CocoaPods/CocoaPods/issues/448)
- Added support for extracting `.tar.bz2` files
  [#522](https://github.com/CocoaPods/CocoaPods/issues/522)
- Improved feedback for errors of repo subcommands.
  [#505](https://github.com/CocoaPods/CocoaPods/issues/505)


###### Bug fixes

- Subspecs namespacing has been restored.
  [#541](https://github.com/CocoaPods/CocoaPods/issues/541)
- Improvements to the git cache that should be more robust.
  [#517](https://github.com/CocoaPods/CocoaPods/issues/517)
  - In certain conditions pod setup would execute twice.
- The git cache now is updated if a branch is not found
  [#514](https://github.com/CocoaPods/CocoaPods/issues/514)
- Forcing UTF-8 encoding on licenses generation in Ruby 1.9.
  [#530](https://github.com/CocoaPods/CocoaPods/issues/530)
- Added support for `.hpp` headers.
  [#244](https://github.com/CocoaPods/CocoaPods/issues/244)

## 0.14.0 (2012-09-10)

[CocoaPods](https://github.com/CocoaPods/CocoaPods/compare/0.14.0.rc2...0.14.0) • [Xcodeproj](https://github.com/CocoaPods/Xcodeproj/compare/0.3.2...0.3.3)

###### Bug fixes

- In certain conditions the spec of an external would have been overridden
  by the spec in the root of a Pod.
  [#489](https://github.com/CocoaPods/CocoaPods/issues/489)
- CocoaPods now uses a recent version of Octokit.
  [#490](https://github.com/CocoaPods/CocoaPods/issues/490)
- Fixed a bug that caused Pods with preferred dependencies to be always
  installed.
  [Specs#464](https://github.com/CocoaPods/CocoaPods/issues/464)
- Fixed Xcode 4.4+ artwork warning.
  [Specs#508](https://github.com/CocoaPods/CocoaPods/issues/508)

## 0.14.0.rc2 (2012-08-30)

[CocoaPods](https://github.com/CocoaPods/CocoaPods/compare/0.14.0.rc1...0.14.0.rc2)

###### Bug fixes

- Fix incorrect name for Pods from external sources with preferred subspecs.
  [#485](https://github.com/CocoaPods/CocoaPods/issues/485)
- Prevent duplication of Pod with a local source and mutliple activated specs.
  [#485](https://github.com/CocoaPods/CocoaPods/issues/485)
- Fixed the `uninitialized constant Pod::Lockfile::Digest` error.
  [#484](https://github.com/CocoaPods/CocoaPods/issues/484)

## 0.14.0.rc1 (2012-08-28)

[CocoaPods](https://github.com/CocoaPods/CocoaPods/compare/0.13.0...0.14.0.rc1) • [Xcodeproj](https://github.com/CocoaPods/Xcodeproj/compare/0.3.1...0.3.2)

###### Enhancements

- Improve installation process by preserving the installed versions of Pods
  across installations and machines. A Pod is reinstalled if:
  - the version required in the Podfile changes and becomes incompatible with
    the installed one.
    [#191](https://github.com/CocoaPods/CocoaPods/issues/191)
  - the external source changes.
  - the head status changes (from disabled to enabled or vice-versa).
- Introduce `pod update` command that installs the dependencies of the Podfile
  **ignoring** the lockfile `Podfile.lock`.
  [#131](https://github.com/CocoaPods/CocoaPods/issues/131)
- Introduce `pod outdated` command that shows the pods with known updates.
- Add `:local` option for dependencies which will use the source files directly
  from a local directory. This is usually used for libraries that are being
  developed in parallel to the end product (application/library).
  [#458](https://github.com/CocoaPods/CocoaPods/issues/458),
  [#415](https://github.com/CocoaPods/CocoaPods/issues/415),
  [#156](https://github.com/CocoaPods/CocoaPods/issues/156).
- Folders of Pods which are no longer required are removed during installation.
  [#298](https://github.com/CocoaPods/CocoaPods/issues/298)
- Add meaningful error messages
  - ia podspec can’t be found in the root of an external source.
    [#385](https://github.com/CocoaPods/CocoaPods/issues/385),
    [#338](https://github.com/CocoaPods/CocoaPods/issues/338),
    [#337](https://github.com/CocoaPods/CocoaPods/issues/337).
  - a subspec name is misspelled.
    [#327](https://github.com/CocoaPods/CocoaPods/issues/327)
  - an unrecognized command and/or argument is provided.
- The subversion downloader now does an export instead of a checkout, which
  makes it play nicer with SCMs that store metadata in each directory.
  [#245](https://github.com/CocoaPods/CocoaPods/issues/245)
- Now the Podfile is added to the Pods project for convenient editing.

###### Bug fixes

- The git cache now fetches the tags from the remote if it can’t find the
  reference.
- Xcodeproj now builds on 10.6.8 and Travis CI without symlinking headers.
- Only try to install, add source files to the project, and clean a Pod once.
  [#376](https://github.com/CocoaPods/CocoaPods/issues/376)

###### Notes

- External Pods might be reinstalled due to the migration to the new
  `Podfile.lock`.
- The SCM reference of head Pods is not preserved across machines.
- Pods whose inline specification changed are not detected as modified. As a
  workaround, remove their folder stored in `Pods`.
- Pods whose specification changed are not detected as modified. As a
  workaround, remove their folder stored in `Pods`.


## 0.13.0 (2012-08-22)

[CocoaPods](https://github.com/CocoaPods/CocoaPods/compare/0.12.0...0.13.0)

###### Enhancements

- Add Podfile `podspec` which allows to use the dependencies of a podspec file.
  [#162](https://github.com/CocoaPods/CocoaPods/issues/162)
- Check if any of the build settings defined in the xcconfig files is
  overridden. [#92](https://github.com/CocoaPods/CocoaPods/issues/92)
- The Linter now checks that there are no compiler flags that disable warnings.

###### Bug fixes

- The final project isn’t affected anymore by the `inhibit_all_warnings!`
  option.
- Support for redirects while using podspec from an url.
  [#462](https://github.com/CocoaPods/CocoaPods/issues/462)


## 0.12.0 (2012-08-21)

[CocoaPods](https://github.com/CocoaPods/CocoaPods/compare/0.11.1...0.12.0)

###### Enhancements

- The documentation is generated using the public headers if they are
  specified.
- In case of a download failure the installation is aborted and the error
  message is shown.
- Git submodules are initialized only if requested.
- Don’t impose a certain structure of the user’s project by raising if no
  ‘Frameworks’ group exists.
  [#431](https://github.com/CocoaPods/CocoaPods/pull/431)
- Support for GitHub Gists in the linter.
- Allow specifying ARC settings in subspecs.
- Add Podfile `inhibit_all_warnings!` which will inhibit all warnings from the
  Pods library. [#209](https://github.com/CocoaPods/CocoaPods/issues/209)
- Make the Pods Xcode project prettier by namespacing subspecs in nested
  groups. [#466](https://github.com/CocoaPods/CocoaPods/pull/466)


## 0.11.1 (2012-08-09)

[CocoaPods](https://github.com/CocoaPods/CocoaPods/compare/0.11.0...0.11.1)

###### Bug fixes

- Fixed a crash related to subspecs without header files. [#449]
- Git submodules are loaded after the appropriate referenced is checked out and
  will be not loaded anymore in the cache. [#451]
- Fixed SVN support for the head version. [#432]


## 0.11.0 (2012-08-08)

[CocoaPods](https://github.com/CocoaPods/CocoaPods/compare/0.10.0...0.11.0)

###### Enhancements

- Added support for public headers. [#440]
- Added `pod repo lint`. [#423]
- Improved support for `:head` option and SVN repositories.
- When integrating Pods with a project without "Frameworks" group in root of
  the project, raise an informative message.
  [#431](https://github.com/CocoaPods/CocoaPods/pull/431)
- Dropped support for legacy `config.ios?` and `config.osx?`

###### Bug fixes

- Version message now correctly terminates with a 0 exit status.
- Resolved an issue that lead to git error messages in the error report.


## 0.10.0 (2012-07-29)

[CocoaPods](http://git.io/4i75YA)

###### Enhancements

- Added a `--local-only` option to `pod push` so that developers can push
  locally and test before pushing to a remote. [#405](http://git.io/0ILJEw)
- Added line number information for errors generated in the Podfile.
  [#408](http://git.io/fWQvMg)
- Pods stored in git repositories now initialize submodules.
  [#406](http://git.io/L9ssSw)

###### Bug fixes

- Removed note about the post install hook form the linter.
- Improved xcodebuild error detection in the linter.
- Ensure the git cache exists, before updating it, when trying to install the
  ‘bleeding edge’ of a pod. [#426](http://git.io/d4eqRA)
- Clean downloaded external pods **after** resolving and activating (sub)specs.
  [#414](http://git.io/i77q_w)
- Support `tar.gz` as filename in a HTTP source. [#428](http://git.io/qhwKkA)


## 0.9.2 (2012-07-16)

[CocoaPods](http://git.io/AVlRKg) • [Xcodeproj](http://git.io/xHbc0w)

###### Bug fixes

- When generating the PodsDummy class, make that class unique to each target. [#402](http://git.io/NntYiQ)
- Raise an informative error message when the platform in the `Podfile` is omitted or incorrect. [#403](http://git.io/k5EcUQ)


## 0.9.1 (2012-07-14)

[CocoaPods](http://git.io/_kqAbw)

###### Bug fixes

- CocoaPods 0.9.x needs Xcodeproj 0.3.0.


## 0.9.0 (2012-07-14)

[CocoaPods](http://git.io/kucJQw) • [Xcodeproj](http://git.io/5eLL8g)

###### Enhancements

- Force downloading the ‘bleeding edge’ version of a pod with the `:head` flag. [#392](http://git.io/t_NVRQ)
- Support for weak frameworks. [#263](http://git.io/XZDuog)
- Use double quotes when shelling out. This makes a url like `$HOME/local/lib` work. [#396](http://git.io/DnBzhA)

###### Bug fixes

- Relaxed linter to accepts pod that only specify paths to preserve (like TuneupJS).
- Gender neutralization of podfile documentation. [#384](http://git.io/MAsHXg)
- Exit early when using an old RubyGems version (< 1.4.0). These versions contain subtle bugs
  related to prerelease version comparisons. Unfortunately, OS X >= 10.7 ships with 1.3.6. [#398](http://git.io/Lr7DoA)


## 0.8.0 (2012-07-09)

[CocoaPods](http://git.io/RgMF3w) • [Xcodeproj](http://git.io/KBKE_Q)

###### Breaking change

Syntax change in Podfile: `dependency` has been replaced by `pod`.

``ruby
platform :ios
pod 'JSONKit',      '~> 1.4'
pod 'Reachability', '~> 2.0.4'
``

###### Bug fixes

- Properly quote all paths given to Git.


## 0.7.0 (2012-07-06)

[CocoaPods](http://git.io/Agia6A) • [Xcodeproj](http://git.io/mlqquw)

###### Features

- Added support for branches in git repos.
- Added support for linting remote files, i.e. `pod spec lint http://raw/file.podspec`.
- Improved `Spec create template`.
- The indentation is automatically stripped for podspecs strings.

###### Bug fixes

- The default warnings of Xcode are not overriden anymore.
- Improvements to the detection of the license files.
- Improvements to `pod spec lint`.
- CocoaPods is now case insensitive.


## 0.6.1 (2012-07-01)

[CocoaPods](http://git.io/45wFjw) • [Xcodeproj](http://git.io/rRA4XQ)

###### Bug fixes

- Switched to master branch for specs repo.
- Fixed a crash with `pod spec lint` related to `preserve_paths`.
- Fixed a bug that caused subspecs to not inherit the compiler flags of the top level specification.
- Fixed a bug that caused duplication of system framworks.


## 0.6.0 (2012-07-01)

A full list of all the changes since 0.5.1 can be found [here][6].


### Link with specific targets

CocoaPods can now integrate all the targets specified in your `Podfile`.

To specify which target, in your Xcode project, a Pods target should be linked
with, use the `link_with` method like so:

```ruby
platform :ios

workspace 'MyWorkspace'

link_with ['MyAppTarget', 'MyOtherAppTarget']
dependency 'JSONKit'

target :test, :exclusive => true do
  xcodeproj 'TestProject', 'Test' => :debug
  link_with 'TestRunnerTarget'
  dependency 'Kiwi'
end
```

_NOTE: As you can see it can take either one target name, or an array of names._

* If no explicit Xcode workspace is specified and only **one** project exists in
the same directory as the Podfile, then the name of that project is used as the
workspace’s name.

* If no explicit Xcode project is specified for a target, it will use the Xcode
project of the parent target. If no target specifies an expicit Xcode project
and there is only **one** project in the same directory as the Podfile then that
project will be used.

* If no explicit target is specified, then the Pods target will be linked with
the first target in your project. So if you only have one target you do not
need to specify the target to link with.

See [#76](https://github.com/CocoaPods/CocoaPods/issues/76) for more info.

Finally, CocoaPods will add build configurations to the Pods project for all
configurations in the other projects in the workspace. By default the
configurations are based on the `Release` configuration, to base them on the
`Debug` configuration you will have to explicitely specify them as can be seen
above in the following line:

```ruby
xcodeproj 'TestProject', 'Test' => :debug
```


### Documentation

CocoaPods will now generate documentation for every library with the
[`appledoc`][5] tool and install it into Xcode’s documentation viewer.

You can customize the settings used like so:

```ruby
s.documentation = { :appledoc => ['--product-name', 'My awesome project!'] }
```

Alternatively, you can specify a URL where an HTML version of the documentation
can be found:

```ruby
s.documentation = { :html => 'http://example.com/docs/index.html' }
```

See [#149](https://github.com/CocoaPods/CocoaPods/issues/149) and
[#151](https://github.com/CocoaPods/CocoaPods/issues/151) for more info.


### Licenses & Documentation

CocoaPods will now generate two 'Acknowledgements' files for each target specified
in your Podfile which contain the License details for each Pod used in that target
(assuming details have been specified in the Pod spec).

There is a markdown file, for general consumption, as well as a property list file
that can be added to a settings bundle for an iOS application.

You don't need to do anything for this to happen, it should just work.

If you're not happy with the default boilerplate text generated for the title, header
and footnotes in the files, it's possible to customize these by overriding the methods
that generate the text in your `Podfile` like this:

```ruby
class ::Pod::Generator::Acknowledgements
  def header_text
    "My custom header text"
  end
end
```

You can even go one step further and customize the text on a per target basis by
checking against the target name, like this:

```ruby
class ::Pod::Generator::Acknowledgements
  def header_text
    if @target_definition.label.end_with?("MyTargetName")
      "Custom header text for MyTargetName"
    else
      "Custom header text for other targets"
    end
  end
end
```

Finally, here's a list of the methods that are available to override:

```ruby
header_title
header_text
footnote_title
footnote_text
```


### Introduced two new classes: LocalPod and Sandbox.

The Sandbox represents the entire contents of the `POD_ROOT` (normally
`SOURCE_ROOT/Pods`). A LocalPod represents a pod that has been installed within
the Sandbox.

These two classes can be used as better homes for various pieces of logic
currently spread throughout the installation process and provide a better API
for working with the contents of this directory.


### Xcodeproj API

All Xcodeproj APIs are now in `snake_case`, instead of `camelCase`. If you are
manipulating the project from your Podfile's `post_install` hook, or from a
podspec, then update these method calls.


### Enhancements

* [#188](https://github.com/CocoaPods/CocoaPods/pull/188): `list` command now
  displays the specifications introduced in the master repo if it is given as an
  option the number of days to take into account.

* [#188](https://github.com/CocoaPods/CocoaPods/pull/188): Transferred search
  layout improvements and options to `list` command.

* [#166](https://github.com/CocoaPods/CocoaPods/issues/166): Added printing
  of homepage and source to search results.

* [#177](https://github.com/CocoaPods/CocoaPods/issues/177): Added `--stat`
  option to display watchers and forks for pods hosted on GitHub.

* [#177](https://github.com/CocoaPods/CocoaPods/issues/177): Introduced colors
  and tuned layout of search.

* [#112](https://github.com/CocoaPods/CocoaPods/issues/112): Introduced `--push`
  option to `$ pod setup`. It configures the master spec repository to use the private
  push URL. The change is preserved in future calls to `$ pod setup`.

* [#153](https://github.com/CocoaPods/CocoaPods/issues/153): It is no longer
  required to call `$ pod setup`.

* [#163](https://github.com/CocoaPods/CocoaPods/issues/163): Print a template
  for a new ticket when an error occurs.

* Added a new Github-specific downloader that can download repositories as a
  gzipped tarball.

* No more global state is kept during resolving of dependencies.

* Updated Xcodeproj to have a friendlier API.


### Fixes

* [#142](https://github.com/CocoaPods/CocoaPods/issues/142): Xcode 4.3.2 no longer
  supports passing the -fobj-arc flag to the linker and will fail to build. The
  addition of this flag was a workaround for a compiler bug in previous versions.
  This flag is no longer included by default - to keep using this flag, you need to
  add `set_arc_compatibility_flag!` to your Podfile.

* [#183](https://github.com/CocoaPods/CocoaPods/issues/183): Fix for
  `.DS_Store` file in `~/.cocoapods` prevents `$ pod install` from running.

* [#134](https://github.com/CocoaPods/CocoaPods/issues/134): Match
  `IPHONEOS_DEPLOYMENT_TARGET` build setting with `deployment_target` option in
  generated Pods project file.

* [#142](https://github.com/CocoaPods/CocoaPods/issues/): Add `-fobjc-arc` to
  `OTHER_LDFLAGS` if _any_ pods require ARC.

* [#148](https://github.com/CocoaPods/CocoaPods/issues/148): External encoding
  set to UTF-8 on Ruby 1.9 to fix crash caused by non-ascii characters in pod
  description.

* Ensure all header search paths are quoted in the xcconfig file.

* Added weak quoting to `ibtool` input paths.


## 0.5.0 (2011-11-22)

No longer requires MacRuby. Runs on MRI 1.8.7 (OS X system version) and 1.9.3.

A full list of all the changes since 0.3.0 can be found [here][7].


## 0.4.0

Oops, accidentally skipped this version.


## 0.3.0 (2011-11-12)

### Multiple targets

Add support for multiple static library targets in the Pods Xcode project with
different sets of depedencies. This means that you can create a separate
library which contains all dependencies, including extra ones that you only use
in, for instance, a debug or test build. [[docs][1]]

```ruby
# This Podfile will build three static libraries:
# * libPods.a
# * libPods-debug.a
# * libPods-test.a

# This dependency is included in the `default` target, which generates the
# `libPods.a` library, and all non-exclusive targets.
dependency 'SSCatalog'

target :debug do
  # This dependency is only included in the `debug` target, which generates
  # the `libPods-debug.a` library.
  dependency 'CocoaLumberjack'
end

target :test, :exclusive => true do
  # This dependency is *only* included in the `test` target, which generates
  # the `libPods-test.a` library.
  dependency 'Kiwi'
end
```

### Install libraries from anywhere

A dependency can take a git url if the repo contains a podspec file in its
root, or a podspec can be loaded from a file or HTTP location. If no podspec is
available, a specification can be defined inline in the Podfile. [[docs][2]]

```ruby
# From a spec repo.
dependency 'SSToolkit'

# Directly from the Pod’s repo (if it contains a podspec).
dependency 'SSToolkit', :git => 'https://github.com/samsoffes/sstoolkit.git'

# Directly from the Pod’s repo (if it contains a podspec) with a specific commit (or tag).
dependency 'SSToolkit', :git    => 'https://github.com/samsoffes/sstoolkit.git',
                        :commit => '2adcd0f81740d6b0cd4589af98790eee3bd1ae7b'

# From a podspec that's outside a spec repo _and_ the library’s repo. This can be a file or http url.
dependency 'SSToolkit', :podspec => 'https://raw.github.com/gist/1353347/ef1800da9c5f5d267a642b8d3950b41174f2a6d7/SSToolkit-0.1.1.podspec'

# If no podspec is available anywhere, you can define one right in your Podfile.
dependency do |s|
  s.name         = 'SSToolkit'
  s.version      = '0.1.3'
  s.platform     = :ios
  s.source       = { :git => 'https://github.com/samsoffes/sstoolkit.git', :commit => '2adcd0f81740d6b0cd4589af98790eee3bd1ae7b' }
  s.resources    = 'Resources'
  s.source_files = 'SSToolkit/**/*.{h,m}'
  s.frameworks   = 'QuartzCore', 'CoreGraphics'

  def s.post_install(target)
    prefix_header = config.project_pods_root + target.prefix_header_filename
    prefix_header.open('a') do |file|
      file.puts(%{#ifdef __OBJC__\n#import "SSToolkitDefines.h"\n#endif})
    end
  end
end
```

### Add a `post_install` hook to the Podfile class

This allows the user to customize, for instance, the generated Xcode project
_before_ it’s written to disk. [[docs][3]]

```ruby
# Enable garbage collection support for MacRuby applications.
post_install do |installer|
  installer.project.targets.each do |target|
    target.build_configurations.each do |config|
      config.build_settings['GCC_ENABLE_OBJC_GC'] = 'supported'
    end
  end
end
```

### Manifest

Generate a Podfile.lock file next to the Podfile, which contains a manifest of
your application’s dependencies and their dependencies.

```
PODS:
  - JSONKit (1.4)
  - LibComponentLogging-Core (1.1.4)
  - LibComponentLogging-NSLog (1.0.2):
    - LibComponentLogging-Core (>= 1.1.4)
  - RestKit-JSON-JSONKit (0.9.3):
    - JSONKit
    - RestKit (= 0.9.3)
  - RestKit-Network (0.9.3):
    - LibComponentLogging-NSLog
    - RestKit (= 0.9.3)
  - RestKit-ObjectMapping (0.9.3):
    - RestKit (= 0.9.3)
    - RestKit-Network (= 0.9.3)

DOWNLOAD_ONLY:
  - RestKit (0.9.3)

DEPENDENCIES:
  - RestKit-JSON-JSONKit
  - RestKit-ObjectMapping
```

### Generate Xcode projects from scratch

We no longer ship template projects with the gem, but instead generate them
programmatically. This code has moved out into its own [Xcodeproj gem][4],
allowing you to automate Xcode related tasks.




[1]: https://github.com/CocoaPods/CocoaPods/blob/master/lib/cocoapods/podfile.rb#L151
[2]: https://github.com/CocoaPods/CocoaPods/blob/master/lib/cocoapods/podfile.rb#L82
[3]: https://github.com/CocoaPods/CocoaPods/blob/master/lib/cocoapods/podfile.rb#L185
[4]: https://github.com/CocoaPods/Xcodeproj
[5]: https://github.com/tomaz/appledoc
[6]: https://github.com/CocoaPods/CocoaPods/compare/0.5.1...0.6.0
[7]: https://github.com/CocoaPods/CocoaPods/compare/0.3.10...0.5.0<|MERGE_RESOLUTION|>--- conflicted
+++ resolved
@@ -48,15 +48,16 @@
 
 ##### Bug Fixes
 
-<<<<<<< HEAD
+
 * Do not copy resources to non-library (App, Tests) targets bundles from dynamically built dependencies
   [Ilya Myakotin](https://github.com/rehsals)
   [#11331](https://github.com/CocoaPods/CocoaPods/issues/11331)
-=======
+
+
 * Fix incremental installation when a development pod is deleted.  
   [John Szumski](https://github.com/jszumski)
   [#11438](https://github.com/CocoaPods/CocoaPods/pull/11681)
->>>>>>> ecb9a4d0
+
 
 * Clean sandbox when a pod switches from remote to local.  
   [Dimitris Koutsogiorgas](https://github.com/dnkoutso)

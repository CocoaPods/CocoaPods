--- conflicted
+++ resolved
@@ -48,18 +48,15 @@
 
 ##### Bug Fixes
 
-<<<<<<< HEAD
 * Sources priority in Podfile warks as stated in documentation.
   [Ilya Myakotin](https://github.com/rehsals)
   [#8679](https://github.com/CocoaPods/CocoaPods/issues/8679)
 * Do not copy resources to non-library (App, Tests) targets bundles from dynamically built dependencies
   [Ilya Myakotin](https://github.com/rehsals)
   [#11331](https://github.com/CocoaPods/CocoaPods/issues/11331)
-=======
 * Fix incremental installation when a development pod is deleted.  
   [John Szumski](https://github.com/jszumski)
   [#11438](https://github.com/CocoaPods/CocoaPods/pull/11681)
->>>>>>> 2a501772
 
 * Clean sandbox when a pod switches from remote to local.  
   [Dimitris Koutsogiorgas](https://github.com/dnkoutso)

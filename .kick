--- conflicted
+++ resolved
@@ -13,11 +13,6 @@
   Kicker::Recipes::Ruby.run_tests(specs)
 end
 
-<<<<<<< HEAD
-recipe :ignore
-ignore(/.*\/?tags/)
-ignore(/.*\/?\.git/)
-=======
 # Have written this so many times, probably should make a recipe out of it.
 process do |files|
   files.each do |file|
@@ -28,4 +23,7 @@
     end
   end
 end
->>>>>>> 4c0b3f4b
+
+recipe :ignore
+ignore(/.*\/?tags/)
+ignore(/.*\/?\.git/)

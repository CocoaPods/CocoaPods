require 'cocoapods/xcode'

module Pod
  module Generator
    class EmbedFrameworksScript
      # @return [Hash{String => Array<FrameworkPaths>}] Multiple lists of frameworks per
      #         configuration.
      #
      attr_reader :frameworks_by_config

      # @param  [Hash{String => Array<FrameworkPaths>] frameworks_by_config
      #         @see #frameworks_by_config
      #
      def initialize(frameworks_by_config)
        @frameworks_by_config = frameworks_by_config
      end

      # Saves the resource script to the given pathname.
      #
      # @param  [Pathname] pathname
      #         The path where the embed frameworks script should be saved.
      #
      # @return [void]
      #
      def save_as(pathname)
        pathname.open('w') do |file|
          file.puts(script)
        end
        File.chmod(0755, pathname.to_s)
      end

      # @return [String] The contents of the embed frameworks script.
      #
      def generate
        script
      end

      private

      # @!group Private Helpers

      # @return [String] The contents of the embed frameworks script.
      #
      def script
        script = <<-SH.strip_heredoc
<<<<<<< HEAD
#{Pod::Generator::ScriptPhaseConstants::DEFAULT_SCRIPT_PHASE_HEADER}
if [ -z ${FRAMEWORKS_FOLDER_PATH+x} ]; then
  # If FRAMEWORKS_FOLDER_PATH is not set, then there's nowhere for us to copy
  # frameworks to, so exit 0 (signalling the script phase was successful).
  exit 0
fi

echo "mkdir -p ${CONFIGURATION_BUILD_DIR}/${FRAMEWORKS_FOLDER_PATH}"
mkdir -p "${CONFIGURATION_BUILD_DIR}/${FRAMEWORKS_FOLDER_PATH}"

COCOAPODS_PARALLEL_CODE_SIGN="${COCOAPODS_PARALLEL_CODE_SIGN:-false}"
SWIFT_STDLIB_PATH="${DT_TOOLCHAIN_DIR}/usr/lib/swift/${PLATFORM_NAME}"

#{Pod::Generator::ScriptPhaseConstants::RSYNC_PROTECT_TMP_FILES}
# Copies and strips a vendored framework
install_framework()
{
  if [ -r "${BUILT_PRODUCTS_DIR}/$1" ]; then
    local source="${BUILT_PRODUCTS_DIR}/$1"
  elif [ -r "${BUILT_PRODUCTS_DIR}/$(basename "$1")" ]; then
    local source="${BUILT_PRODUCTS_DIR}/$(basename "$1")"
  elif [ -r "$1" ]; then
    local source="$1"
  fi

  local destination="${TARGET_BUILD_DIR}/${FRAMEWORKS_FOLDER_PATH}"

  if [ -L "${source}" ]; then
    echo "Symlinked..."
    source="$(readlink "${source}")"
  fi

  # Use filter instead of exclude so missing patterns don't throw errors.
  echo "rsync --delete -av "${RSYNC_PROTECT_TMP_FILES[@]}" --links --filter \\"- CVS/\\" --filter \\"- .svn/\\" --filter \\"- .git/\\" --filter \\"- .hg/\\" --filter \\"- Headers\\" --filter \\"- PrivateHeaders\\" --filter \\"- Modules\\" \\"${source}\\" \\"${destination}\\""
  rsync --delete -av "${RSYNC_PROTECT_TMP_FILES[@]}" --links --filter "- CVS/" --filter "- .svn/" --filter "- .git/" --filter "- .hg/" --filter "- Headers" --filter "- PrivateHeaders" --filter "- Modules" "${source}" "${destination}"

  local basename
  basename="$(basename -s .framework "$1")"
  binary="${destination}/${basename}.framework/${basename}"

  if ! [ -r "$binary" ]; then
    binary="${destination}/${basename}"
  elif [ -L "${binary}" ]; then
    echo "Destination binary is symlinked..."
    dirname="$(dirname "${binary}")"
    binary="${dirname}/$(readlink "${binary}")"
  fi

  # Strip invalid architectures so "fat" simulator / device frameworks work on device
  if [[ "$(file "$binary")" == *"dynamically linked shared library"* ]]; then
    strip_invalid_archs "$binary"
  fi

  # Resign the code if required by the build settings to avoid unstable apps
  code_sign_if_enabled "${destination}/$(basename "$1")"

  # Embed linked Swift runtime libraries. No longer necessary as of Xcode 7.
  if [ "${XCODE_VERSION_MAJOR}" -lt 7 ]; then
    local swift_runtime_libs
    swift_runtime_libs=$(xcrun otool -LX "$binary" | grep --color=never @rpath/libswift | sed -E s/@rpath\\\\/\\(.+dylib\\).*/\\\\1/g | uniq -u)
    for lib in $swift_runtime_libs; do
      echo "rsync -auv \\"${SWIFT_STDLIB_PATH}/${lib}\\" \\"${destination}\\""
      rsync -auv "${SWIFT_STDLIB_PATH}/${lib}" "${destination}"
      code_sign_if_enabled "${destination}/${lib}"
    done
  fi
}

#{Pod::Generator::ScriptPhaseConstants::STRIP_INVALID_ARCHITECTURES_METHOD}
# Copies the bcsymbolmap files of a vendored framework
install_bcsymbolmap() {
    local bcsymbolmap_path="$1"
    local destination="${BUILT_PRODUCTS_DIR}"
    echo "rsync --delete -av "${RSYNC_PROTECT_TMP_FILES[@]}" --filter \"- CVS/\" --filter \"- .svn/\" --filter \"- .git/\" --filter \"- .hg/\" --filter \"- Headers\" --filter \"- PrivateHeaders\" --filter \"- Modules\" \"${bcsymbolmap_path}\" \"${destination}\""
    rsync --delete -av "${RSYNC_PROTECT_TMP_FILES[@]}" --filter "- CVS/" --filter "- .svn/" --filter "- .git/" --filter "- .hg/" --filter "- Headers" --filter "- PrivateHeaders" --filter "- Modules" "${bcsymbolmap_path}" "${destination}"
}

# Signs a framework with the provided identity
code_sign_if_enabled() {
  if [ -n "${EXPANDED_CODE_SIGN_IDENTITY:-}" -a "${CODE_SIGNING_REQUIRED:-}" != "NO" -a "${CODE_SIGNING_ALLOWED}" != "NO" ]; then
    # Use the current code_sign_identity
    echo "Code Signing $1 with Identity ${EXPANDED_CODE_SIGN_IDENTITY_NAME}"
    local code_sign_cmd="/usr/bin/codesign --force --sign ${EXPANDED_CODE_SIGN_IDENTITY} ${OTHER_CODE_SIGN_FLAGS:-} --preserve-metadata=identifier,entitlements '$1'"

    if [ "${COCOAPODS_PARALLEL_CODE_SIGN}" == "true" ]; then
      code_sign_cmd="$code_sign_cmd &"
    fi
    echo "$code_sign_cmd"
    eval "$code_sign_cmd"
  fi
}

install_artifact() {
  artifact="$1"
  base="$(basename "$artifact")"
  case $base in
  *.framework)
    install_framework "$artifact"
    ;;
  *.bcsymbolmap)
    install_bcsymbolmap "$artifact"
    ;;
  *)
    echo "error: Unrecognized artifact "$artifact""
    ;;
  esac
}

copy_artifacts() {
  file_list="$1"
  while read artifact; do
    install_artifact "$artifact"
  done <$file_list
}

ARTIFACT_LIST_FILE="${BUILT_PRODUCTS_DIR}/cocoapods-artifacts-${CONFIGURATION}.txt"
if [ -r "${ARTIFACT_LIST_FILE}" ]; then
  copy_artifacts "${ARTIFACT_LIST_FILE}"
fi
=======
          #!/bin/sh
          set -e
          set -u
          set -o pipefail

          function on_error {
            echo "$(realpath -mq "${0}"):$1: error: Unexpected failure"
          }
          trap 'on_error $LINENO' ERR

          if [ -z ${FRAMEWORKS_FOLDER_PATH+x} ]; then
            # If FRAMEWORKS_FOLDER_PATH is not set, then there's nowhere for us to copy
            # frameworks to, so exit 0 (signalling the script phase was successful).
            exit 0
          fi

          echo "mkdir -p ${CONFIGURATION_BUILD_DIR}/${FRAMEWORKS_FOLDER_PATH}"
          mkdir -p "${CONFIGURATION_BUILD_DIR}/${FRAMEWORKS_FOLDER_PATH}"

          COCOAPODS_PARALLEL_CODE_SIGN="${COCOAPODS_PARALLEL_CODE_SIGN:-false}"
          SWIFT_STDLIB_PATH="${DT_TOOLCHAIN_DIR}/usr/lib/swift/${PLATFORM_NAME}"

          # Used as a return value for each invocation of `strip_invalid_archs` function.
          STRIP_BINARY_RETVAL=0

          # This protects against multiple targets copying the same framework dependency at the same time. The solution
          # was originally proposed here: https://lists.samba.org/archive/rsync/2008-February/020158.html
          RSYNC_PROTECT_TMP_FILES=(--filter "P .*.??????")

          # Copies and strips a vendored framework
          install_framework()
          {
            if [ -r "${BUILT_PRODUCTS_DIR}/$1" ]; then
              local source="${BUILT_PRODUCTS_DIR}/$1"
            elif [ -r "${BUILT_PRODUCTS_DIR}/$(basename "$1")" ]; then
              local source="${BUILT_PRODUCTS_DIR}/$(basename "$1")"
            elif [ -r "$1" ]; then
              local source="$1"
            fi

            local destination="${TARGET_BUILD_DIR}/${FRAMEWORKS_FOLDER_PATH}"

            if [ -L "${source}" ]; then
              echo "Symlinked..."
              source="$(readlink "${source}")"
            fi

            # Use filter instead of exclude so missing patterns don't throw errors.
            echo "rsync --delete -av "${RSYNC_PROTECT_TMP_FILES[@]}" --links --filter \\"- CVS/\\" --filter \\"- .svn/\\" --filter \\"- .git/\\" --filter \\"- .hg/\\" --filter \\"- Headers\\" --filter \\"- PrivateHeaders\\" --filter \\"- Modules\\" \\"${source}\\" \\"${destination}\\""
            rsync --delete -av "${RSYNC_PROTECT_TMP_FILES[@]}" --links --filter "- CVS/" --filter "- .svn/" --filter "- .git/" --filter "- .hg/" --filter "- Headers" --filter "- PrivateHeaders" --filter "- Modules" "${source}" "${destination}"

            local basename
            basename="$(basename -s .framework "$1")"
            binary="${destination}/${basename}.framework/${basename}"

            if ! [ -r "$binary" ]; then
              binary="${destination}/${basename}"
            elif [ -L "${binary}" ]; then
              echo "Destination binary is symlinked..."
              dirname="$(dirname "${binary}")"
              binary="${dirname}/$(readlink "${binary}")"
            fi

            # Strip invalid architectures so "fat" simulator / device frameworks work on device
            if [[ "$(file "$binary")" == *"dynamically linked shared library"* ]]; then
              strip_invalid_archs "$binary"
            fi

            # Resign the code if required by the build settings to avoid unstable apps
            code_sign_if_enabled "${destination}/$(basename "$1")"

            # Embed linked Swift runtime libraries. No longer necessary as of Xcode 7.
            if [ "${XCODE_VERSION_MAJOR}" -lt 7 ]; then
              local swift_runtime_libs
              swift_runtime_libs=$(xcrun otool -LX "$binary" | grep --color=never @rpath/libswift | sed -E s/@rpath\\\\/\\(.+dylib\\).*/\\\\1/g | uniq -u)
              for lib in $swift_runtime_libs; do
                echo "rsync -auv \\"${SWIFT_STDLIB_PATH}/${lib}\\" \\"${destination}\\""
                rsync -auv "${SWIFT_STDLIB_PATH}/${lib}" "${destination}"
                code_sign_if_enabled "${destination}/${lib}"
              done
            fi
          }

          # Copies and strips a vendored dSYM
          install_dsym() {
            local source="$1"
            warn_missing_arch=${2:-true}
            if [ -r "$source" ]; then
              # Copy the dSYM into the targets temp dir.
              echo "rsync --delete -av "${RSYNC_PROTECT_TMP_FILES[@]}" --filter \\"- CVS/\\" --filter \\"- .svn/\\" --filter \\"- .git/\\" --filter \\"- .hg/\\" --filter \\"- Headers\\" --filter \\"- PrivateHeaders\\" --filter \\"- Modules\\" \\"${source}\\" \\"${DERIVED_FILES_DIR}\\""
              rsync --delete -av "${RSYNC_PROTECT_TMP_FILES[@]}" --filter "- CVS/" --filter "- .svn/" --filter "- .git/" --filter "- .hg/" --filter "- Headers" --filter "- PrivateHeaders" --filter "- Modules" "${source}" "${DERIVED_FILES_DIR}"

              local basename
              basename="$(basename -s .dSYM "$source")"
              binary_name="$(ls "$source/Contents/Resources/DWARF")"
              binary="${DERIVED_FILES_DIR}/${basename}.dSYM/Contents/Resources/DWARF/${binary_name}"

              # Strip invalid architectures so "fat" simulator / device frameworks work on device
              if [[ "$(file "$binary")" == *"Mach-O "*"dSYM companion"* ]]; then
                strip_invalid_archs "$binary" "$warn_missing_arch"
              fi

              if [[ $STRIP_BINARY_RETVAL == 1 ]]; then
                # Move the stripped file into its final destination.
                echo "rsync --delete -av "${RSYNC_PROTECT_TMP_FILES[@]}" --links --filter \\"- CVS/\\" --filter \\"- .svn/\\" --filter \\"- .git/\\" --filter \\"- .hg/\\" --filter \\"- Headers\\" --filter \\"- PrivateHeaders\\" --filter \\"- Modules\\" \\"${DERIVED_FILES_DIR}/${basename}.framework.dSYM\\" \\"${DWARF_DSYM_FOLDER_PATH}\\""
                rsync --delete -av "${RSYNC_PROTECT_TMP_FILES[@]}" --links --filter "- CVS/" --filter "- .svn/" --filter "- .git/" --filter "- .hg/" --filter "- Headers" --filter "- PrivateHeaders" --filter "- Modules" "${DERIVED_FILES_DIR}/${basename}.dSYM" "${DWARF_DSYM_FOLDER_PATH}"
              else
                # The dSYM was not stripped at all, in this case touch a fake folder so the input/output paths from Xcode do not reexecute this script because the file is missing.
                touch "${DWARF_DSYM_FOLDER_PATH}/${basename}.dSYM"
              fi
            fi
          }

          # Copies the bcsymbolmap files of a vendored framework
          install_bcsymbolmap() {
              local bcsymbolmap_path="$1"
              local destination="${BUILT_PRODUCTS_DIR}"
              echo "rsync --delete -av "${RSYNC_PROTECT_TMP_FILES[@]}" --filter \"- CVS/\" --filter \"- .svn/\" --filter \"- .git/\" --filter \"- .hg/\" --filter \"- Headers\" --filter \"- PrivateHeaders\" --filter \"- Modules\" \"${bcsymbolmap_path}\" \"${destination}\""
              rsync --delete -av "${RSYNC_PROTECT_TMP_FILES[@]}" --filter "- CVS/" --filter "- .svn/" --filter "- .git/" --filter "- .hg/" --filter "- Headers" --filter "- PrivateHeaders" --filter "- Modules" "${bcsymbolmap_path}" "${destination}"
          }

          # Signs a framework with the provided identity
          code_sign_if_enabled() {
            if [ -n "${EXPANDED_CODE_SIGN_IDENTITY:-}" -a "${CODE_SIGNING_REQUIRED:-}" != "NO" -a "${CODE_SIGNING_ALLOWED}" != "NO" ]; then
              # Use the current code_sign_identity
              echo "Code Signing $1 with Identity ${EXPANDED_CODE_SIGN_IDENTITY_NAME}"
              local code_sign_cmd="/usr/bin/codesign --force --sign ${EXPANDED_CODE_SIGN_IDENTITY} ${OTHER_CODE_SIGN_FLAGS:-} --preserve-metadata=identifier,entitlements '$1'"

              if [ "${COCOAPODS_PARALLEL_CODE_SIGN}" == "true" ]; then
                code_sign_cmd="$code_sign_cmd &"
              fi
              echo "$code_sign_cmd"
              eval "$code_sign_cmd"
            fi
          }

          # Strip invalid architectures
          strip_invalid_archs() {
            binary="$1"
            warn_missing_arch=${2:-true}
            # Get architectures for current target binary
            binary_archs="$(lipo -info "$binary" | rev | cut -d ':' -f1 | awk '{$1=$1;print}' | rev)"
            # Intersect them with the architectures we are building for
            intersected_archs="$(echo ${ARCHS[@]} ${binary_archs[@]} | tr ' ' '\\n' | sort | uniq -d)"
            # If there are no archs supported by this binary then warn the user
            if [[ -z "$intersected_archs" ]]; then
              if [[ "$warn_missing_arch" == "true" ]]; then
                echo "warning: [CP] Vendored binary '$binary' contains architectures ($binary_archs) none of which match the current build architectures ($ARCHS)."
              fi
              STRIP_BINARY_RETVAL=0
              return
            fi
            stripped=""
            for arch in $binary_archs; do
              if ! [[ "${ARCHS}" == *"$arch"* ]]; then
                # Strip non-valid architectures in-place
                lipo -remove "$arch" -output "$binary" "$binary"
                stripped="$stripped $arch"
              fi
            done
            if [[ "$stripped" ]]; then
              echo "Stripped $binary of architectures:$stripped"
            fi
            STRIP_BINARY_RETVAL=1
          }

          install_artifact() {
            artifact="$1"
            base="$(basename "$artifact")"
            case $base in
            *.framework)
              install_framework "$artifact"
              ;;
            *.dSYM)
              # Suppress arch warnings since XCFrameworks will include many dSYM files
              install_dsym "$artifact" "false"
              ;;
            *.bcsymbolmap)
              install_bcsymbolmap "$artifact"
              ;;
            *)
              echo "error: Unrecognized artifact "$artifact""
              ;;
            esac
          }

          copy_artifacts() {
            file_list="$1"
            while read artifact; do
              install_artifact "$artifact"
            done <$file_list
          }

          ARTIFACT_LIST_FILE="${BUILT_PRODUCTS_DIR}/cocoapods-artifacts-${CONFIGURATION}.txt"
          if [ -r "${ARTIFACT_LIST_FILE}" ]; then
            copy_artifacts "${ARTIFACT_LIST_FILE}"
          fi
>>>>>>> 5ebbf43f

        SH
        frameworks_by_config.each do |config, frameworks_with_dsyms|
          next if frameworks_with_dsyms.empty?
          script << %(if [[ "$CONFIGURATION" == "#{config}" ]]; then\n)
          frameworks_with_dsyms.each do |framework_with_dsym|
            script << %(  install_framework "#{framework_with_dsym.source_path}"\n)
            unless framework_with_dsym.bcsymbolmap_paths.nil?
              framework_with_dsym.bcsymbolmap_paths.each do |bcsymbolmap_path|
                script << %(  install_bcsymbolmap "#{bcsymbolmap_path}"\n)
              end
            end
          end
          script << "fi\n"
        end
        script << <<-SH.strip_heredoc
        if [ "${COCOAPODS_PARALLEL_CODE_SIGN}" == "true" ]; then
          wait
        fi
        SH
        script
      end

      # @param  [Xcode::FrameworkPaths] framework_path
      #         the framework path containing the dSYM
      #
      # @return [String, Nil] the name of the dSYM binary, if found
      #
      def dsym_binary_name(framework_path)
        return nil if framework_path.dsym_path.nil?
        if (path = Pathname.glob(framework_path.dsym_path.join('Contents/Resources/DWARF', '**/*')).first)
          File.basename(path)
        end
      end
    end
  end
end<|MERGE_RESOLUTION|>--- conflicted
+++ resolved
@@ -43,7 +43,6 @@
       #
       def script
         script = <<-SH.strip_heredoc
-<<<<<<< HEAD
 #{Pod::Generator::ScriptPhaseConstants::DEFAULT_SCRIPT_PHASE_HEADER}
 if [ -z ${FRAMEWORKS_FOLDER_PATH+x} ]; then
   # If FRAMEWORKS_FOLDER_PATH is not set, then there's nowhere for us to copy
@@ -111,7 +110,7 @@
     done
   fi
 }
-
+#{Pod::Generator::ScriptPhaseConstants::INSTALL_DSYM_METHOD}
 #{Pod::Generator::ScriptPhaseConstants::STRIP_INVALID_ARCHITECTURES_METHOD}
 # Copies the bcsymbolmap files of a vendored framework
 install_bcsymbolmap() {
@@ -143,6 +142,10 @@
   *.framework)
     install_framework "$artifact"
     ;;
+  *.dSYM)
+    # Suppress arch warnings since XCFrameworks will include many dSYM files
+    install_dsym "$artifact" "false"
+    ;;
   *.bcsymbolmap)
     install_bcsymbolmap "$artifact"
     ;;
@@ -163,205 +166,6 @@
 if [ -r "${ARTIFACT_LIST_FILE}" ]; then
   copy_artifacts "${ARTIFACT_LIST_FILE}"
 fi
-=======
-          #!/bin/sh
-          set -e
-          set -u
-          set -o pipefail
-
-          function on_error {
-            echo "$(realpath -mq "${0}"):$1: error: Unexpected failure"
-          }
-          trap 'on_error $LINENO' ERR
-
-          if [ -z ${FRAMEWORKS_FOLDER_PATH+x} ]; then
-            # If FRAMEWORKS_FOLDER_PATH is not set, then there's nowhere for us to copy
-            # frameworks to, so exit 0 (signalling the script phase was successful).
-            exit 0
-          fi
-
-          echo "mkdir -p ${CONFIGURATION_BUILD_DIR}/${FRAMEWORKS_FOLDER_PATH}"
-          mkdir -p "${CONFIGURATION_BUILD_DIR}/${FRAMEWORKS_FOLDER_PATH}"
-
-          COCOAPODS_PARALLEL_CODE_SIGN="${COCOAPODS_PARALLEL_CODE_SIGN:-false}"
-          SWIFT_STDLIB_PATH="${DT_TOOLCHAIN_DIR}/usr/lib/swift/${PLATFORM_NAME}"
-
-          # Used as a return value for each invocation of `strip_invalid_archs` function.
-          STRIP_BINARY_RETVAL=0
-
-          # This protects against multiple targets copying the same framework dependency at the same time. The solution
-          # was originally proposed here: https://lists.samba.org/archive/rsync/2008-February/020158.html
-          RSYNC_PROTECT_TMP_FILES=(--filter "P .*.??????")
-
-          # Copies and strips a vendored framework
-          install_framework()
-          {
-            if [ -r "${BUILT_PRODUCTS_DIR}/$1" ]; then
-              local source="${BUILT_PRODUCTS_DIR}/$1"
-            elif [ -r "${BUILT_PRODUCTS_DIR}/$(basename "$1")" ]; then
-              local source="${BUILT_PRODUCTS_DIR}/$(basename "$1")"
-            elif [ -r "$1" ]; then
-              local source="$1"
-            fi
-
-            local destination="${TARGET_BUILD_DIR}/${FRAMEWORKS_FOLDER_PATH}"
-
-            if [ -L "${source}" ]; then
-              echo "Symlinked..."
-              source="$(readlink "${source}")"
-            fi
-
-            # Use filter instead of exclude so missing patterns don't throw errors.
-            echo "rsync --delete -av "${RSYNC_PROTECT_TMP_FILES[@]}" --links --filter \\"- CVS/\\" --filter \\"- .svn/\\" --filter \\"- .git/\\" --filter \\"- .hg/\\" --filter \\"- Headers\\" --filter \\"- PrivateHeaders\\" --filter \\"- Modules\\" \\"${source}\\" \\"${destination}\\""
-            rsync --delete -av "${RSYNC_PROTECT_TMP_FILES[@]}" --links --filter "- CVS/" --filter "- .svn/" --filter "- .git/" --filter "- .hg/" --filter "- Headers" --filter "- PrivateHeaders" --filter "- Modules" "${source}" "${destination}"
-
-            local basename
-            basename="$(basename -s .framework "$1")"
-            binary="${destination}/${basename}.framework/${basename}"
-
-            if ! [ -r "$binary" ]; then
-              binary="${destination}/${basename}"
-            elif [ -L "${binary}" ]; then
-              echo "Destination binary is symlinked..."
-              dirname="$(dirname "${binary}")"
-              binary="${dirname}/$(readlink "${binary}")"
-            fi
-
-            # Strip invalid architectures so "fat" simulator / device frameworks work on device
-            if [[ "$(file "$binary")" == *"dynamically linked shared library"* ]]; then
-              strip_invalid_archs "$binary"
-            fi
-
-            # Resign the code if required by the build settings to avoid unstable apps
-            code_sign_if_enabled "${destination}/$(basename "$1")"
-
-            # Embed linked Swift runtime libraries. No longer necessary as of Xcode 7.
-            if [ "${XCODE_VERSION_MAJOR}" -lt 7 ]; then
-              local swift_runtime_libs
-              swift_runtime_libs=$(xcrun otool -LX "$binary" | grep --color=never @rpath/libswift | sed -E s/@rpath\\\\/\\(.+dylib\\).*/\\\\1/g | uniq -u)
-              for lib in $swift_runtime_libs; do
-                echo "rsync -auv \\"${SWIFT_STDLIB_PATH}/${lib}\\" \\"${destination}\\""
-                rsync -auv "${SWIFT_STDLIB_PATH}/${lib}" "${destination}"
-                code_sign_if_enabled "${destination}/${lib}"
-              done
-            fi
-          }
-
-          # Copies and strips a vendored dSYM
-          install_dsym() {
-            local source="$1"
-            warn_missing_arch=${2:-true}
-            if [ -r "$source" ]; then
-              # Copy the dSYM into the targets temp dir.
-              echo "rsync --delete -av "${RSYNC_PROTECT_TMP_FILES[@]}" --filter \\"- CVS/\\" --filter \\"- .svn/\\" --filter \\"- .git/\\" --filter \\"- .hg/\\" --filter \\"- Headers\\" --filter \\"- PrivateHeaders\\" --filter \\"- Modules\\" \\"${source}\\" \\"${DERIVED_FILES_DIR}\\""
-              rsync --delete -av "${RSYNC_PROTECT_TMP_FILES[@]}" --filter "- CVS/" --filter "- .svn/" --filter "- .git/" --filter "- .hg/" --filter "- Headers" --filter "- PrivateHeaders" --filter "- Modules" "${source}" "${DERIVED_FILES_DIR}"
-
-              local basename
-              basename="$(basename -s .dSYM "$source")"
-              binary_name="$(ls "$source/Contents/Resources/DWARF")"
-              binary="${DERIVED_FILES_DIR}/${basename}.dSYM/Contents/Resources/DWARF/${binary_name}"
-
-              # Strip invalid architectures so "fat" simulator / device frameworks work on device
-              if [[ "$(file "$binary")" == *"Mach-O "*"dSYM companion"* ]]; then
-                strip_invalid_archs "$binary" "$warn_missing_arch"
-              fi
-
-              if [[ $STRIP_BINARY_RETVAL == 1 ]]; then
-                # Move the stripped file into its final destination.
-                echo "rsync --delete -av "${RSYNC_PROTECT_TMP_FILES[@]}" --links --filter \\"- CVS/\\" --filter \\"- .svn/\\" --filter \\"- .git/\\" --filter \\"- .hg/\\" --filter \\"- Headers\\" --filter \\"- PrivateHeaders\\" --filter \\"- Modules\\" \\"${DERIVED_FILES_DIR}/${basename}.framework.dSYM\\" \\"${DWARF_DSYM_FOLDER_PATH}\\""
-                rsync --delete -av "${RSYNC_PROTECT_TMP_FILES[@]}" --links --filter "- CVS/" --filter "- .svn/" --filter "- .git/" --filter "- .hg/" --filter "- Headers" --filter "- PrivateHeaders" --filter "- Modules" "${DERIVED_FILES_DIR}/${basename}.dSYM" "${DWARF_DSYM_FOLDER_PATH}"
-              else
-                # The dSYM was not stripped at all, in this case touch a fake folder so the input/output paths from Xcode do not reexecute this script because the file is missing.
-                touch "${DWARF_DSYM_FOLDER_PATH}/${basename}.dSYM"
-              fi
-            fi
-          }
-
-          # Copies the bcsymbolmap files of a vendored framework
-          install_bcsymbolmap() {
-              local bcsymbolmap_path="$1"
-              local destination="${BUILT_PRODUCTS_DIR}"
-              echo "rsync --delete -av "${RSYNC_PROTECT_TMP_FILES[@]}" --filter \"- CVS/\" --filter \"- .svn/\" --filter \"- .git/\" --filter \"- .hg/\" --filter \"- Headers\" --filter \"- PrivateHeaders\" --filter \"- Modules\" \"${bcsymbolmap_path}\" \"${destination}\""
-              rsync --delete -av "${RSYNC_PROTECT_TMP_FILES[@]}" --filter "- CVS/" --filter "- .svn/" --filter "- .git/" --filter "- .hg/" --filter "- Headers" --filter "- PrivateHeaders" --filter "- Modules" "${bcsymbolmap_path}" "${destination}"
-          }
-
-          # Signs a framework with the provided identity
-          code_sign_if_enabled() {
-            if [ -n "${EXPANDED_CODE_SIGN_IDENTITY:-}" -a "${CODE_SIGNING_REQUIRED:-}" != "NO" -a "${CODE_SIGNING_ALLOWED}" != "NO" ]; then
-              # Use the current code_sign_identity
-              echo "Code Signing $1 with Identity ${EXPANDED_CODE_SIGN_IDENTITY_NAME}"
-              local code_sign_cmd="/usr/bin/codesign --force --sign ${EXPANDED_CODE_SIGN_IDENTITY} ${OTHER_CODE_SIGN_FLAGS:-} --preserve-metadata=identifier,entitlements '$1'"
-
-              if [ "${COCOAPODS_PARALLEL_CODE_SIGN}" == "true" ]; then
-                code_sign_cmd="$code_sign_cmd &"
-              fi
-              echo "$code_sign_cmd"
-              eval "$code_sign_cmd"
-            fi
-          }
-
-          # Strip invalid architectures
-          strip_invalid_archs() {
-            binary="$1"
-            warn_missing_arch=${2:-true}
-            # Get architectures for current target binary
-            binary_archs="$(lipo -info "$binary" | rev | cut -d ':' -f1 | awk '{$1=$1;print}' | rev)"
-            # Intersect them with the architectures we are building for
-            intersected_archs="$(echo ${ARCHS[@]} ${binary_archs[@]} | tr ' ' '\\n' | sort | uniq -d)"
-            # If there are no archs supported by this binary then warn the user
-            if [[ -z "$intersected_archs" ]]; then
-              if [[ "$warn_missing_arch" == "true" ]]; then
-                echo "warning: [CP] Vendored binary '$binary' contains architectures ($binary_archs) none of which match the current build architectures ($ARCHS)."
-              fi
-              STRIP_BINARY_RETVAL=0
-              return
-            fi
-            stripped=""
-            for arch in $binary_archs; do
-              if ! [[ "${ARCHS}" == *"$arch"* ]]; then
-                # Strip non-valid architectures in-place
-                lipo -remove "$arch" -output "$binary" "$binary"
-                stripped="$stripped $arch"
-              fi
-            done
-            if [[ "$stripped" ]]; then
-              echo "Stripped $binary of architectures:$stripped"
-            fi
-            STRIP_BINARY_RETVAL=1
-          }
-
-          install_artifact() {
-            artifact="$1"
-            base="$(basename "$artifact")"
-            case $base in
-            *.framework)
-              install_framework "$artifact"
-              ;;
-            *.dSYM)
-              # Suppress arch warnings since XCFrameworks will include many dSYM files
-              install_dsym "$artifact" "false"
-              ;;
-            *.bcsymbolmap)
-              install_bcsymbolmap "$artifact"
-              ;;
-            *)
-              echo "error: Unrecognized artifact "$artifact""
-              ;;
-            esac
-          }
-
-          copy_artifacts() {
-            file_list="$1"
-            while read artifact; do
-              install_artifact "$artifact"
-            done <$file_list
-          }
-
-          ARTIFACT_LIST_FILE="${BUILT_PRODUCTS_DIR}/cocoapods-artifacts-${CONFIGURATION}.txt"
-          if [ -r "${ARTIFACT_LIST_FILE}" ]; then
-            copy_artifacts "${ARTIFACT_LIST_FILE}"
-          fi
->>>>>>> 5ebbf43f
 
         SH
         frameworks_by_config.each do |config, frameworks_with_dsyms|

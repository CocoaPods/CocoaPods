module Pod
  module Generator
    class CopyResourcesScript
      CONTENT = <<EOS
#!/bin/sh

install_resource()
{
  case $1 in
    *\.storyboard)
      echo "ibtool --reference-external-strings-file --errors --warnings --notices --output-format human-readable-text --compile ${CONFIGURATION_BUILD_DIR}/${UNLOCALIZED_RESOURCES_FOLDER_PATH}/`basename \\"$1\\" .storyboard`.storyboardc ${PODS_ROOT}/$1 --sdk ${SDKROOT}"
      ibtool --reference-external-strings-file --errors --warnings --notices --output-format human-readable-text --compile "${CONFIGURATION_BUILD_DIR}/${UNLOCALIZED_RESOURCES_FOLDER_PATH}/`basename \\"$1\\" .storyboard`.storyboardc" "${PODS_ROOT}/$1" --sdk "${SDKROOT}"
      ;;
    *\.xib)
        echo "ibtool --reference-external-strings-file --errors --warnings --notices --output-format human-readable-text --compile ${CONFIGURATION_BUILD_DIR}/${UNLOCALIZED_RESOURCES_FOLDER_PATH}/`basename \\"$1\\" .xib`.nib ${PODS_ROOT}/$1 --sdk ${SDKROOT}"
      ibtool --reference-external-strings-file --errors --warnings --notices --output-format human-readable-text --compile "${CONFIGURATION_BUILD_DIR}/${UNLOCALIZED_RESOURCES_FOLDER_PATH}/`basename \\"$1\\" .xib`.nib" "${PODS_ROOT}/$1" --sdk "${SDKROOT}"
      ;;
    *.framework)
      echo "rsync -rp ${PODS_ROOT}/$1 ${CONFIGURATION_BUILD_DIR}/${FRAMEWORKS_FOLDER_PATH}"
      rsync -rp "${PODS_ROOT}/$1" "${CONFIGURATION_BUILD_DIR}/${FRAMEWORKS_FOLDER_PATH}"
      ;;
    *.xcdatamodeld)
      echo "xcrun momc ${PODS_ROOT}/$1 ${CONFIGURATION_BUILD_DIR}/${UNLOCALIZED_RESOURCES_FOLDER_PATH}/`basename $1 .xcdatamodeld`.momd"
      xcrun momc "${PODS_ROOT}/$1" "${CONFIGURATION_BUILD_DIR}/${UNLOCALIZED_RESOURCES_FOLDER_PATH}/`basename $1 .xcdatamodeld`.momd"
      ;;
    *)
<<<<<<< HEAD
      if [ "$2" == "" ]; then
        echo "cp -R ${PODS_ROOT}/$1 ${CONFIGURATION_BUILD_DIR}/${UNLOCALIZED_RESOURCES_FOLDER_PATH}"
        
        cp -R "${PODS_ROOT}/$1" "${CONFIGURATION_BUILD_DIR}/${UNLOCALIZED_RESOURCES_FOLDER_PATH}"
      else
        echo "cp -R ${PODS_ROOT}/$1 ${CONFIGURATION_BUILD_DIR}/${UNLOCALIZED_RESOURCES_FOLDER_PATH}/$2"

        mkdir -p "${CONFIGURATION_BUILD_DIR}/${UNLOCALIZED_RESOURCES_FOLDER_PATH}/$(dirname ${2})"
        cp -R "${PODS_ROOT}/$1" "${CONFIGURATION_BUILD_DIR}/${UNLOCALIZED_RESOURCES_FOLDER_PATH}/$2"
      fi
=======
      echo "rsync -av --exclude '*/.svn/*' ${PODS_ROOT}/$1 ${CONFIGURATION_BUILD_DIR}/${UNLOCALIZED_RESOURCES_FOLDER_PATH}"
      rsync -av --exclude '*/.svn/*' "${PODS_ROOT}/$1" "${CONFIGURATION_BUILD_DIR}/${UNLOCALIZED_RESOURCES_FOLDER_PATH}"
>>>>>>> 11dca2a8
      ;;
  esac
}
EOS

      attr_reader :resources_and_preserved_paths

      # A list of files relative to the project pods root.
<<<<<<< HEAD
      def initialize(resources_and_preserved_paths)
        @resources_and_preserved_paths = resources_and_preserved_paths
=======
      def initialize(resources = [])
        @resources = resources
>>>>>>> 11dca2a8
      end

      def save_as(pathname)
        pathname.open('w') do |script|
          script.puts CONTENT
          @resources_and_preserved_paths.each do |resource_set|

            resource_set[:resources].each do |resource|
            
              relative_path = ""
              resource_set[:preserved_paths].each do |key, value|
                if resource.to_s.start_with?(key.to_s)
                  relative_path = value.to_s + resource.to_s.sub(key.to_s, "")
                  break
                end
              end
      
              script.puts "install_resource '#{resource}'#{(relative_path == "" ? "" : " '#{relative_path}'")}"
            end
          end
        end
        # @todo use File api
        system("chmod +x '#{pathname}'")
      end
    end
  end
end<|MERGE_RESOLUTION|>--- conflicted
+++ resolved
@@ -24,55 +24,25 @@
       xcrun momc "${PODS_ROOT}/$1" "${CONFIGURATION_BUILD_DIR}/${UNLOCALIZED_RESOURCES_FOLDER_PATH}/`basename $1 .xcdatamodeld`.momd"
       ;;
     *)
-<<<<<<< HEAD
-      if [ "$2" == "" ]; then
-        echo "cp -R ${PODS_ROOT}/$1 ${CONFIGURATION_BUILD_DIR}/${UNLOCALIZED_RESOURCES_FOLDER_PATH}"
-        
-        cp -R "${PODS_ROOT}/$1" "${CONFIGURATION_BUILD_DIR}/${UNLOCALIZED_RESOURCES_FOLDER_PATH}"
-      else
-        echo "cp -R ${PODS_ROOT}/$1 ${CONFIGURATION_BUILD_DIR}/${UNLOCALIZED_RESOURCES_FOLDER_PATH}/$2"
-
-        mkdir -p "${CONFIGURATION_BUILD_DIR}/${UNLOCALIZED_RESOURCES_FOLDER_PATH}/$(dirname ${2})"
-        cp -R "${PODS_ROOT}/$1" "${CONFIGURATION_BUILD_DIR}/${UNLOCALIZED_RESOURCES_FOLDER_PATH}/$2"
-      fi
-=======
       echo "rsync -av --exclude '*/.svn/*' ${PODS_ROOT}/$1 ${CONFIGURATION_BUILD_DIR}/${UNLOCALIZED_RESOURCES_FOLDER_PATH}"
       rsync -av --exclude '*/.svn/*' "${PODS_ROOT}/$1" "${CONFIGURATION_BUILD_DIR}/${UNLOCALIZED_RESOURCES_FOLDER_PATH}"
->>>>>>> 11dca2a8
       ;;
   esac
 }
 EOS
 
-      attr_reader :resources_and_preserved_paths
+      attr_reader :resources
 
       # A list of files relative to the project pods root.
-<<<<<<< HEAD
-      def initialize(resources_and_preserved_paths)
-        @resources_and_preserved_paths = resources_and_preserved_paths
-=======
       def initialize(resources = [])
         @resources = resources
->>>>>>> 11dca2a8
       end
 
       def save_as(pathname)
         pathname.open('w') do |script|
           script.puts CONTENT
-          @resources_and_preserved_paths.each do |resource_set|
-
-            resource_set[:resources].each do |resource|
-            
-              relative_path = ""
-              resource_set[:preserved_paths].each do |key, value|
-                if resource.to_s.start_with?(key.to_s)
-                  relative_path = value.to_s + resource.to_s.sub(key.to_s, "")
-                  break
-                end
-              end
-      
-              script.puts "install_resource '#{resource}'#{(relative_path == "" ? "" : " '#{relative_path}'")}"
-            end
+          @resources.each do |resource|
+            script.puts "install_resource '#{resource}'"
           end
         end
         # @todo use File api

--- conflicted
+++ resolved
@@ -58,13 +58,8 @@
           'PODS_HEADERS_SEARCH_PATHS'        => '${PODS_PUBLIC_HEADERS_SEARCH_PATHS}',
           'PODS_BUILD_HEADERS_SEARCH_PATHS'  => quote(sandbox.build_headers.search_paths),
           'PODS_PUBLIC_HEADERS_SEARCH_PATHS' => quote(sandbox.public_headers.search_paths),
-<<<<<<< HEAD
-          'GCC_PREPROCESSOR_DEFINITIONS'     => 'COCOAPODS=1'
+          'GCC_PREPROCESSOR_DEFINITIONS'     => '$(inherited) COCOAPODS=1'
         }, 'PODS_LDFLAGS')
-=======
-          'GCC_PREPROCESSOR_DEFINITIONS'     => '$(inherited) COCOAPODS=1'
-        })
->>>>>>> a6ccd98a
 
         spec_consumers.each do |consumer|
           add_spec_build_settings_to_xcconfig(consumer, @xcconfig)

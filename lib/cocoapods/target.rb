--- conflicted
+++ resolved
@@ -188,17 +188,14 @@
     attr_accessor :generate_bridge_support
     alias :generate_bridge_support? :generate_bridge_support
 
-<<<<<<< HEAD
+    # @return [String] The value for the ARCHS build setting.
+    #
+    attr_accessor :archs
+
 
     public
 
     # @!group Specs
-=======
-    # @return [String] The value for the ARCHS build setting.
-    #
-    attr_accessor :archs
-
->>>>>>> 9163bedc
     #-------------------------------------------------------------------------#
 
     attr_accessor :specs

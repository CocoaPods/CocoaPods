module Pod
  class Installer
    class Xcode
      class PodsProjectGenerator
        # Creates the target for the Pods libraries in the Pods project and the
        # relative support files.
        #
        class PodTargetInstaller < TargetInstaller
          # @return [Array<Pathname>] Array of umbrella header paths in the headers directory
          #
          attr_reader :umbrella_header_paths

          # Initialize a new instance
          #
          # @param [Sandbox] sandbox @see TargetInstaller#sandbox
          # @param [Pod::Project] project @see TargetInstaller#project
          # @param [Target] target @see TargetInstaller#target
          # @param [Array<Pathname>] umbrella_header_paths @see #umbrella_header_paths
          #
          def initialize(sandbox, project, target, umbrella_header_paths = nil)
            super(sandbox, project, target)
            @umbrella_header_paths = umbrella_header_paths
          end

          # Creates the target in the Pods project and the relative support files.
          #
          # @return [TargetInstallationResult] the result of the installation of this target.
          #
          def install!
            UI.message "- Installing target `#{target.name}` #{target.platform}" do
              create_support_files_dir
              test_file_accessors, file_accessors = target.file_accessors.partition { |fa| fa.spec.test_specification? }

              unless target.should_build?
                # For targets that should not be built (e.g. pre-built vendored frameworks etc), we add a placeholder
                # PBXAggregateTarget that will be used to wire up dependencies later.
                native_target = add_placeholder_target
                resource_bundle_targets = add_resources_bundle_targets(file_accessors).values.flatten
                create_xcconfig_file(native_target, resource_bundle_targets)
                return TargetInstallationResult.new(target, native_target, resource_bundle_targets)
              end

              native_target = add_target
              resource_bundle_targets = add_resources_bundle_targets(file_accessors).values.flatten

              test_native_targets = add_test_targets
              test_app_host_targets = add_test_app_host_targets(test_native_targets)
              test_resource_bundle_targets = add_resources_bundle_targets(test_file_accessors)

              add_files_to_build_phases(native_target, test_native_targets)

              create_xcconfig_file(native_target, resource_bundle_targets)
              create_test_xcconfig_files(test_native_targets, test_resource_bundle_targets.values.flatten)

              if target.defines_module?
                create_module_map(native_target) do |generator|
                  generator.headers.concat module_map_additional_headers
                end
                create_umbrella_header(native_target) do |generator|
                  generator.imports += file_accessors.flat_map do |file_accessor|
                    header_dir = if !target.requires_frameworks? && dir = file_accessor.spec_consumer.header_dir
                                   Pathname.new(dir)
                    end

                    file_accessor.public_headers.map do |public_header|
                      public_header = if header_mappings_dir
                                        public_header.relative_path_from(header_mappings_dir)
                                      else
                                        public_header.basename
                                      end
                      if header_dir
                        public_header = header_dir.join(public_header)
                      end
                      public_header
                    end
                  end
                end
              end

              if target.requires_frameworks?
                unless skip_info_plist?(native_target)
                  create_info_plist_file(target.info_plist_path, native_target, target.version, target.platform)
                end
                create_build_phase_to_symlink_header_folders(native_target)
              elsif target.uses_swift?
                add_swift_static_library_compatibility_header_phase(native_target)
              end

              unless skip_pch?(target.non_test_specs)
                path = target.prefix_header_path
                create_prefix_header(path, file_accessors, target.platform, [native_target])
              end
              unless skip_pch?(target.test_specs)
                target.supported_test_types.each do |test_type|
                  path = target.prefix_header_path_for_test_type(test_type)
                  create_prefix_header(path, test_file_accessors, target.platform, test_native_targets)
                end
              end
              create_dummy_source(native_target)
              clean_support_files_temp_dir
              TargetInstallationResult.new(target, native_target, resource_bundle_targets, test_native_targets,
                                           test_resource_bundle_targets, test_app_host_targets)
            end
          end

          private

          # @param [Array<Specification>] specs
          #        the specs to check against whether `.pch` generation should be skipped or not.
          #
          # @return [Boolean] Whether the target should build a pch file.
          #
          def skip_pch?(specs)
            specs.any? { |spec| spec.prefix_header_file.is_a?(FalseClass) }
          end

          # True if info.plist generation should be skipped
          #
          # @param [PXNativeTarget] native_target
          #
          # @return [Boolean] Whether the target should build an Info.plist file
          #
          def skip_info_plist?(native_target)
            return true if target.static_framework?
            existing_setting = native_target.resolved_build_setting('INFOPLIST_FILE', true).values.compact
            !existing_setting.empty?
          end

          # Remove the default headers folder path settings for static library pod
          # targets.
          #
          # @return [Hash{String => String}]
          #
          def custom_build_settings
            settings = super
            unless target.requires_frameworks?
              settings['PRIVATE_HEADERS_FOLDER_PATH'] = ''
              settings['PUBLIC_HEADERS_FOLDER_PATH'] = ''
            end

            settings['PRODUCT_NAME'] = target.product_basename
            settings['PRODUCT_MODULE_NAME'] = target.product_module_name

            settings['CODE_SIGN_IDENTITY[sdk=appletvos*]'] = ''
            settings['CODE_SIGN_IDENTITY[sdk=iphoneos*]'] = ''
            settings['CODE_SIGN_IDENTITY[sdk=watchos*]'] = ''

            settings['SWIFT_ACTIVE_COMPILATION_CONDITIONS'] = '$(inherited) '

            if target.swift_version
              settings['SWIFT_VERSION'] = target.swift_version
            end

            settings
          end

          # Filters the given resource file references discarding empty paths which are
          # added by their parent directory. This will also include references to the parent [PBXVariantGroup]
          # for all resources underneath it.
          #
          # @param  [Array<Pathname>] resource_file_references
          #         The array of all resource file references to filter.
          #
          # @yield_param  [Array<PBXFileReference>} The filtered resource file references to be installed
          #               in the copy resources phase.
          #
          # @yield_param  [Array<PBXFileReference>} The filtered resource file references to be installed
          #               in the compile sources phase.
          #
          # @note   Core Data model directories (.xcdatamodeld) used to be added to the
          #         `Copy Resources` build phase like all other resources, since they would
          #         compile correctly in either the resources or compile phase. In recent
          #         versions of xcode, there's an exception for data models that generate
          #         headers. These need to be added to the compile sources phase of a real
          #         target for the headers to be built in time for code in the target to
          #         use them. These kinds of models generally break when added to resource
          #         bundles.
          #
          def filter_resource_file_references(resource_file_references)
            file_references = resource_file_references.map do |resource_file_reference|
              ref = project.reference_for_path(resource_file_reference)

              # Some nested files are not directly present in the Xcode project, such as the contents
              # of an .xcdatamodeld directory. These files are implicitly included by including their
              # parent directory.
              next if ref.nil?

              # For variant groups, the variant group itself is added, not its members.
              next ref.parent if ref.parent.is_a?(Xcodeproj::Project::Object::PBXVariantGroup)

              ref
            end.compact.uniq
            compile_phase_matcher = lambda { |ref| !(ref.path =~ /.*\.xcdatamodeld/i).nil? }
            resources_phase_refs = file_references.reject(&compile_phase_matcher)
            compile_phase_refs = file_references.select(&compile_phase_matcher)
            yield resources_phase_refs, compile_phase_refs
          end

          #-----------------------------------------------------------------------#

          # Adds the build files of the pods to the target and adds a reference to
          # the frameworks of the Pods.
          #
          # @note   The Frameworks are used only for presentation purposes as the
          #         xcconfig is the authoritative source about their information.
          #
          # @note   Core Data model directories (.xcdatamodeld) defined in the `resources`
          #         property are currently added to the `Copy Resources` build phase like
          #         all other resources. The Xcode UI adds these to the `Compile Sources`
          #         build phase, but they will compile correctly either way.
          #
          # @return [void]
          #
          def add_files_to_build_phases(native_target, test_native_targets)
            target.file_accessors.each do |file_accessor|
              consumer = file_accessor.spec_consumer

              native_target = if !consumer.spec.test_specification?
                                native_target
                              else
                                test_native_target_from_spec_consumer(consumer, test_native_targets)
                              end

              headers = file_accessor.headers
<<<<<<< HEAD
              public_headers = file_accessor.public_headers
              private_headers = file_accessor.private_headers
              other_source_files = file_accessor.source_files.reject { |sf| SOURCE_FILE_EXTENSIONS.include?(sf.extname) }
=======
              public_headers = file_accessor.public_headers.map(&:realpath)
              private_headers = file_accessor.private_headers.map(&:realpath)
              other_source_files = file_accessor.other_source_files
>>>>>>> 9580d77a

              {
                true => file_accessor.arc_source_files,
                false => file_accessor.non_arc_source_files,
              }.each do |arc, files|
                next if files.empty?
                files = files - headers - other_source_files
                flags = compiler_flags_for_consumer(consumer, arc)
                regular_file_refs = project_file_references_array(files, 'source')
                native_target.add_file_references(regular_file_refs, flags)
              end

              header_file_refs = project_file_references_array(headers, 'header')
              native_target.add_file_references(header_file_refs) do |build_file|
                add_header(build_file, public_headers, private_headers, native_target)
              end

              other_file_refs = project_file_references_array(other_source_files, 'other source')
              native_target.add_file_references(other_file_refs, nil)

              next unless target.requires_frameworks?

              filter_resource_file_references(file_accessor.resources.flatten) do |resource_phase_refs, compile_phase_refs|
                native_target.add_file_references(compile_phase_refs, nil)
                native_target.add_resources(resource_phase_refs)
              end
            end
          end

          # Adds the test app host targets for the library to the Pods project with the
          # appropriate build configurations.
          #
          # @param  [Array<PBXNativeTarget>] test_native_targets
          #         the test native targets to use when linking the app host to.
          #
          # @return [Array<PBXNativeTarget>] the app host targets created.
          #
          def add_test_app_host_targets(test_native_targets)
            target.test_specs.map do |test_spec|
              platform = target.platform
              spec_consumer = test_spec.consumer(platform)
              next unless spec_consumer.requires_app_host?
              name = target.app_host_label(spec_consumer.test_type)
              platform_name = platform.name
              app_host_target = project.targets.find { |t| t.name == name }
              if app_host_target.nil?
                app_host_target = Pod::Generator::AppTargetHelper.add_app_target(project, platform_name, deployment_target, name)
                app_host_target.build_configurations.each do |configuration|
                  configuration.build_settings.merge!(custom_build_settings)
                  configuration.build_settings['PRODUCT_NAME'] = name
                  configuration.build_settings['PRODUCT_BUNDLE_IDENTIFIER'] = 'org.cocoapods.${PRODUCT_NAME:rfc1034identifier}'
                  configuration.build_settings['CODE_SIGN_IDENTITY'] = '' if platform == :osx
                  configuration.build_settings['CURRENT_PROJECT_VERSION'] = '1'
                end
                Pod::Generator::AppTargetHelper.add_app_host_main_file(project, app_host_target, platform_name, name)
                app_host_info_plist_path = app_host_info_plist_path_for_test_type(name, spec_consumer.test_type)
                create_info_plist_file(app_host_info_plist_path, app_host_target, '1.0.0', platform, :appl, false)
                project[name].new_file(app_host_info_plist_path)
              end
              # Wire all test native targets with the app host.
              test_native_target = test_native_target_from_spec_consumer(spec_consumer, test_native_targets)
              test_native_target.build_configurations.each do |configuration|
                test_host = "$(BUILT_PRODUCTS_DIR)/#{name}.app/"
                test_host << 'Contents/MacOS/' if platform == :osx
                test_host << name.to_s
                configuration.build_settings['TEST_HOST'] = test_host
              end
              target_attributes = project.root_object.attributes['TargetAttributes'] || {}
              target_attributes[test_native_target.uuid.to_s] = { 'TestTargetID' => app_host_target.uuid.to_s }
              project.root_object.attributes['TargetAttributes'] = target_attributes
            end.compact
          end

          # Adds the test targets for the library to the Pods project with the
          # appropriate build configurations.
          #
          # @return [Array<PBXNativeTarget>] the test native targets created.
          #
          def add_test_targets
            target.supported_test_types.map do |test_type|
              product_type = target.product_type_for_test_type(test_type)
              name = target.test_target_label(test_type)
              platform_name = target.platform.name
              language = target.uses_swift_for_test_type?(test_type) ? :swift : :objc
              test_native_target = project.new_target(product_type, name, platform_name, deployment_target, nil, language)
              test_native_target.product_reference.name = name

              target.user_build_configurations.each do |bc_name, type|
                test_native_target.add_build_configuration(bc_name, type)
              end

              test_native_target.build_configurations.each do |configuration|
                configuration.build_settings.merge!(custom_build_settings)
                # target_installer will automatically add an empty `OTHER_LDFLAGS`. For test
                # targets those are set via a test xcconfig file instead.
                configuration.build_settings.delete('OTHER_LDFLAGS')
                # target_installer will automatically set the product name to the module name if the target
                # requires frameworks. For tests we always use the test target name as the product name
                # irrelevant to whether we use frameworks or not.
                configuration.build_settings['PRODUCT_NAME'] = name
                # Use xcode default product module name, which is $(PRODUCT_NAME:c99extidentifier)
                # this gives us always valid name that is distinct from the parent spec module name
                # which allow tests to use either import or @testable import to access the parent framework
                configuration.build_settings.delete('PRODUCT_MODULE_NAME')
                # We must codesign iOS XCTest bundles that contain binary frameworks to allow them to be launchable in the simulator
                unless target.platform == :osx
                  configuration.build_settings['CODE_SIGNING_REQUIRED'] = 'YES'
                  configuration.build_settings['CODE_SIGNING_ALLOWED'] = 'YES'
                end
                # For macOS we do not code sign the XCTest bundle because we do not code sign the frameworks either.
                configuration.build_settings['CODE_SIGN_IDENTITY'] = '' if target.platform == :osx
              end

              # Test native targets also need frameworks and resources to be copied over to their xctest bundle.
              create_test_target_embed_frameworks_script(test_type)
              create_test_target_copy_resources_script(test_type)

              # Generate vanila Info.plist for test target similar to the one xcode gererates for new test target.
              # This creates valid test bundle accessible at the runtime, allowing tests to load bundle resources
              # defined in podspec.
              create_info_plist_file(target.info_plist_path_for_test_type(test_type), test_native_target, '1.0', target.platform, :bndl)

              test_native_target
            end
          end

          # Adds the resources of the Pods to the Pods project.
          #
          # @note   The source files are grouped by Pod and in turn by subspec
          #         (recursively) in the resources group.
          #
          # @param  [Array<Sandbox::FileAccessor>] file_accessors
          #         the file accessors list to generate resource bundles for.
          #
          # @return [Array<PBXNativeTarget] the resource bundle native targets created.
          #
          def add_resources_bundle_targets(file_accessors)
            file_accessors.each_with_object({}) do |file_accessor, hash|
              hash[file_accessor.spec.name] = file_accessor.resource_bundles.map do |bundle_name, paths|
                label = target.resources_bundle_target_label(bundle_name)
                resource_bundle_target = project.new_resources_bundle(label, file_accessor.spec_consumer.platform_name)
                resource_bundle_target.product_reference.tap do |bundle_product|
                  bundle_file_name = "#{bundle_name}.bundle"
                  bundle_product.name = bundle_file_name
                end

                filter_resource_file_references(paths) do |resource_phase_refs, compile_phase_refs|
                  # Resource bundles are only meant to have resources, so install everything
                  # into the resources phase. See note in filter_resource_file_references.
                  resource_bundle_target.add_resources(resource_phase_refs + compile_phase_refs)
                end

                target.user_build_configurations.each do |bc_name, type|
                  resource_bundle_target.add_build_configuration(bc_name, type)
                end
                resource_bundle_target.deployment_target = deployment_target

                # Create Info.plist file for bundle
                path = target.info_plist_path
                path.dirname.mkdir unless path.dirname.exist?
                info_plist_path = path.dirname + "ResourceBundle-#{bundle_name}-#{path.basename}"
                create_info_plist_file(info_plist_path, resource_bundle_target, target.version, target.platform, :bndl)

                resource_bundle_target.build_configurations.each do |c|
                  c.build_settings['PRODUCT_NAME'] = bundle_name
                  # Do not set the CONFIGURATION_BUILD_DIR for resource bundles that are only meant for test targets.
                  # This is because the test target itself also does not set this configuration build dir and it expects
                  # all bundles to be copied from the default path.
                  unless file_accessor.spec.test_specification?
                    c.build_settings['CONFIGURATION_BUILD_DIR'] = target.configuration_build_dir('$(BUILD_DIR)/$(CONFIGURATION)$(EFFECTIVE_PLATFORM_NAME)')
                  end

                  # Set the correct device family for this bundle, based on the platform
                  device_family_by_platform = {
                    :ios => '1,2',
                    :tvos => '3',
                    :watchos => '1,2' # The device family for watchOS is 4, but Xcode creates watchkit-compatible bundles as 1,2
                  }

                  if (family = device_family_by_platform[target.platform.name])
                    c.build_settings['TARGETED_DEVICE_FAMILY'] = family
                  end
                end

                resource_bundle_target
              end
            end
          end

          # Generates the contents of the xcconfig file and saves it to disk.
          #
          # @param  [PBXNativeTarget] native_target
          #         the native target to link the xcconfig file into.
          #
          # @param  [Array<PBXNativeTarget>] resource_bundle_targets
          #         the additional resource bundle targets to link the xcconfig file into.
          #
          # @return [void]
          #
          def create_xcconfig_file(native_target, resource_bundle_targets)
            path = target.xcconfig_path
            update_changed_file(target.build_settings, path)
            xcconfig_file_ref = add_file_to_support_group(path)

            native_target.build_configurations.each do |c|
              c.base_configuration_reference = xcconfig_file_ref
            end

            # also apply the private config to resource bundle targets.
            apply_xcconfig_file_ref_to_resource_bundle_targets(resource_bundle_targets, xcconfig_file_ref)
          end

          # Generates the contents of the xcconfig file used for each test target type and saves it to disk.
          #
          # @param  [Array<PBXNativeTarget>] test_native_targets
          #         the test native target to link the xcconfig file into.
          #
          # @param  [Array<PBXNativeTarget>] test_resource_bundle_targets
          #         the additional test resource bundle targets to link the xcconfig file into.
          #
          # @return [void]
          #
          def create_test_xcconfig_files(test_native_targets, test_resource_bundle_targets)
            target.test_specs.each do |test_spec|
              spec_consumer = test_spec.consumer(target.platform)
              test_type = spec_consumer.test_type
              path = target.xcconfig_path(test_type.to_s)
              update_changed_file(Target::BuildSettings::PodTargetSettings.new(target, test_spec), path)
              xcconfig_file_ref = add_file_to_support_group(path)

              test_native_targets.each do |test_target|
                test_target.build_configurations.each do |test_target_bc|
                  test_target_swift_debug_hack(test_target_bc)
                  test_target_bc.base_configuration_reference = xcconfig_file_ref
                end
              end

              # also apply the private config to resource bundle test targets.
              apply_xcconfig_file_ref_to_resource_bundle_targets(test_resource_bundle_targets, xcconfig_file_ref)
            end
          end

          # Creates a script that copies the resources to the bundle of the test target.
          #
          # @param [Symbol] test_type
          #        The test type to create the script for.
          #
          # @return [void]
          #
          def create_test_target_copy_resources_script(test_type)
            path = target.copy_resources_script_path_for_test_type(test_type)
            pod_targets = target.all_dependent_targets
            resource_paths_by_config = target.user_build_configurations.keys.each_with_object({}) do |config, resources_by_config|
              resources_by_config[config] = pod_targets.flat_map do |pod_target|
                spec_paths_to_include = pod_target == target ? pod_target.specs.map(&:name) : pod_target.non_test_specs.map(&:name)
                pod_target.resource_paths.values_at(*spec_paths_to_include).flatten.compact
              end
            end
            generator = Generator::CopyResourcesScript.new(resource_paths_by_config, target.platform)
            update_changed_file(generator, path)
            add_file_to_support_group(path)
          end

          # Creates a script that embeds the frameworks to the bundle of the test target.
          #
          # @param [Symbol] test_type
          #        The test type to create the script for.
          #
          # @return [void]
          #
          def create_test_target_embed_frameworks_script(test_type)
            path = target.embed_frameworks_script_path_for_test_type(test_type)
            pod_targets = target.all_dependent_targets
            framework_paths_by_config = target.user_build_configurations.keys.each_with_object({}) do |config, paths_by_config|
              paths_by_config[config] = pod_targets.flat_map do |pod_target|
                spec_paths_to_include = pod_target == target ? pod_target.specs.map(&:name) : pod_target.non_test_specs.map(&:name)
                pod_target.framework_paths.values_at(*spec_paths_to_include).flatten.compact.uniq
              end
            end
            generator = Generator::EmbedFrameworksScript.new(framework_paths_by_config)
            update_changed_file(generator, path)
            add_file_to_support_group(path)
          end

          # Manually add `libswiftSwiftOnoneSupport.dylib` as it seems there is an issue with tests that do not include it for Debug configurations.
          # Possibly related to Swift module optimization.
          #
          # @return [void]
          #
          def test_target_swift_debug_hack(test_target_bc)
            return unless test_target_bc.debug?
            return unless target.all_dependent_targets.any?(&:uses_swift?)
            ldflags = test_target_bc.build_settings['OTHER_LDFLAGS'] ||= '$(inherited)'
            ldflags << ' -lswiftSwiftOnoneSupport'
          end

          # Creates a build phase which links the versioned header folders
          # of the OS X into the framework bundle's root root directory.
          # This is only necessary because the way how headers are copied
          # via custom copy file build phases in combination with
          # header_mappings_dir interferes with xcodebuild's expectations
          # about the existence of private or public headers.
          #
          # @param  [PBXNativeTarget] native_target
          #         the native target to add the script phase into.
          #
          # @return [void]
          #
          def create_build_phase_to_symlink_header_folders(native_target)
            return unless target.platform.name == :osx && header_mappings_dir

            build_phase = native_target.new_shell_script_build_phase('Create Symlinks to Header Folders')
            build_phase.shell_script = <<-eos.strip_heredoc
          base="$CONFIGURATION_BUILD_DIR/$WRAPPER_NAME"
          ln -fs "$base/${PUBLIC_HEADERS_FOLDER_PATH\#$WRAPPER_NAME/}" "$base/${PUBLIC_HEADERS_FOLDER_PATH\#\$CONTENTS_FOLDER_PATH/}"
          ln -fs "$base/${PRIVATE_HEADERS_FOLDER_PATH\#\$WRAPPER_NAME/}" "$base/${PRIVATE_HEADERS_FOLDER_PATH\#\$CONTENTS_FOLDER_PATH/}"
            eos
          end

          # Creates a prefix header file which imports `UIKit` or `Cocoa` according
          # to the platform of the target. This file also include any prefix header
          # content reported by the specification of the pods.
          #
          # @param [Pathname] path
          #        the path to generate the prefix header for.
          #
          # @param [Array<Sandbox::FileAccessor>] file_accessors
          #        the file accessors to use for this prefix header that point to a path of a prefix header.
          #
          # @param [Platform] platform
          #        the platform to use for this prefix header.
          #
          # @param [Array<PBXNativeTarget>] native_targets
          #        the native targets on which the prefix header should be configured for.
          #
          # @return [void]
          #
          def create_prefix_header(path, file_accessors, platform, native_targets)
            generator = Generator::PrefixHeader.new(file_accessors, platform)
            update_changed_file(generator, path)
            add_file_to_support_group(path)

            native_targets.each do |native_target|
              native_target.build_configurations.each do |c|
                relative_path = path.relative_path_from(project.path.dirname)
                c.build_settings['GCC_PREFIX_HEADER'] = relative_path.to_s
              end
            end
          end

          ENABLE_OBJECT_USE_OBJC_FROM = {
            :ios => Version.new('6'),
            :osx => Version.new('10.8'),
            :watchos => Version.new('2.0'),
            :tvos => Version.new('9.0'),
          }.freeze

          # Returns the compiler flags for the source files of the given specification.
          #
          # The following behavior is regarding the `OS_OBJECT_USE_OBJC` flag. When
          # set to `0`, it will allow code to use `dispatch_release()` on >= iOS 6.0
          # and OS X 10.8.
          #
          # * New libraries that do *not* require ARC don’t need to care about this
          #   issue at all.
          #
          # * New libraries that *do* require ARC _and_ have a deployment target of
          #   >= iOS 6.0 or OS X 10.8:
          #
          #   These no longer use `dispatch_release()` and should *not* have the
          #   `OS_OBJECT_USE_OBJC` flag set to `0`.
          #
          #   **Note:** this means that these libraries *have* to specify the
          #             deployment target in order to function well.
          #
          # * New libraries that *do* require ARC, but have a deployment target of
          #   < iOS 6.0 or OS X 10.8:
          #
          #   These contain `dispatch_release()` calls and as such need the
          #   `OS_OBJECT_USE_OBJC` flag set to `1`.
          #
          #   **Note:** libraries that do *not* specify a platform version are
          #             assumed to have a deployment target of < iOS 6.0 or OS X 10.8.
          #
          #  For more information, see: http://opensource.apple.com/source/libdispatch/libdispatch-228.18/os/object.h
          #
          # @param  [Specification::Consumer] consumer
          #         The consumer for the specification for which the compiler flags
          #         are needed.
          #
          # @return [String] The compiler flags.
          #
          def compiler_flags_for_consumer(consumer, arc)
            flags = consumer.compiler_flags.dup
            if !arc
              flags << '-fno-objc-arc'
            else
              platform_name = consumer.platform_name
              spec_deployment_target = consumer.spec.deployment_target(platform_name)
              if spec_deployment_target.nil? || Version.new(spec_deployment_target) < ENABLE_OBJECT_USE_OBJC_FROM[platform_name]
                flags << '-DOS_OBJECT_USE_OBJC=0'
              end
            end
            if target.inhibit_warnings?
              flags << '-w -Xanalyzer -analyzer-disable-all-checks'
            end
            flags * ' '
          end

          def apply_xcconfig_file_ref_to_resource_bundle_targets(resource_bundle_targets, xcconfig_file_ref)
            resource_bundle_targets.each do |rsrc_target|
              rsrc_target.build_configurations.each do |rsrc_bc|
                rsrc_bc.base_configuration_reference = xcconfig_file_ref
              end
            end
          end

          def create_module_map(native_target)
            return super(native_target) unless custom_module_map

            path = target.module_map_path_to_write
            UI.message "- Copying module map file to #{UI.path(path)}" do
              contents = custom_module_map.read
              unless target.requires_frameworks?
                contents.gsub!(/^(\s*)framework\s+(module[^{}]+){/, '\1\2{')
              end
              generator = Generator::Constant.new(contents)
              update_changed_file(generator, path)
              add_file_to_support_group(path)

              linked_path = target.module_map_path
              if path != linked_path
                linked_path.dirname.mkpath
                FileUtils.ln_sf(path, linked_path)
              end

              relative_path = target.module_map_path.relative_path_from(sandbox.root).to_s
              native_target.build_configurations.each do |c|
                c.build_settings['MODULEMAP_FILE'] = relative_path.to_s
              end
            end
          end

          def module_map_additional_headers
            return [] unless umbrella_header_paths

            other_paths = umbrella_header_paths - [target.umbrella_header_path]
            other_paths.map do |module_map_path|
              # exclude other targets umbrella headers, to avoid
              # incomplete umbrella warnings
              Generator::ModuleMap::Header.new(module_map_path.basename, nil, nil, nil, true)
            end
          end

          def create_umbrella_header(native_target)
            return super(native_target) unless custom_module_map
          end

          def custom_module_map
            @custom_module_map ||= target.file_accessors.first.module_map
          end

          def project_file_references_array(files, file_type)
            files.map do |sf|
              project.reference_for_path(sf).tap do |ref|
                raise Informative, "Unable to find #{file_type} ref for #{sf} for target #{target.name}." unless ref
              end
            end
          end

          def header_mappings_dir
            return @header_mappings_dir if defined?(@header_mappings_dir)
            file_accessor = target.file_accessors.first
            @header_mappings_dir = if dir = file_accessor.spec_consumer.header_mappings_dir
                                     file_accessor.path_list.root + dir
                                   end
          end

          def add_header(build_file, public_headers, private_headers, native_target)
            file_ref = build_file.file_ref
            acl = if !target.requires_frameworks? # Headers are already rooted at ${PODS_ROOT}/Headers/P*/[pod]/...
                    'Project'
                  elsif public_headers.include?(file_ref.real_path)
                    'Public'
                  elsif private_headers.include?(file_ref.real_path)
                    'Private'
                  else
                    'Project'
                  end

            if target.requires_frameworks? && header_mappings_dir && acl != 'Project'
              relative_path = file_ref.real_path.relative_path_from(header_mappings_dir)
              sub_dir = relative_path.dirname
              copy_phase_name = "Copy #{sub_dir} #{acl} Headers"
              copy_phase = native_target.copy_files_build_phases.find { |bp| bp.name == copy_phase_name } ||
                native_target.new_copy_files_build_phase(copy_phase_name)
              copy_phase.symbol_dst_subfolder_spec = :products_directory
              copy_phase.dst_path = "$(#{acl.upcase}_HEADERS_FOLDER_PATH)/#{sub_dir}"
              copy_phase.add_file_reference(file_ref, true)
            else
              build_file.settings ||= {}
              build_file.settings['ATTRIBUTES'] = [acl]
            end
          end

          def support_files_group
            pod_name = target.pod_name
            dir = target.support_files_dir
            project.pod_support_files_group(pod_name, dir)
          end

          # @param [String] name
          #        The name of the app host.

          # @param [Symbol] test_type
          #        The test type this Info.plist path is for.
          #
          # @return [Pathname] The absolute path of the Info.plist to use for an app host.
          #
          def app_host_info_plist_path_for_test_type(name, test_type)
            project.path.dirname.+("#{name}/#{target.app_host_label(test_type)}-Info.plist")
          end

          def test_native_target_from_spec_consumer(spec_consumer, test_native_targets)
            test_native_targets.find do |native_target|
              native_target.symbol_type == target.product_type_for_test_type(spec_consumer.test_type)
            end
          end

          # Adds a placeholder native target for the library to the Pods project with the
          # appropriate build configurations.
          #
          # @return [PBXAggregateTarget] the native target that was added.
          #
          def add_placeholder_target
            native_target = project.new_aggregate_target(target.label)
            native_target.deployment_target = deployment_target
            target.user_build_configurations.each do |bc_name, type|
              native_target.add_build_configuration(bc_name, type)
            end
            native_target.build_configurations.each do |configuration|
              configuration.build_settings['ARCHS'] = target.archs
            end
            native_target
          end

          # Adds a shell script phase, intended only for static library targets that contain swift,
          # to copy the ObjC compatibility header (the -Swift.h file that the swift compiler generates)
          # to the built products directory. Additionally, the script phase copies the module map, appending a `.Swift`
          # submodule that references the (moved) compatibility header. Since the module map has been moved, the umbrella header
          # is _also_ copied, so that it is sitting next to the module map. This is necessary for a successful archive build.
          #
          # @param  [PBXNativeTarget] native_target
          #         the native target to add the Swift static library script phase into.
          #
          # @return [Void]
          #
          def add_swift_static_library_compatibility_header_phase(native_target)
            if custom_module_map
              raise Informative, 'Using Swift static libraries with custom module maps does not yet work.' \
                                 "Please build #{pod_target.label} as a framework or remove the custom module map for the time being."
            end

            build_phase = native_target.new_shell_script_build_phase('Copy generated compatibility header')

            relative_module_map_path = target.module_map_path.relative_path_from(target.sandbox.root)
            relative_umbrella_header_path = target.umbrella_header_path.relative_path_from(target.sandbox.root)

            build_phase.shell_script = <<-SH.strip_heredoc
              COMPATIBILITY_HEADER_PATH="${BUILT_PRODUCTS_DIR}/Swift Compatibility Header/${PRODUCT_MODULE_NAME}-Swift.h"
              MODULE_MAP_PATH="${BUILT_PRODUCTS_DIR}/${PRODUCT_MODULE_NAME}.modulemap"

              ditto "${DERIVED_SOURCES_DIR}/${PRODUCT_MODULE_NAME}-Swift.h" "${COMPATIBILITY_HEADER_PATH}"
              ditto "${PODS_ROOT}/#{relative_module_map_path}" "${MODULE_MAP_PATH}"
              ditto "${PODS_ROOT}/#{relative_umbrella_header_path}" "${BUILT_PRODUCTS_DIR}"
              printf "\\n\\nmodule ${PRODUCT_MODULE_NAME}.Swift {\\n  header \\"${COMPATIBILITY_HEADER_PATH}\\"\\n  requires objc\\n}\\n" >> "${MODULE_MAP_PATH}"
            SH
            build_phase.input_paths = %W(
              ${DERIVED_SOURCES_DIR}/${PRODUCT_MODULE_NAME}-Swift.h
              ${PODS_ROOT}/#{relative_module_map_path}
              ${PODS_ROOT}/#{relative_umbrella_header_path}
            )
            build_phase.output_paths = %W(
              ${BUILT_PRODUCTS_DIR}/${PRODUCT_MODULE_NAME}.modulemap
              ${BUILT_PRODUCTS_DIR}/#{relative_umbrella_header_path.basename}
              ${BUILT_PRODUCTS_DIR}/Swift\ Compatibility\ Header/${PRODUCT_MODULE_NAME}-Swift.h
            )
          end

          #-----------------------------------------------------------------------#
        end
      end
    end
  end
end<|MERGE_RESOLUTION|>--- conflicted
+++ resolved
@@ -222,15 +222,9 @@
                               end
 
               headers = file_accessor.headers
-<<<<<<< HEAD
               public_headers = file_accessor.public_headers
               private_headers = file_accessor.private_headers
-              other_source_files = file_accessor.source_files.reject { |sf| SOURCE_FILE_EXTENSIONS.include?(sf.extname) }
-=======
-              public_headers = file_accessor.public_headers.map(&:realpath)
-              private_headers = file_accessor.private_headers.map(&:realpath)
               other_source_files = file_accessor.other_source_files
->>>>>>> 9580d77a
 
               {
                 true => file_accessor.arc_source_files,

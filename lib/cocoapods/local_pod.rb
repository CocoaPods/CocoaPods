--- conflicted
+++ resolved
@@ -167,19 +167,11 @@
     #       unexplained issue (#568, #572 and #602).
     #
     def clean_paths
-<<<<<<< HEAD
-      cached_used_paths = used_files
-      files = Dir.glob(root + "**/*", File::FNM_DOTMATCH)
-
-      files.reject! do |candidate|
-        candidate.end_with?('.', '..') || cached_used_paths.any? do |path|
-=======
       cached_used = used_files
       files = Pathname.glob(root + "**/*", File::FNM_DOTMATCH | File::FNM_CASEFOLD).map(&:to_s)
 
       files.reject! do |candidate|
         candidate.end_with?('.', '..') || cached_used.any? do |path|
->>>>>>> 7ea1d46c
           path.include?(candidate) || candidate.include?(path)
         end
       end

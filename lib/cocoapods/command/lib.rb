module Pod
  class Command
    class Lib < Command
      self.abstract_command = true
      self.summary = 'Develop pods'

      #-----------------------------------------------------------------------#

      class Create < Lib
        self.summary = 'Creates a new Pod'

        self.description = <<-DESC
          Creates a new Pod with the given name from the template in the working directory.
        DESC

        self.arguments = '[NAME]'

        def initialize(argv)
          @name = argv.shift_argument
          super
        end

        def validate!
          super
          help! "A name for the Pod is required." unless @name
          help! "The Pod name cannot contain spaces." if @name.match(/\s/)
        end

        def run
          clone_template
          configure_template
          print_info
        end

        private

        #----------------------------------------#

        # !@group Private helpers

        extend Executable
        executable :git
        executable :ruby

        TEMPLATE_REPO = "https://github.com/CocoaPods/pod-template.git"
        TEMPLATE_INFO_URL = "https://github.com/CocoaPods/pod-template"

        # Clones the template from the remote in the working directory using
        # the name of the Pod.
        #
        # @return [void]
        #
        def clone_template
          UI.section("Creating `#{@name}` Pod") do
            git!"clone '#{TEMPLATE_REPO}' #{@name}"
          end
        end

        # Runs the template configuration utilities.
        #
        # @return [void]
        #
        def configure_template
          UI.section("Configuring template") do
            Dir.chdir(@name) do
              ruby! "_CONFIGURE.rb #{@name}"
            end
          end
        end

        # Runs the template configuration utilities.
        #
        # @return [void]
        #
        def print_info
          UI.puts "\nTo learn more about the template see `#{TEMPLATE_INFO_URL}`."
        end

      end

      #-----------------------------------------------------------------------#

      class Lint < Lib
        self.summary = 'Validates a Pod'

        self.description = <<-DESC
          Validates the Pod using the files in the working directory.
        DESC

        def self.options
          [ ["--quick",       "Lint skips checks that would require to download and build the spec"],
            ["--only-errors", "Lint validates even if warnings are present"],
            ["--subspec=NAME","Lint validates only the given subspec"],
            ["--no-subspecs", "Lint skips validation of subspecs"],
            ["--no-clean",    "Lint leaves the build directory intact for inspection"] ].concat(super)
        end

        def initialize(argv)
<<<<<<< HEAD
          @quick       =  argv.flag?('quick')
          @only_errors =  argv.flag?('only-errors')
          @clean       =  argv.flag?('clean', true)
          @podspecs_paths = argv.arguments!
=======
          @quick        = argv.flag?('quick')
          @only_errors  = argv.flag?('only-errors')
          @clean        = argv.flag?('clean', true)
          @subspecs     = argv.flag?('subspecs', true)
          @only_subspec = argv.option('subspec')
>>>>>>> fc7a7179
          super
        end

        def validate!
          super
        end

        def run
          UI.puts
<<<<<<< HEAD
          podspecs_to_lint.each do |podspec|

            validator             = Validator.new(podspec)
            validator.local       = true
            validator.quick       = @quick
            validator.no_clean    = !@clean
            validator.only_errors = @only_errors
            validator.validate

            unless @clean
              UI.puts "Pods project available at `#{validator.validation_dir}/Pods/Pods.xcodeproj` for inspection."
              UI.puts
            end
            if validator.validated?
              UI.puts "#{validator.spec.name} passed validation.".green
            else
              message = "#{validator.spec.name} did not pass validation."
              if @clean
                message << "\nYou can use the `--no-clean` option to inspect " \
                  "any issue."
              end
              raise Informative, message
            end
=======
          validator             = Validator.new(podspec_to_lint)
          validator.local       = true
          validator.quick       = @quick
          validator.no_clean    = !@clean
          validator.only_errors = @only_errors
          validator.no_subspecs = !@subspecs || @only_subspec
          validator.only_subspec = @only_subspec
          validator.validate

          if validator.validated?
            UI.puts "#{validator.spec.name} passed validation.".green
          else
            raise Informative, "#{validator.spec.name} did not pass validation."
          end

          unless @clean
            UI.puts "Pods project available at `#{validator.validation_dir}/Pods/Pods.xcodeproj` for inspection."
            UI.puts
>>>>>>> fc7a7179
          end
        end

        private

        #----------------------------------------#

        # !@group Private helpers

        # @return [Pathname] The path of the podspec found in the current
        #         working directory.
        #
        # @raise  If no podspec is found.
        # @raise  If multiple podspecs are found.
        #
        def podspecs_to_lint
          if !@podspecs_paths.empty? then
            Array(@podspecs_paths)
          else 
            podspecs = Pathname.glob(Pathname.pwd + '*.podspec{.yaml,}')
            raise Informative, "Unable to find a podspec in the working directory" if podspecs.count.zero?
            podspecs
          end
        end

      end

      #-----------------------------------------------------------------------#

    end
  end
end<|MERGE_RESOLUTION|>--- conflicted
+++ resolved
@@ -96,18 +96,12 @@
         end
 
         def initialize(argv)
-<<<<<<< HEAD
-          @quick       =  argv.flag?('quick')
-          @only_errors =  argv.flag?('only-errors')
-          @clean       =  argv.flag?('clean', true)
-          @podspecs_paths = argv.arguments!
-=======
           @quick        = argv.flag?('quick')
           @only_errors  = argv.flag?('only-errors')
           @clean        = argv.flag?('clean', true)
           @subspecs     = argv.flag?('subspecs', true)
           @only_subspec = argv.option('subspec')
->>>>>>> fc7a7179
+          @podspecs_paths = argv.arguments!
           super
         end
 
@@ -117,7 +111,6 @@
 
         def run
           UI.puts
-<<<<<<< HEAD
           podspecs_to_lint.each do |podspec|
 
             validator             = Validator.new(podspec)
@@ -125,6 +118,8 @@
             validator.quick       = @quick
             validator.no_clean    = !@clean
             validator.only_errors = @only_errors
+            validator.no_subspecs = !@subspecs || @only_subspec
+            validator.only_subspec = @only_subspec
             validator.validate
 
             unless @clean
@@ -141,26 +136,6 @@
               end
               raise Informative, message
             end
-=======
-          validator             = Validator.new(podspec_to_lint)
-          validator.local       = true
-          validator.quick       = @quick
-          validator.no_clean    = !@clean
-          validator.only_errors = @only_errors
-          validator.no_subspecs = !@subspecs || @only_subspec
-          validator.only_subspec = @only_subspec
-          validator.validate
-
-          if validator.validated?
-            UI.puts "#{validator.spec.name} passed validation.".green
-          else
-            raise Informative, "#{validator.spec.name} did not pass validation."
-          end
-
-          unless @clean
-            UI.puts "Pods project available at `#{validator.validation_dir}/Pods/Pods.xcodeproj` for inspection."
-            UI.puts
->>>>>>> fc7a7179
           end
         end
 

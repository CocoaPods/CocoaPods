--- conflicted
+++ resolved
@@ -20,16 +20,14 @@
 
       #-----------------------------------------------------------------------#
 
-<<<<<<< HEAD
       describe "#integrate!" do
-=======
-      it 'returns the targets that need to be integrated' do
-        pods_library = @sample_project.frameworks_group.new_product_ref_for_target('Pods', :static_library)
-        @target.frameworks_build_phase.add_file_reference(pods_library)
-        @target_integrator.stubs(:user_project).returns(@sample_project)
-        @target_integrator.native_targets.map(&:name).should.be.empty?
-      end
->>>>>>> cce22a68
+
+        it 'returns the targets that need to be integrated' do
+          pods_library = @project.frameworks_group.new_product_ref_for_target('Pods', :static_library)
+          @native_target.frameworks_build_phase.add_file_reference(pods_library)
+          @sut.stubs(:user_project).returns(@project)
+          @sut.send(:native_targets).map(&:name).should.be.empty?
+        end
 
         before do
           @sut.integrate!
@@ -90,7 +88,7 @@
           end
 
           it 'returns the targets that need to be integrated' do
-            pods_library = @project.frameworks_group.new_static_library('Pods')
+            pods_library = @project.frameworks_group.new_product_ref_for_target('Pods', :static_library)
             @native_target.frameworks_build_phase.add_file_reference(pods_library)
             @sut.stubs(:user_project).returns(@project)
             @sut.send(:native_targets).map(&:name).should.be.empty?

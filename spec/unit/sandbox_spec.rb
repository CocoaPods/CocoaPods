--- conflicted
+++ resolved
@@ -32,26 +32,12 @@
         @sandbox.project.should.nil?
       end
 
-<<<<<<< HEAD
       it 'returns the public headers store' do
-        @sandbox.public_headers.root.should == temporary_directory + 'Sandbox/Headers'
-      end
-
-      it 'deletes the entire root directory on implode' do
-        @sandbox.implode
-        File.directory?(temporary_directory + 'Sandbox').should.be.false
+        @sandbox.public_headers.root.should == temporary_directory + 'Sandbox/Generated/Headers/Headers'
       end
 
       it 'cleans any trace of the Pod with the given name' do
-        pod_root = @sandbox.root + 'BananaLib'
-=======
-      it "returns the public headers store" do
-        @sandbox.public_headers.root.should == temporary_directory + 'Sandbox/Generated/Headers/Headers'
-      end
-
-      it "cleans any trace of the Pod with the given name" do
         pod_root = @sandbox.pod_dir('BananaLib')
->>>>>>> e3cfdfd6
         pod_root.mkpath
         @sandbox.store_podspec('BananaLib', fixture('banana-lib/BananaLib.podspec'))
         specification_path = @sandbox.specification_path('BananaLib')
@@ -74,37 +60,20 @@
 
     describe 'Paths' do
 
-<<<<<<< HEAD
       it 'returns the path of the manifest' do
-        @sandbox.manifest_path.should == temporary_directory + 'Sandbox/Manifest.lock'
+        @sandbox.manifest_path.should == temporary_directory + 'Sandbox/Generated/Manifest.lock'
       end
 
       it 'returns the path of the Pods project' do
-        @sandbox.project_path.should == temporary_directory + 'Sandbox/Pods.xcodeproj'
+        @sandbox.project_path.should == temporary_directory + 'Sandbox/Generated/Pods.xcodeproj'
       end
 
       it 'returns the directory for the support files of a library' do
-        @sandbox.library_support_files_dir('Pods').should == temporary_directory + 'Sandbox'
+        @sandbox.library_support_files_dir('Pods').should == temporary_directory + 'Sandbox/Generated'
       end
 
       it 'returns the directory where a Pod is stored' do
-        @sandbox.pod_dir('JSONKit').should == temporary_directory + 'Sandbox/JSONKit'
-=======
-      it "returns the path of the manifest" do
-        @sandbox.manifest_path.should == temporary_directory + 'Sandbox/Generated/Manifest.lock'
-      end
-
-      it "returns the path of the Pods project" do
-        @sandbox.project_path.should == temporary_directory + 'Sandbox/Generated/Pods.xcodeproj'
-      end
-
-      it "returns the directory for the support files of a library" do
-        @sandbox.library_support_files_dir('Pods').should == temporary_directory + 'Sandbox/Generated'
-      end
-
-      it "returns the directory where a Pod is stored" do
         @sandbox.pod_dir('JSONKit').should == temporary_directory + 'Sandbox/Generated/Sources/JSONKit'
->>>>>>> e3cfdfd6
       end
 
       it 'returns the directory where a local Pod is stored' do
@@ -112,19 +81,11 @@
         @sandbox.pod_dir('BananaLib').should.be == Pathname.new('Some Path')
       end
 
-<<<<<<< HEAD
-      it 'returns the directory where to store the documentation' do
-        @sandbox.documentation_dir.should == temporary_directory + 'Sandbox/Documentation'
-=======
-      it "returns the directory where to store generated files" do
-        @sandbox.generated_dir_root.should == temporary_directory + 'Sandbox/Generated'
->>>>>>> e3cfdfd6
-      end
-
       it 'handles symlinks in /tmp' do
         tmp_sandbox = Pod::Sandbox.new('/tmp/CocoaPods')
         tmp_sandbox.root.should.be == Pathname.new('/private/tmp/CocoaPods')
-        tmp_sandbox.implode
+        require 'fileutils'
+        FileUtils.rm_rf(tmp_sandbox.root)
       end
     end
 
@@ -132,10 +93,9 @@
 
     describe 'Specification store' do
 
-<<<<<<< HEAD
       it 'loads the stored specification with the given name' do
-        (@sandbox.root + 'Local Podspecs').mkdir
-        FileUtils.cp(fixture('banana-lib/BananaLib.podspec'), @sandbox.root + 'Local Podspecs')
+        (@sandbox.specifications_dir).mkdir
+        FileUtils.cp(fixture('banana-lib/BananaLib.podspec'), @sandbox.specifications_dir)
         @sandbox.specification('BananaLib').name.should == 'BananaLib'
       end
 
@@ -152,17 +112,7 @@
       end
 
       it 'returns the directory where to store the specifications' do
-        @sandbox.specifications_dir.should == temporary_directory + 'Sandbox/Local Podspecs'
-=======
-      it "loads the stored specification with the given name" do
-        (@sandbox.root + 'Generated/Local Podspecs').mkdir
-        FileUtils.cp(fixture('banana-lib/BananaLib.podspec'), @sandbox.root + 'Generated/Local Podspecs')
-        @sandbox.specification('BananaLib').name.should == 'BananaLib'
-      end
-
-      it "returns the directory where to store the specifications" do
         @sandbox.specifications_dir.should == temporary_directory + 'Sandbox/Generated/Local Podspecs'
->>>>>>> e3cfdfd6
       end
 
       it "returns the path to a spec file in the 'Local Podspecs' dir" do

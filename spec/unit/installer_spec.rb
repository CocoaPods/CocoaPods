require File.expand_path('../../spec_helper', __FILE__)

module Pod
  describe Installer do
    before do
      config.repos_dir = fixture('spec-repos')
    end

    describe "by default" do
<<<<<<< HEAD
=======
      before do
        podfile = Podfile.new do
          platform :ios
          xcodeproj 'MyProject'
          pod 'JSONKit'
        end

        @sandbox = temporary_sandbox
        config.project_pods_root = temporary_sandbox.root
        FileUtils.cp_r(fixture('integration/JSONKit'), @sandbox.root + 'JSONKit')

        resolver = Resolver.new(podfile, nil, @sandbox)
        @installer = Installer.new(resolver)
        target_installer = @installer.target_installers.first
        target_installer.generate_xcconfig([], @sandbox)
        @xcconfig = target_installer.xcconfig.to_hash
      end

      it "sets the header search paths where installed Pod headers can be found" do
        @xcconfig['ALWAYS_SEARCH_USER_PATHS'].should == 'YES'
      end

      it "configures the project to load all members that implement Objective-c classes or categories from the static library" do
        @xcconfig['OTHER_LDFLAGS'].should == '-ObjC'
      end

      it "sets the PODS_ROOT build variable" do
        @xcconfig['PODS_ROOT'].should.not == nil
      end

>>>>>>> ccdc81e6
      it "generates a BridgeSupport metadata file from all the pod headers" do
        podfile = Podfile.new do
          platform :osx
          pod 'ASIHTTPRequest'
        end

<<<<<<< HEAD
        sandbox = Sandbox.new(fixture('integration'))
        installer = Installer.new(sandbox, podfile)
=======
        FileUtils.cp_r(fixture('integration/ASIHTTPRequest'), @sandbox.root + 'ASIHTTPRequest')
        resolver = Resolver.new(podfile, nil, @sandbox)
        installer = Installer.new(resolver)
>>>>>>> ccdc81e6
        pods = installer.specifications.map do |spec|
          LocalPod.new(spec, installer.sandbox, podfile.target_definitions[:default].platform)
        end
        expected = pods.map { |pod| pod.header_files }.flatten.map { |header| config.project_pods_root + header }
        expected.size.should > 0
        installer.target_installers.first.bridge_support_generator_for(pods, installer.sandbox).headers.should == expected
      end

      it "omits empty target definitions" do
        podfile = Podfile.new do
          platform :ios
          target :not_empty do
            pod 'JSONKit'
          end
        end
        resolver = Resolver.new(podfile, nil, @sandbox)
        installer = Installer.new(resolver)
        installer.target_installers.map(&:target_definition).map(&:name).should == [:not_empty]
      end

      it "adds the user's build configurations" do
        path = fixture('SampleProject/SampleProject.xcodeproj')
        podfile = Podfile.new do
          platform :ios
          xcodeproj path, 'App Store' => :release
        end
        resolver = Resolver.new(podfile, nil, Sandbox.new(fixture('integration')))
        installer = Installer.new(resolver)
        installer.project.build_configurations.map(&:name).sort.should == ['App Store', 'Debug', 'Release', 'Test']
      end

      it "forces downloading of the `bleeding edge' version of a pod" do
        podfile = Podfile.new do
          platform :ios
          pod 'JSONKit', :head
        end
        resolver = Resolver.new(podfile, nil, Sandbox.new(fixture('integration')))
        installer = Installer.new(resolver)
        pod = installer.pods.first

        downloader = stub('Downloader')
        Downloader.stubs(:for_pod).returns(downloader)

        downloader.expects(:download_head)
        installer.download_pod(pod)
      end
    end


    describe "concerning xcconfig files generation" do
      before do
        podfile = Podfile.new do
          platform :ios
          xcodeproj 'MyProject'
          pod 'JSONKit'
        end

        sandbox = Sandbox.new(fixture('integration'))
        installer = Installer.new(sandbox, podfile)
        @xcconfig = installer.target_installers.first.xcconfig.to_hash
      end

      it "sets the header search paths where installed Pod headers can be found" do
        @xcconfig['ALWAYS_SEARCH_USER_PATHS'].should == 'YES'
      end

      it "configures the project to load all members that implement Objective-c classes or categories from the static library" do
        @xcconfig['OTHER_LDFLAGS'].should == '-ObjC'
      end

      it "sets the PODS_ROOT build variable" do
        @xcconfig['PODS_ROOT'].should.not == nil
      end
    end


    describe "concerning multiple pods originating form the same spec" do
      extend SpecHelper::Fixture

      before do
        sandbox = temporary_sandbox
        Pod::Config.instance.project_pods_root = sandbox.root
        Pod::Config.instance.integrate_targets = false
        podspec_path = fixture('integration/Reachability/Reachability.podspec')
        podfile = Podfile.new do
          platform :osx
          pod 'Reachability', :podspec => podspec_path.to_s
          target :debug do
            pod 'Reachability'
          end
        end
        resolver = Resolver.new(podfile, nil, sandbox)
        @installer = Installer.new(resolver)
      end

      # The double installation leads to a bug when different subspecs are
      # activated for the same pod. We need a way to install a pod only
      # once while keeping all the files of the actived subspecs.
      #
      # LocalPodSet?
      #
      it "installs the pods only once" do
        LocalPod.any_instance.stubs(:downloaded?).returns(false)
        Downloader::GitHub.any_instance.expects(:download).once
        @installer.install!
      end

      it "cleans a pod only once" do
        LocalPod.any_instance.expects(:clean!).once
        @installer.install!
      end

      it "adds the files of the pod to the Pods project only once" do
        @installer.install!
        group = @installer.project.pods.groups.find { |g| g.name == 'Reachability' }
        group.files.map(&:name).should == ["Reachability.h", "Reachability.m"]
      end

      it "lists a pod only once" do
        reachability_pods = @installer.pods.map(&:to_s).select { |s| s.include?('Reachability') }
        reachability_pods.count.should == 1
      end
    end

    describe "concerning namespacing" do
      extend SpecHelper::Fixture

      before do
        sandbox = temporary_sandbox
        Pod::Config.instance.project_pods_root = sandbox.root
        Pod::Config.instance.integrate_targets = false
        podspec_path = fixture('chameleon')
        podfile = Podfile.new do
          platform :osx
          pod 'Chameleon', :local => podspec_path
        end
        resolver   = Resolver.new(podfile, nil, sandbox)
        @installer = Installer.new(resolver)
      end

      it "namespaces local pods" do
        @installer.install!
        group = @installer.project['Local Pods']
        group.groups.map(&:name).sort.should == %w| Chameleon |
      end

      it "namespaces subspecs" do
        @installer.install!
        group = @installer.project['Local Pods/Chameleon']
        group.groups.map(&:name).sort.should == %w| AVFoundation AssetsLibrary MediaPlayer MessageUI StoreKit UIKit |
      end
    end
  end
end<|MERGE_RESOLUTION|>--- conflicted
+++ resolved
@@ -7,8 +7,6 @@
     end
 
     describe "by default" do
-<<<<<<< HEAD
-=======
       before do
         podfile = Podfile.new do
           platform :ios
@@ -20,8 +18,7 @@
         config.project_pods_root = temporary_sandbox.root
         FileUtils.cp_r(fixture('integration/JSONKit'), @sandbox.root + 'JSONKit')
 
-        resolver = Resolver.new(podfile, nil, @sandbox)
-        @installer = Installer.new(resolver)
+        @installer = Installer.new(sandbox, podfile)
         target_installer = @installer.target_installers.first
         target_installer.generate_xcconfig([], @sandbox)
         @xcconfig = target_installer.xcconfig.to_hash
@@ -39,21 +36,15 @@
         @xcconfig['PODS_ROOT'].should.not == nil
       end
 
->>>>>>> ccdc81e6
       it "generates a BridgeSupport metadata file from all the pod headers" do
         podfile = Podfile.new do
           platform :osx
           pod 'ASIHTTPRequest'
         end
 
-<<<<<<< HEAD
-        sandbox = Sandbox.new(fixture('integration'))
-        installer = Installer.new(sandbox, podfile)
-=======
         FileUtils.cp_r(fixture('integration/ASIHTTPRequest'), @sandbox.root + 'ASIHTTPRequest')
         resolver = Resolver.new(podfile, nil, @sandbox)
         installer = Installer.new(resolver)
->>>>>>> ccdc81e6
         pods = installer.specifications.map do |spec|
           LocalPod.new(spec, installer.sandbox, podfile.target_definitions[:default].platform)
         end

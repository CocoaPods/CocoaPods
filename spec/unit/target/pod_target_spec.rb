require File.expand_path('../../../spec_helper', __FILE__)

module Pod
  describe PodTarget do
    before do
      @banana_spec = fixture_spec('banana-lib/BananaLib.podspec')
      @target_definition = Podfile::TargetDefinition.new('Pods', nil)
      @target_definition.abstract = false
      @pod_target = PodTarget.new(config.sandbox, false, {}, [], Platform.ios, [@banana_spec], [@target_definition])
    end

    describe 'Meta' do
      describe '#scope_suffix' do
        it 'returns target copies per target definition, which are scoped' do
          @pod_target.scope_suffix.should.be.nil
          @pod_target.scoped.first.scope_suffix.should == 'Pods'
          @pod_target.scope_suffix.should.be.nil
        end
      end
    end

    describe 'In general' do
      it 'returns the target definitions' do
        @pod_target.target_definitions.should == [@target_definition]
      end

      it 'is initialized with empty archs' do
        @pod_target.archs.should == []
      end

      it 'returns its name' do
        @pod_target.name.should == 'BananaLib'
        @pod_target.scoped.first.name.should == 'BananaLib-Pods'
      end

      it 'returns its label' do
        @pod_target.label.should == 'BananaLib'
        @pod_target.scoped.first.label.should == 'BananaLib-Pods'
      end

      it 'returns its label' do
        @pod_target.label.should == 'BananaLib'
        @pod_target.scoped.first.label.should == 'BananaLib-Pods'
        spec_scoped_pod_target = @pod_target.scoped.first.tap { |t| t.stubs(:scope_suffix).returns('.default-GreenBanana') }
        spec_scoped_pod_target.label.should == 'BananaLib.default-GreenBanana'
      end

      it 'returns the name of its product' do
        @pod_target.product_name.should == 'libBananaLib.a'
        @pod_target.scoped.first.product_name.should == 'libBananaLib-Pods.a'
      end

      it 'returns the spec consumers for the pod targets' do
        @pod_target.spec_consumers.should.not.nil?
      end

      it 'returns the root spec' do
        @pod_target.root_spec.name.should == 'BananaLib'
      end

      it 'returns the name of the Pod' do
        @pod_target.pod_name.should == 'BananaLib'
      end

      it 'returns the name of the resources bundle target' do
        @pod_target.resources_bundle_target_label('Fruits').should == 'BananaLib-Fruits'
        @pod_target.scoped.first.resources_bundle_target_label('Fruits').should == 'BananaLib-Pods-Fruits'
      end

      it 'returns the name of the Pods on which this target depends' do
        @pod_target.dependencies.should == ['monkey']
      end

      it 'builds a pod target if there are actual source files' do
        fa = Sandbox::FileAccessor.new(nil, @banana_spec.consumer(Platform.ios))
        fa.stubs(:source_files).returns([Pathname.new('foo.m')])
        @pod_target.stubs(:file_accessors).returns([fa])

        @pod_target.should_build?.should == true
      end

      it 'does not build a pod target if there are only header files' do
        fa = Sandbox::FileAccessor.new(nil, @banana_spec.consumer(Platform.ios))
        fa.stubs(:source_files).returns([Pathname.new('foo.h')])
        @pod_target.stubs(:file_accessors).returns([fa])

        @pod_target.should_build?.should == false
      end

      it 'does not build a pod target if there are no actual source files but there are script phases' do
        fa = Sandbox::FileAccessor.new(nil, @banana_spec.consumer(Platform.ios))
        fa.stubs(:source_files).returns([Pathname.new('foo.h')])
        @pod_target.stubs(:file_accessors).returns([fa])
        @pod_target.root_spec.script_phase = { :name => 'Hello World', :script => 'echo "Hello World"' }

        @pod_target.should_build?.should == false
      end
    end

    describe 'target version' do
      it 'handles when the version is more than 3 numeric parts' do
        version = Version.new('0.2.0.1')
        @pod_target.root_spec.stubs(:version).returns(version)
        @pod_target.version.should == '0.2.0'
      end

      it 'handles when the version is less than 3 numeric parts' do
        version = Version.new('0.2')
        @pod_target.root_spec.stubs(:version).returns(version)
        @pod_target.version.should == '0.2.0'
      end

      it 'handles when the version is a pre-release' do
        version = Version.new('1.0.0-beta.1')
        @pod_target.root_spec.stubs(:version).returns(version)
        @pod_target.version.should == '1.0.0'

        version = Version.new('1.0-beta.5')
        @pod_target.root_spec.stubs(:version).returns(version)
        @pod_target.version.should == '1.0.0'
      end
    end

    describe 'swift version' do
      it 'uses the swift version defined in the specification' do
        @pod_target.root_spec.stubs(:swift_version).returns('3.0')
        @target_definition.stubs(:swift_version).returns('2.3')
        @pod_target.swift_version.should == '3.0'
      end

      it 'uses the swift version defined by the target definitions if no swift version is specifed in the spec' do
        @pod_target.root_spec.stubs(:swift_version).returns(nil)
        @target_definition.stubs(:swift_version).returns('2.3')
        @pod_target.swift_version.should == '2.3'
      end
    end

    describe 'Support files' do
      it 'returns the absolute path of the xcconfig file' do
        @pod_target.xcconfig_path('Release').to_s.should.include?(
          'Pods/Target Support Files/BananaLib/BananaLib.release.xcconfig',
        )
        @pod_target.scoped.first.xcconfig_path('Release').to_s.should.include?(
          'Pods/Target Support Files/BananaLib-Pods/BananaLib-Pods.release.xcconfig',
        )
      end

      it 'escapes the file separators in variant build configuration name in the xcconfig file' do
        @pod_target.xcconfig_path("Release#{File::SEPARATOR}1").to_s.should.include?(
          'Pods/Target Support Files/BananaLib/BananaLib.release-1.xcconfig',
        )
        @pod_target.scoped.first.xcconfig_path("Release#{File::SEPARATOR}1").to_s.should.include?(
          'Pods/Target Support Files/BananaLib-Pods/BananaLib-Pods.release-1.xcconfig',
        )
      end

      it 'returns the absolute path of the prefix header file' do
        @pod_target.prefix_header_path.to_s.should.include?(
          'Pods/Target Support Files/BananaLib/BananaLib-prefix.pch',
        )
        @pod_target.scoped.first.prefix_header_path.to_s.should.include?(
          'Pods/Target Support Files/BananaLib-Pods/BananaLib-Pods-prefix.pch',
        )
      end

      it 'returns the absolute path of the bridge support file' do
        @pod_target.bridge_support_path.to_s.should.include?(
          'Pods/Target Support Files/BananaLib/BananaLib.bridgesupport',
        )
      end

      it 'returns the absolute path of the info plist file' do
        @pod_target.info_plist_path.to_s.should.include?(
          'Pods/Target Support Files/BananaLib/BananaLib-Info.plist',
        )
        @pod_target.scoped.first.info_plist_path.to_s.should.include?(
          'Pods/Target Support Files/BananaLib-Pods/BananaLib-Pods-Info.plist',
        )
      end

      it 'returns the absolute path of the dummy source file' do
        @pod_target.dummy_source_path.to_s.should.include?(
          'Pods/Target Support Files/BananaLib/BananaLib-dummy.m',
        )
        @pod_target.scoped.first.dummy_source_path.to_s.should.include?(
          'Pods/Target Support Files/BananaLib-Pods/BananaLib-Pods-dummy.m',
        )
      end

      it 'returns the absolute path of the public and private xcconfig files' do
        @pod_target.xcconfig_path.to_s.should.include?(
          'Pods/Target Support Files/BananaLib/BananaLib.xcconfig',
        )
      end

      it 'returns the path for the CONFIGURATION_BUILD_DIR build setting' do
        @pod_target.configuration_build_dir.should == '${PODS_CONFIGURATION_BUILD_DIR}/BananaLib'
        @pod_target.scoped.first.configuration_build_dir.should == '${PODS_CONFIGURATION_BUILD_DIR}/BananaLib-Pods'
        @pod_target.configuration_build_dir('${PODS_BUILD_DIR}').should == '${PODS_BUILD_DIR}/BananaLib'
        @pod_target.scoped.first.configuration_build_dir('${PODS_BUILD_DIR}').should == '${PODS_BUILD_DIR}/BananaLib-Pods'
      end

      it 'returns the path for the CONFIGURATION_BUILD_DIR build setting' do
        @pod_target.build_product_path.should == '${PODS_CONFIGURATION_BUILD_DIR}/BananaLib/libBananaLib.a'
        @pod_target.scoped.first.build_product_path.should == '${PODS_CONFIGURATION_BUILD_DIR}/BananaLib-Pods/libBananaLib-Pods.a'
        @pod_target.build_product_path('$BUILT_PRODUCTS_DIR').should == '$BUILT_PRODUCTS_DIR/BananaLib/libBananaLib.a'
        @pod_target.scoped.first.build_product_path('$BUILT_PRODUCTS_DIR').should == '$BUILT_PRODUCTS_DIR/BananaLib-Pods/libBananaLib-Pods.a'
      end

      it 'returns prefix header path' do
        @pod_target.prefix_header_path.to_s.should.include 'Pods/Target Support Files/BananaLib/BananaLib-prefix.pch'
      end

      describe 'non modular header search paths' do
        it 'returns the correct search paths' do
          @pod_target.build_headers.add_search_path('BananaLib', Platform.ios)
          @pod_target.sandbox.public_headers.add_search_path('BananaLib', Platform.ios)
          header_search_paths = @pod_target.header_search_paths
          header_search_paths.sort.should == [
            '${PODS_ROOT}/Headers/Private',
            '${PODS_ROOT}/Headers/Private/BananaLib',
            '${PODS_ROOT}/Headers/Public',
            '${PODS_ROOT}/Headers/Public/BananaLib',
          ]
        end

        it 'returns the correct header search paths recursively for dependent targets' do
          @pod_target.build_headers.add_search_path('BananaLib', Platform.ios)
          @pod_target.sandbox.public_headers.add_search_path('BananaLib', Platform.ios)
          @pod_target.sandbox.public_headers.add_search_path('monkey', Platform.ios)
          monkey_spec = fixture_spec('monkey/monkey.podspec')
          monkey_pod_target = PodTarget.new(config.sandbox, false, {}, [],
                                            Platform.ios, [monkey_spec], [@target_definition])
          @pod_target.stubs(:dependent_targets).returns([monkey_pod_target])
          header_search_paths = @pod_target.header_search_paths
          header_search_paths.sort.should == [
            '${PODS_ROOT}/Headers/Private',
            '${PODS_ROOT}/Headers/Private/BananaLib',
            '${PODS_ROOT}/Headers/Public',
            '${PODS_ROOT}/Headers/Public/BananaLib',
            '${PODS_ROOT}/Headers/Public/monkey',
          ]
        end

        it 'returns the correct header search paths recursively for dependent targets excluding platform' do
          @pod_target.build_headers.add_search_path('BananaLib', Platform.ios)
          @pod_target.sandbox.public_headers.add_search_path('BananaLib', Platform.ios)
          @pod_target.sandbox.public_headers.add_search_path('monkey', Platform.osx)
          monkey_spec = fixture_spec('monkey/monkey.podspec')
          monkey_pod_target = PodTarget.new(config.sandbox, false, {}, [],
                                            Platform.ios, [monkey_spec], [@target_definition])
          @pod_target.stubs(:dependent_targets).returns([monkey_pod_target])
          header_search_paths = @pod_target.header_search_paths
          # The monkey lib header search paths should not be present since they are only present in OSX.
          header_search_paths.sort.should == [
            '${PODS_ROOT}/Headers/Private',
            '${PODS_ROOT}/Headers/Private/BananaLib',
            '${PODS_ROOT}/Headers/Public',
            '${PODS_ROOT}/Headers/Public/BananaLib',
          ]
        end
      end

      describe 'modular header search paths' do
        before do
          @pod_target.stubs(:defines_module?).returns(true)
        end

        it 'uses modular header search paths when specified in the podfile' do
          @pod_target.unstub(:defines_module?)
          @pod_target.target_definitions.first.stubs(:build_pod_as_module?).with('BananaLib').returns(true)
          @pod_target.build_headers.add_search_path('BananaLib', Platform.ios)
          @pod_target.sandbox.public_headers.add_search_path('BananaLib', Platform.ios)
          header_search_paths = @pod_target.header_search_paths
          header_search_paths.sort.should == [
            '${PODS_ROOT}/Headers/Private',
            '${PODS_ROOT}/Headers/Private/BananaLib',
            '${PODS_ROOT}/Headers/Public',
          ]
        end

        it 'returns the correct header search paths' do
          @pod_target.build_headers.add_search_path('BananaLib', Platform.ios)
          @pod_target.sandbox.public_headers.add_search_path('BananaLib', Platform.ios)
          header_search_paths = @pod_target.header_search_paths
          header_search_paths.sort.should == [
            '${PODS_ROOT}/Headers/Private',
            '${PODS_ROOT}/Headers/Private/BananaLib',
            '${PODS_ROOT}/Headers/Public',
          ]
        end

        it 'returns the correct header search paths recursively for dependent targets' do
          @pod_target.build_headers.add_search_path('BananaLib', Platform.ios)
          @pod_target.sandbox.public_headers.add_search_path('BananaLib', Platform.ios)
          @pod_target.sandbox.public_headers.add_search_path('monkey', Platform.ios)
          monkey_spec = fixture_spec('monkey/monkey.podspec')
          monkey_pod_target = PodTarget.new(config.sandbox, false, {}, [],
                                            Platform.ios, [monkey_spec], [@target_definition])
          @pod_target.stubs(:dependent_targets).returns([monkey_pod_target])
          header_search_paths = @pod_target.header_search_paths
          header_search_paths.sort.should == [
            '${PODS_ROOT}/Headers/Private',
            '${PODS_ROOT}/Headers/Private/BananaLib',
            '${PODS_ROOT}/Headers/Public',
          ]
        end

        it 'returns header search path including header_dir from dependent' do
          @pod_target.build_headers.add_search_path('BananaLib', Platform.ios)
          @pod_target.sandbox.public_headers.add_search_path('BananaLib', Platform.ios)
          @pod_target.sandbox.public_headers.add_search_path('monkey', Platform.ios)
          @monkey_pod_target = fixture_pod_target('monkey/monkey.podspec')
          @monkey_pod_target.stubs(:platform).returns(Platform.ios)
          @pod_target.stubs(:dependent_targets).returns([@monkey_pod_target])
          @file_accessor = @monkey_pod_target.file_accessors.first
          @file_accessor.spec_consumer.stubs(:header_dir).returns('Sub_dir')
          header_search_paths = @pod_target.header_search_paths
          header_search_paths.sort.should == [
            '${PODS_ROOT}/Headers/Private',
            '${PODS_ROOT}/Headers/Private/BananaLib',
            '${PODS_ROOT}/Headers/Public',
            '${PODS_ROOT}/Headers/Public/monkey',
          ]
        end

        it 'returns the correct header search paths recursively for dependent targets excluding platform' do
          @pod_target.build_headers.add_search_path('BananaLib', Platform.ios)
          @pod_target.sandbox.public_headers.add_search_path('BananaLib', Platform.ios)
          @pod_target.sandbox.public_headers.add_search_path('monkey', Platform.osx)
          monkey_spec = fixture_spec('monkey/monkey.podspec')
          monkey_pod_target = PodTarget.new(config.sandbox, false, {}, [],
                                            Platform.ios, [monkey_spec], [@target_definition])
          monkey_pod_target.stubs(:platform).returns(Platform.ios)
          @pod_target.stubs(:dependent_targets).returns([monkey_pod_target])
          header_search_paths = @pod_target.header_search_paths
          # The monkey lib header search paths should not be present since they are only present in OSX.
          header_search_paths.sort.should == [
            '${PODS_ROOT}/Headers/Private',
            '${PODS_ROOT}/Headers/Private/BananaLib',
            '${PODS_ROOT}/Headers/Public',
          ]
        end
      end
    end

    describe '#defines_module?' do
      it 'returns false when building as a library' do
        @pod_target.should.not.defines_module
      end

      it 'returns true when building as a framework' do
        @pod_target.stubs(:requires_frameworks? => true)
        @pod_target.should.defines_module
      end

      it 'returns true when building as a static framework' do
        @pod_target.stubs(:requires_frameworks? => true, :static_framework? => true)
        @pod_target.should.defines_module
      end

      it 'returns true when the target definition says to' do
        @target_definition.set_use_modular_headers_for_pod('BananaLib', true)
        @pod_target.should.defines_module
      end

      it 'returns false when any target definition says to' do
        @target_definition.set_use_modular_headers_for_pod('BananaLib', true)

        other_target_definition = Podfile::TargetDefinition.new('Other', nil)
        other_target_definition.abstract = false

        @pod_target.stubs(:target_definitions).returns([@target_definition, other_target_definition])

        @pod_target.should.not.defines_module
      end

      it 'warns if multiple target definitions do not agree on whether to use a module or not' do
        banana_spec = fixture_spec('banana-lib/BananaLib.podspec')
        first_target_definition = fixture_target_definition('SampleApp')
        first_target_definition.abstract = false
        first_target_definition.store_pod('BananaLib', [])
        first_target_definition.set_use_modular_headers_for_pod('BananaLib', true)
        second_target_definition = fixture_target_definition('SampleApp2')
        second_target_definition.abstract = false
        second_target_definition.store_pod('BananaLib', [])
        second_target_definition.set_use_modular_headers_for_pod('BananaLib', false)
        pod_target = PodTarget.new(config.sandbox, false, {}, [], Platform.ios, [banana_spec],
                                   [first_target_definition, second_target_definition])
        pod_target.should.not.defines_module
        UI.warnings.should.include 'Unable to determine whether to build `BananaLib` as a module due to a conflict ' \
          "between the following target definitions:\n\t- `Pods-SampleApp` requires `BananaLib` as a module\n\t- " \
          "`Pods-SampleApp2` does not require `BananaLib` as a module\n\nDefaulting to skip building `BananaLib` as a module.\n"
      end
    end

    describe 'Product type dependent helpers' do
      describe 'With libraries' do
        before do
          @pod_target = fixture_pod_target('banana-lib/BananaLib.podspec')
        end

        it 'returns that it does not use swift' do
          @pod_target.uses_swift?.should == false
        end

        describe 'Host requires frameworks' do
          before do
            @pod_target = fixture_pod_target('banana-lib/BananaLib.podspec', true)
          end

          it 'returns the product name' do
            @pod_target.product_name.should == 'BananaLib.framework'
          end

          it 'returns the framework name' do
            @pod_target.framework_name.should == 'BananaLib.framework'
          end

          it 'returns the library name' do
            @pod_target.static_library_name.should == 'libBananaLib.a'
            @pod_target.scoped.first.static_library_name.should == 'libBananaLib-Pods.a'
          end

          it 'returns :framework as product type' do
            @pod_target.product_type.should == :framework
          end

          it 'returns that it requires being built as framework' do
            @pod_target.requires_frameworks?.should == true
          end

          it 'returns that it has no test specifications' do
            @pod_target.contains_test_specifications?.should == false
          end
        end

        describe 'Host does not requires frameworks' do
          it 'returns the product name' do
            @pod_target.product_name.should == 'libBananaLib.a'
            @pod_target.scoped.first.product_name.should == 'libBananaLib-Pods.a'
          end

          it 'returns the framework name' do
            @pod_target.framework_name.should == 'BananaLib.framework'
          end

          it 'returns the library name' do
            @pod_target.static_library_name.should == 'libBananaLib.a'
            @pod_target.scoped.first.static_library_name.should == 'libBananaLib-Pods.a'
          end

          it 'returns :static_library as product type' do
            @pod_target.product_type.should == :static_library
          end

          it 'returns that it does not require being built as framework' do
            @pod_target.requires_frameworks?.should == false
          end
        end
      end

      describe 'With frameworks' do
        before do
          @pod_target = fixture_pod_target('orange-framework/OrangeFramework.podspec', true)
        end

        it 'returns that it uses swift' do
          @pod_target.uses_swift?.should == true
        end

        it 'returns the product module name' do
          @pod_target.product_module_name.should == 'OrangeFramework'
        end

        it 'returns the product name' do
          @pod_target.product_name.should == 'OrangeFramework.framework'
        end

        it 'returns the framework name' do
          @pod_target.framework_name.should == 'OrangeFramework.framework'
        end

        it 'returns the library name' do
          @pod_target.static_library_name.should == 'libOrangeFramework.a'
          @pod_target.scoped.first.static_library_name.should == 'libOrangeFramework-Pods.a'
        end

        it 'returns :framework as product type' do
          @pod_target.product_type.should == :framework
        end

        it 'returns that it requires being built as framework' do
          @pod_target.requires_frameworks?.should == true
        end
      end

      describe 'With dependencies' do
        before do
          @pod_dependency = fixture_pod_target('orange-framework/OrangeFramework.podspec', false, {}, [], Platform.ios, @pod_target.target_definitions)
          @test_pod_dependency = fixture_pod_target('matryoshka/matryoshka.podspec', false, {}, [], Platform.ios, @pod_target.target_definitions)
          @pod_target.dependent_targets = [@pod_dependency]
          @pod_target.test_dependent_targets_by_spec_name = { @pod_dependency.name => [@test_pod_dependency] }
        end

        it 'resolves simple dependencies' do
          @pod_target.recursive_dependent_targets.should == [@pod_dependency]
        end

        it 'scopes test and non test dependencies' do
          scoped_pod_target = @pod_target.scoped
          scoped_pod_target.first.dependent_targets.count.should == 1
          scoped_pod_target.first.dependent_targets.first.name.should == 'OrangeFramework-Pods'
          scoped_pod_target.first.test_dependent_targets_by_spec_name.count.should == 1
          scoped_pod_target.first.test_dependent_targets_by_spec_name['OrangeFramework'].first.name.should == 'matryoshka-Pods'
        end

        describe 'With cyclic dependencies' do
          before do
            @pod_dependency = fixture_pod_target('orange-framework/OrangeFramework.podspec')
            @pod_dependency.dependent_targets = [@pod_target]
            @pod_target.dependent_targets = [@pod_dependency]
          end

          it 'resolves the cycle' do
            @pod_target.recursive_dependent_targets.should == [@pod_dependency]
          end
        end
      end

      describe 'script phases support' do
        before do
          @pod_target = fixture_pod_target('coconut-lib/CoconutLib.podspec')
        end

        it 'returns false if it does not contain test specifications' do
          @pod_target.contains_script_phases?.should == false
        end

        it 'returns true if it contains test specifications' do
          @pod_target.root_spec.script_phase = { :name => 'Hello World', :script => 'echo "Hello World"' }
          @pod_target.contains_script_phases?.should == true
        end
      end

      describe 'test spec support' do
        before do
          @watermelon_spec = fixture_spec('watermelon-lib/WatermelonLib.podspec')
          @test_spec_target_definition = Podfile::TargetDefinition.new('Pods', nil)
          @test_spec_target_definition.abstract = false
          @test_pod_target = fixture_pod_target_with_specs([@watermelon_spec, *@watermelon_spec.recursive_subspecs],
                                                           true, {}, [], Platform.new(:ios, '6.0'),
                                                           [@test_spec_target_definition])
        end

        it 'returns that it has test specifications' do
          @test_pod_target.contains_test_specifications?.should == true
        end

        it 'returns test label based on test type' do
          @test_pod_target.test_target_label(@test_pod_target.test_specs.first).should == 'WatermelonLib-Unit-Tests'
        end

        it 'returns the correct product type for test type' do
          @test_pod_target.product_type_for_test_type(:unit).should == :unit_test_bundle
        end

        it 'raises for unknown test type' do
          exception = lambda { @test_pod_target.product_type_for_test_type(:weird_test_type) }.should.raise Informative
          exception.message.should.include 'Unknown test type `weird_test_type`.'
        end

        it 'returns correct copy resources script path for test unit test type' do
          @test_pod_target.copy_resources_script_path_for_test_spec(@test_pod_target.test_specs.first).to_s.should.include 'Pods/Target Support Files/WatermelonLib/WatermelonLib-Unit-Tests-resources.sh'
        end

        it 'returns correct embed frameworks script path for test unit test type' do
          @test_pod_target.embed_frameworks_script_path_for_test_spec(@test_pod_target.test_specs.first).to_s.should.include 'Pods/Target Support Files/WatermelonLib/WatermelonLib-Unit-Tests-frameworks.sh'
        end

        it 'returns correct prefix header path for test unit test type' do
          @test_pod_target.prefix_header_path_for_test_spec(@test_pod_target.test_specs.first).to_s.should.include 'Pods/Target Support Files/WatermelonLib/WatermelonLib-Unit-Tests-prefix.pch'
        end

        it 'returns correct path for info plist for unit test type' do
          @test_pod_target.info_plist_path_for_test_spec(@test_pod_target.test_specs.first).to_s.should.include 'Pods/Target Support Files/WatermelonLib/WatermelonLib-Unit-Tests-Info.plist'
        end

        it 'returns the correct resource paths' do
          @test_pod_target.resource_paths.should == {
            'WatermelonLib' => [],
            'WatermelonLib/Tests' => ['${PODS_CONFIGURATION_BUILD_DIR}/WatermelonLibTestResources.bundle'],
            'WatermelonLib/SnapshotTests' => [],
          }
        end

        it 'returns the correct framework paths' do
          @test_pod_target.framework_paths.should == {
            'WatermelonLib' => [
              { :name => 'WatermelonLib.framework',
                :input_path => '${BUILT_PRODUCTS_DIR}/WatermelonLib/WatermelonLib.framework',
                :output_path => '${TARGET_BUILD_DIR}/${FRAMEWORKS_FOLDER_PATH}/WatermelonLib.framework',
                },
            ],
            'WatermelonLib/Tests' => [],
            'WatermelonLib/SnapshotTests' => [],
          }
        end

<<<<<<< HEAD
        it 'includes resource paths from test specifications' do
          config.sandbox.stubs(:project => stub(:path => temporary_directory + 'ProjectPath'))
          fa = Sandbox::FileAccessor.new(nil, @coconut_spec.consumer(@platform))
          fa.stubs(:resource_bundles).returns({})
          fa.stubs(:resources).returns([temporary_sandbox.root + 'CoconutLib/Model.xcdatamodeld'])
          test_fa = Sandbox::FileAccessor.new(nil, @coconut_spec.test_specs.first.consumer(@platform))
          test_fa.stubs(:resource_bundles).returns({})
          test_fa.stubs(:resources).returns([temporary_sandbox.root + 'CoconutLib/TestModel.xcdatamodeld'])
          @test_pod_target.stubs(:file_accessors).returns([fa, test_fa])
          @test_pod_target.resource_paths.should == {
            'CoconutLib' => ['${PODS_ROOT}/CoconutLib/Model.xcdatamodeld'],
            'CoconutLib/Tests' => ['${PODS_ROOT}/CoconutLib/TestModel.xcdatamodeld'],
          }
        end

        it 'returns resource paths from all specifications by default' do
          config.sandbox.stubs(:project => stub(:path => temporary_directory + 'ProjectPath'))
          fa = Sandbox::FileAccessor.new(nil, @coconut_spec.consumer(@platform))
          fa.stubs(:resource_bundles).returns({})
          fa.stubs(:resources).returns([temporary_sandbox.root + 'CoconutLib/Model.xcdatamodeld'])
          test_fa = Sandbox::FileAccessor.new(nil, @coconut_spec.test_specs.first.consumer(@platform))
          test_fa.stubs(:resource_bundles).returns({})
          test_fa.stubs(:resources).returns([temporary_sandbox.root + 'CoconutLib/TestModel.xcdatamodeld'])
          @test_pod_target.stubs(:file_accessors).returns([fa, test_fa])
          @test_pod_target.resource_paths.should == {
            'CoconutLib' => ['${PODS_ROOT}/CoconutLib/Model.xcdatamodeld'],
            'CoconutLib/Tests' => ['${PODS_ROOT}/CoconutLib/TestModel.xcdatamodeld'],
          }
=======
        it 'returns correct whether a test spec uses Swift or not' do
          @test_pod_target.uses_swift_for_test_spec?(@test_pod_target.test_specs[0]).should.be.true
          @test_pod_target.uses_swift_for_test_spec?(@test_pod_target.test_specs[1]).should.be.false
>>>>>>> edb3e917
        end
      end
    end
  end
end<|MERGE_RESOLUTION|>--- conflicted
+++ resolved
@@ -607,40 +607,9 @@
           }
         end
 
-<<<<<<< HEAD
-        it 'includes resource paths from test specifications' do
-          config.sandbox.stubs(:project => stub(:path => temporary_directory + 'ProjectPath'))
-          fa = Sandbox::FileAccessor.new(nil, @coconut_spec.consumer(@platform))
-          fa.stubs(:resource_bundles).returns({})
-          fa.stubs(:resources).returns([temporary_sandbox.root + 'CoconutLib/Model.xcdatamodeld'])
-          test_fa = Sandbox::FileAccessor.new(nil, @coconut_spec.test_specs.first.consumer(@platform))
-          test_fa.stubs(:resource_bundles).returns({})
-          test_fa.stubs(:resources).returns([temporary_sandbox.root + 'CoconutLib/TestModel.xcdatamodeld'])
-          @test_pod_target.stubs(:file_accessors).returns([fa, test_fa])
-          @test_pod_target.resource_paths.should == {
-            'CoconutLib' => ['${PODS_ROOT}/CoconutLib/Model.xcdatamodeld'],
-            'CoconutLib/Tests' => ['${PODS_ROOT}/CoconutLib/TestModel.xcdatamodeld'],
-          }
-        end
-
-        it 'returns resource paths from all specifications by default' do
-          config.sandbox.stubs(:project => stub(:path => temporary_directory + 'ProjectPath'))
-          fa = Sandbox::FileAccessor.new(nil, @coconut_spec.consumer(@platform))
-          fa.stubs(:resource_bundles).returns({})
-          fa.stubs(:resources).returns([temporary_sandbox.root + 'CoconutLib/Model.xcdatamodeld'])
-          test_fa = Sandbox::FileAccessor.new(nil, @coconut_spec.test_specs.first.consumer(@platform))
-          test_fa.stubs(:resource_bundles).returns({})
-          test_fa.stubs(:resources).returns([temporary_sandbox.root + 'CoconutLib/TestModel.xcdatamodeld'])
-          @test_pod_target.stubs(:file_accessors).returns([fa, test_fa])
-          @test_pod_target.resource_paths.should == {
-            'CoconutLib' => ['${PODS_ROOT}/CoconutLib/Model.xcdatamodeld'],
-            'CoconutLib/Tests' => ['${PODS_ROOT}/CoconutLib/TestModel.xcdatamodeld'],
-          }
-=======
         it 'returns correct whether a test spec uses Swift or not' do
           @test_pod_target.uses_swift_for_test_spec?(@test_pod_target.test_specs[0]).should.be.true
           @test_pod_target.uses_swift_for_test_spec?(@test_pod_target.test_specs[1]).should.be.false
->>>>>>> edb3e917
         end
       end
     end

--- conflicted
+++ resolved
@@ -613,17 +613,8 @@
             @xcconfig = @generator.generate
           end
 
-<<<<<<< HEAD
           it 'does not link with vendored frameworks or libraries' do
             @xcconfig.to_hash['OTHER_LDFLAGS'].should.be.nil
-=======
-          it 'does not link with vendored frameworks' do
-            @xcconfig.to_hash['OTHER_LDFLAGS'].should.not.include '-framework "BananaFramework"'
-          end
-
-          it 'does not link with vendored libraries' do
-            @xcconfig.to_hash['OTHER_LDFLAGS'].should.not.include '-l"BananaStaticLib"'
->>>>>>> 916ad93b
           end
         end
 

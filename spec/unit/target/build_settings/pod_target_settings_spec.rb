--- conflicted
+++ resolved
@@ -189,16 +189,9 @@
             @pod_target.stubs(:platform).returns(Platform.new(:ios, '12.1'))
             generator = PodTargetSettings.new(@pod_target, nil, :configuration => :debug)
             hash = generator.generate.to_hash
-<<<<<<< HEAD
-            puts hash
             hash['SYSTEM_FRAMEWORK_SEARCH_PATHS'].should.include '"$(inherited) $(PLATFORM_DIR)/Developer/Library/Frameworks"'
             hash['LIBRARY_SEARCH_PATHS'].should.include '"$(inherited) $(PLATFORM_DIR)/Developer/usr/lib"'
             hash['SWIFT_INCLUDE_PATHS'].should.include '"$(inherited) $(PLATFORM_DIR)/Developer/usr/lib"'
-=======
-            hash['SYSTEM_FRAMEWORK_SEARCH_PATHS'].should.include '"$(PLATFORM_DIR)/Developer/Library/Frameworks"'
-            hash['LIBRARY_SEARCH_PATHS'].should.include '"$(PLATFORM_DIR)/Developer/usr/lib"'
-            hash['SWIFT_INCLUDE_PATHS'].should.include '"$(PLATFORM_DIR)/Developer/usr/lib"'
->>>>>>> 079e799d
           end
 
           it 'includes xctunwrap fix for a pod target with deployment target < 12.2 and weakly links XCTest' do
@@ -206,15 +199,9 @@
             @pod_target.stubs(:platform).returns(Platform.new(:ios, '12.1'))
             generator = PodTargetSettings.new(@pod_target, nil, :configuration => :debug)
             hash = generator.generate.to_hash
-<<<<<<< HEAD
             hash['SYSTEM_FRAMEWORK_SEARCH_PATHS'].should.include '"$(inherited) $(PLATFORM_DIR)/Developer/Library/Frameworks"'
             hash['LIBRARY_SEARCH_PATHS'].should.include '"$(inherited) $(PLATFORM_DIR)/Developer/usr/lib"'
             hash['SWIFT_INCLUDE_PATHS'].should.include '"$(inherited) $(PLATFORM_DIR)/Developer/usr/lib"'
-=======
-            hash['SYSTEM_FRAMEWORK_SEARCH_PATHS'].should.include '"$(PLATFORM_DIR)/Developer/Library/Frameworks"'
-            hash['LIBRARY_SEARCH_PATHS'].should.include '"$(PLATFORM_DIR)/Developer/usr/lib"'
-            hash['SWIFT_INCLUDE_PATHS'].should.include '"$(PLATFORM_DIR)/Developer/usr/lib"'
->>>>>>> 079e799d
           end
 
           it 'does not include xctunwrap fix for a pod target with higher than 12.1 deployment target' do

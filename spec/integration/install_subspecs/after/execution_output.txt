--- conflicted
+++ resolved
@@ -1,29 +1,15 @@
 CP_AGGRESSIVE_CACHE=TRUE $ pod install --no-repo-update --verbose --no-color 2>&1
-Performing existing installation migration
-
 Analyzing dependencies
 
 Fetching external sources
 -> Pre-downloading: `PodTest` from `PodTest-hg-source`
  > Mercurial download
-<<<<<<< HEAD
-   $ /usr/local/bin/hg clone "PodTest-hg-source"
-   "ROOT/tmp/install_subspecs/Pods/Generated/Source
-   s/PodTest"
-=======
    $ /opt/local/bin/hg clone "PodTest-hg-source" "ROOT/tmp/install_subspecs/Pods/PodTest"
->>>>>>> 529cce54
    updating to branch default
    5 files updated, 0 files merged, 0 files removed, 0 files unresolved
 -> Pre-downloading: `PodTest` from `PodTest-hg-source`
  > Mercurial download
-<<<<<<< HEAD
-   $ /usr/local/bin/hg clone "PodTest-hg-source"
-   "ROOT/tmp/install_subspecs/Pods/Generated/Source
-   s/PodTest"
-=======
    $ /opt/local/bin/hg clone "PodTest-hg-source" "ROOT/tmp/install_subspecs/Pods/PodTest"
->>>>>>> 529cce54
    updating to branch default
    5 files updated, 0 files merged, 0 files removed, 0 files unresolved
 
@@ -50,44 +36,34 @@
   - Installing libraries
     - Installing target `Pods-OS X App-PodTest` OS X 10.6
       - Adding Build files
-      - Generating public xcconfig file at `Pods/Generated/Pods-OS X
-      App-PodTest.xcconfig`
-      - Generating private xcconfig file at `Pods/Generated/Pods-OS X
-      App-PodTest-Private.xcconfig`
-      - Generating prefix header at `Pods/Generated/Pods-OS X App-PodTest-prefix.pch`
-      - Generating dummy source file at `Pods/Generated/Pods-OS X App-PodTest-dummy.m`
+      - Generating public xcconfig file at `Pods/Pods-OS X App-PodTest.xcconfig`
+      - Generating private xcconfig file at `Pods/Pods-OS X App-PodTest-Private.xcconfig`
+      - Generating prefix header at `Pods/Pods-OS X App-PodTest-prefix.pch`
+      - Generating dummy source file at `Pods/Pods-OS X App-PodTest-dummy.m`
     - Installing target `Pods-iOS App-PodTest` iOS 4.3
       - Adding Build files
-      - Generating public xcconfig file at `Pods/Generated/Pods-iOS
-      App-PodTest.xcconfig`
-      - Generating private xcconfig file at `Pods/Generated/Pods-iOS
-      App-PodTest-Private.xcconfig`
-      - Generating prefix header at `Pods/Generated/Pods-iOS App-PodTest-prefix.pch`
-      - Generating dummy source file at `Pods/Generated/Pods-iOS App-PodTest-dummy.m`
+      - Generating public xcconfig file at `Pods/Pods-iOS App-PodTest.xcconfig`
+      - Generating private xcconfig file at `Pods/Pods-iOS App-PodTest-Private.xcconfig`
+      - Generating prefix header at `Pods/Pods-iOS App-PodTest-prefix.pch`
+      - Generating dummy source file at `Pods/Pods-iOS App-PodTest-dummy.m`
     - Installing target `Pods-OS X App` OS X 10.6
-      - Generating xcconfig file at `Pods/Generated/Pods-OS X App.xcconfig`
-      - Generating target environment header at `Pods/Generated/Pods-OS X
-      App-environment.h`
-      - Generating copy resources script at `Pods/Generated/Pods-OS X App-resources.sh`
-      - Generating acknowledgements at `Pods/Generated/Pods-OS X
-      App-acknowledgements.plist`
-      - Generating acknowledgements at `Pods/Generated/Pods-OS X
-      App-acknowledgements.markdown`
-      - Generating dummy source file at `Pods/Generated/Pods-OS X App-dummy.m`
+      - Generating xcconfig file at `Pods/Pods-OS X App.xcconfig`
+      - Generating target environment header at `Pods/Pods-OS X App-environment.h`
+      - Generating copy resources script at `Pods/Pods-OS X App-resources.sh`
+      - Generating acknowledgements at `Pods/Pods-OS X App-acknowledgements.plist`
+      - Generating acknowledgements at `Pods/Pods-OS X App-acknowledgements.markdown`
+      - Generating dummy source file at `Pods/Pods-OS X App-dummy.m`
     - Installing target `Pods-iOS App` iOS 4.3
-      - Generating xcconfig file at `Pods/Generated/Pods-iOS App.xcconfig`
-      - Generating target environment header at `Pods/Generated/Pods-iOS
-      App-environment.h`
-      - Generating copy resources script at `Pods/Generated/Pods-iOS App-resources.sh`
-      - Generating acknowledgements at `Pods/Generated/Pods-iOS
-      App-acknowledgements.plist`
-      - Generating acknowledgements at `Pods/Generated/Pods-iOS
-      App-acknowledgements.markdown`
-      - Generating dummy source file at `Pods/Generated/Pods-iOS App-dummy.m`
+      - Generating xcconfig file at `Pods/Pods-iOS App.xcconfig`
+      - Generating target environment header at `Pods/Pods-iOS App-environment.h`
+      - Generating copy resources script at `Pods/Pods-iOS App-resources.sh`
+      - Generating acknowledgements at `Pods/Pods-iOS App-acknowledgements.plist`
+      - Generating acknowledgements at `Pods/Pods-iOS App-acknowledgements.markdown`
+      - Generating dummy source file at `Pods/Pods-iOS App-dummy.m`
   - Running post install hooks
-  - Writing Xcode project file to `Pods/Generated/Pods.xcodeproj`
+  - Writing Xcode project file to `Pods/Pods.xcodeproj`
   - Writing Lockfile in `Podfile.lock`
-  - Writing Manifest in `Pods/Generated/Manifest.lock`
+  - Writing Manifest in `Pods/Manifest.lock`
 
 Integrating client project
 

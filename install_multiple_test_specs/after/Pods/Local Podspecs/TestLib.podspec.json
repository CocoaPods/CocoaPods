--- conflicted
+++ resolved
@@ -29,14 +29,11 @@
       "source_files": "TestLib/UnitTests2/**/*"
     }
   ],
-<<<<<<< HEAD
   "appspecs": [
     {
       "name": "App",
       "source_files": "TestLib/App/**/*"
     }
-  ]
-=======
+  ],
   "swift_version": "4"
->>>>>>> 937cbf79
 }
--- conflicted
+++ resolved
@@ -77,31 +77,6 @@
     done
   fi
 }
-
-<<<<<<< HEAD
-# Used as a return value for each invocation of `strip_invalid_archs` function.
-STRIP_BINARY_RETVAL=0
-
-# Strip invalid architectures
-strip_invalid_archs() {
-  binary="$1"
-  # Get architectures for current target binary
-  binary_archs="$(lipo -info "$binary" | rev | cut -d ':' -f1 | awk '{$1=$1;print}' | rev)"
-  # Intersect them with the architectures we are building for
-  intersected_archs="$(echo ${ARCHS[@]} ${binary_archs[@]} | tr ' ' '\n' | sort | uniq -d)"
-  # If there are no archs supported by this binary then warn the user
-  if [[ -z "$intersected_archs" ]]; then
-    echo "warning: [CP] Vendored binary '$binary' contains architectures ($binary_archs) none of which match the current build architectures ($ARCHS)."
-    STRIP_BINARY_RETVAL=1
-    return
-  fi
-  stripped=""
-  for arch in $binary_archs; do
-    if ! [[ "${ARCHS}" == *"$arch"* ]]; then
-      # Strip non-valid architectures in-place
-      lipo -remove "$arch" -output "$binary" "$binary"
-      stripped="$stripped $arch"
-=======
 # Copies and strips a vendored dSYM
 install_dsym() {
   local source="$1"
@@ -116,52 +91,24 @@
     binary_name="$(ls "$source/Contents/Resources/DWARF")"
     binary="${DERIVED_FILES_DIR}/${basename}.dSYM/Contents/Resources/DWARF/${binary_name}"
 
-    # Strip invalid architectures so "fat" simulator / device frameworks work on device
+    # Strip invalid architectures from the dSYM.
     if [[ "$(file "$binary")" == *"Mach-O "*"dSYM companion"* ]]; then
       strip_invalid_archs "$binary" "$warn_missing_arch"
     fi
-
-    if [[ $STRIP_BINARY_RETVAL == 1 ]]; then
+    if [[ $STRIP_BINARY_RETVAL == 0 ]]; then
       # Move the stripped file into its final destination.
       echo "rsync --delete -av "${RSYNC_PROTECT_TMP_FILES[@]}" --links --filter \"- CVS/\" --filter \"- .svn/\" --filter \"- .git/\" --filter \"- .hg/\" --filter \"- Headers\" --filter \"- PrivateHeaders\" --filter \"- Modules\" \"${DERIVED_FILES_DIR}/${basename}.framework.dSYM\" \"${DWARF_DSYM_FOLDER_PATH}\""
       rsync --delete -av "${RSYNC_PROTECT_TMP_FILES[@]}" --links --filter "- CVS/" --filter "- .svn/" --filter "- .git/" --filter "- .hg/" --filter "- Headers" --filter "- PrivateHeaders" --filter "- Modules" "${DERIVED_FILES_DIR}/${basename}.dSYM" "${DWARF_DSYM_FOLDER_PATH}"
     else
       # The dSYM was not stripped at all, in this case touch a fake folder so the input/output paths from Xcode do not reexecute this script because the file is missing.
       touch "${DWARF_DSYM_FOLDER_PATH}/${basename}.dSYM"
->>>>>>> b17ac615
-    fi
-  done
-  if [[ "$stripped" ]]; then
-    echo "Stripped $binary of architectures:$stripped"
-  fi
-  STRIP_BINARY_RETVAL=0
-}
-
-# Copies the bcsymbolmap files of a vendored framework
-install_bcsymbolmap() {
-    local bcsymbolmap_path="$1"
-    local destination="${BUILT_PRODUCTS_DIR}"
-    echo "rsync --delete -av "${RSYNC_PROTECT_TMP_FILES[@]}" --filter "- CVS/" --filter "- .svn/" --filter "- .git/" --filter "- .hg/" --filter "- Headers" --filter "- PrivateHeaders" --filter "- Modules" "${bcsymbolmap_path}" "${destination}""
-    rsync --delete -av "${RSYNC_PROTECT_TMP_FILES[@]}" --filter "- CVS/" --filter "- .svn/" --filter "- .git/" --filter "- .hg/" --filter "- Headers" --filter "- PrivateHeaders" --filter "- Modules" "${bcsymbolmap_path}" "${destination}"
-}
-
-# Signs a framework with the provided identity
-code_sign_if_enabled() {
-  if [ -n "${EXPANDED_CODE_SIGN_IDENTITY:-}" -a "${CODE_SIGNING_REQUIRED:-}" != "NO" -a "${CODE_SIGNING_ALLOWED}" != "NO" ]; then
-    # Use the current code_sign_identity
-    echo "Code Signing $1 with Identity ${EXPANDED_CODE_SIGN_IDENTITY_NAME}"
-    local code_sign_cmd="/usr/bin/codesign --force --sign ${EXPANDED_CODE_SIGN_IDENTITY} ${OTHER_CODE_SIGN_FLAGS:-} --preserve-metadata=identifier,entitlements '$1'"
-
-    if [ "${COCOAPODS_PARALLEL_CODE_SIGN}" == "true" ]; then
-      code_sign_cmd="$code_sign_cmd &"
-    fi
-    echo "$code_sign_cmd"
-    eval "$code_sign_cmd"
-  fi
-}
-
-<<<<<<< HEAD
-=======
+    fi
+  fi
+}
+
+# Used as a return value for each invocation of `strip_invalid_archs` function.
+STRIP_BINARY_RETVAL=0
+
 # Strip invalid architectures
 strip_invalid_archs() {
   binary="$1"
@@ -175,7 +122,7 @@
     if [[ "$warn_missing_arch" == "true" ]]; then
       echo "warning: [CP] Vendored binary '$binary' contains architectures ($binary_archs) none of which match the current build architectures ($ARCHS)."
     fi
-    STRIP_BINARY_RETVAL=0
+    STRIP_BINARY_RETVAL=1
     return
   fi
   stripped=""
@@ -189,10 +136,32 @@
   if [[ "$stripped" ]]; then
     echo "Stripped $binary of architectures:$stripped"
   fi
-  STRIP_BINARY_RETVAL=1
-}
-
->>>>>>> b17ac615
+  STRIP_BINARY_RETVAL=0
+}
+
+# Copies the bcsymbolmap files of a vendored framework
+install_bcsymbolmap() {
+    local bcsymbolmap_path="$1"
+    local destination="${BUILT_PRODUCTS_DIR}"
+    echo "rsync --delete -av "${RSYNC_PROTECT_TMP_FILES[@]}" --filter "- CVS/" --filter "- .svn/" --filter "- .git/" --filter "- .hg/" --filter "- Headers" --filter "- PrivateHeaders" --filter "- Modules" "${bcsymbolmap_path}" "${destination}""
+    rsync --delete -av "${RSYNC_PROTECT_TMP_FILES[@]}" --filter "- CVS/" --filter "- .svn/" --filter "- .git/" --filter "- .hg/" --filter "- Headers" --filter "- PrivateHeaders" --filter "- Modules" "${bcsymbolmap_path}" "${destination}"
+}
+
+# Signs a framework with the provided identity
+code_sign_if_enabled() {
+  if [ -n "${EXPANDED_CODE_SIGN_IDENTITY:-}" -a "${CODE_SIGNING_REQUIRED:-}" != "NO" -a "${CODE_SIGNING_ALLOWED}" != "NO" ]; then
+    # Use the current code_sign_identity
+    echo "Code Signing $1 with Identity ${EXPANDED_CODE_SIGN_IDENTITY_NAME}"
+    local code_sign_cmd="/usr/bin/codesign --force --sign ${EXPANDED_CODE_SIGN_IDENTITY} ${OTHER_CODE_SIGN_FLAGS:-} --preserve-metadata=identifier,entitlements '$1'"
+
+    if [ "${COCOAPODS_PARALLEL_CODE_SIGN}" == "true" ]; then
+      code_sign_cmd="$code_sign_cmd &"
+    fi
+    echo "$code_sign_cmd"
+    eval "$code_sign_cmd"
+  fi
+}
+
 install_artifact() {
   artifact="$1"
   base="$(basename "$artifact")"
@@ -200,13 +169,10 @@
   *.framework)
     install_framework "$artifact"
     ;;
-<<<<<<< HEAD
-=======
   *.dSYM)
     # Suppress arch warnings since XCFrameworks will include many dSYM files
     install_dsym "$artifact" "false"
     ;;
->>>>>>> b17ac615
   *.bcsymbolmap)
     install_bcsymbolmap "$artifact"
     ;;

GIT
  remote: https://github.com/CocoaPods/CLAide.git
  revision: a5d1a29b08ca88f90f47104805bc4fad2efc93c9
  branch: master
  specs:
    claide (1.0.3)

GIT
  remote: https://github.com/CocoaPods/Core.git
<<<<<<< HEAD
  revision: 0a0394afabd9c5f0838fc044e1c817024499dace
  branch: master
=======
  revision: 686c81012a7d5521b6fc45404924492e06fac405
  branch: 1-11-stable
>>>>>>> 0aca9766
  specs:
    cocoapods-core (1.11.0.rc.1)
      activesupport (>= 5.0, < 7)
      addressable (~> 2.8)
      algoliasearch (~> 1.0)
      concurrent-ruby (~> 1.1)
      fuzzy_match (~> 2.0.4)
      nap (~> 1.0)
      netrc (~> 0.11)
      public_suffix (~> 4.0)
      typhoeus (~> 1.0)

GIT
  remote: https://github.com/CocoaPods/Molinillo.git
  revision: 37613399f7be0c0a6f51d1bcb9702e4e2a8dff10
  branch: master
  specs:
    molinillo (0.8.0)

GIT
  remote: https://github.com/CocoaPods/Nanaimo.git
  revision: 1bf2e6e8781045fed99ca7020d5007234e715dc8
  branch: master
  specs:
    nanaimo (0.3.0)

GIT
  remote: https://github.com/CocoaPods/Xcodeproj.git
  revision: 5694e58661d830c6c57e318bc805c24597e605a6
  branch: master
  specs:
    xcodeproj (1.21.0)
      CFPropertyList (>= 2.3.3, < 4.0)
      atomos (~> 0.1.3)
      claide (>= 1.0.2, < 2.0)
      colored2 (~> 3.1)
      nanaimo (~> 0.3.0)
      rexml (~> 3.2.4)

GIT
  remote: https://github.com/CocoaPods/cocoapods-deintegrate.git
  revision: 2e378b88c65a21a4b89fad989a81a23caec48cdf
  branch: master
  specs:
    cocoapods-deintegrate (1.0.5)

GIT
  remote: https://github.com/CocoaPods/cocoapods-downloader.git
  revision: c2ee972817a8de12118809d5d9daf8cef2a0217f
  branch: master
  specs:
    cocoapods-downloader (1.4.0)

GIT
  remote: https://github.com/CocoaPods/cocoapods-plugins.git
  revision: 5fe129c3a803dd91fac58ddc5996eecb0ddb4703
  branch: master
  specs:
    cocoapods-plugins (1.0.0)
      nap

GIT
  remote: https://github.com/CocoaPods/cocoapods-search.git
  revision: 1d10b7a71e1b7de865560d4af5ab1d9dcce5ea1d
  branch: master
  specs:
    cocoapods-search (1.0.1)

GIT
  remote: https://github.com/CocoaPods/cocoapods-trunk.git
  revision: 822f440207a846570c584f0cd5584ad129f2b209
  branch: master
  specs:
    cocoapods-trunk (1.5.0)
      nap (>= 0.8, < 2.0)
      netrc (~> 0.11)

GIT
  remote: https://github.com/CocoaPods/cocoapods-try.git
  revision: 607f9c85b4aea8a5662b68ab41cdd402f94d84c3
  branch: master
  specs:
    cocoapods-try (1.2.0)

GIT
  remote: https://github.com/leahneukirchen/bacon.git
  revision: 5e7115d577ebc98f7dc45fe628964751939f294e
  specs:
    bacon (1.2.0)

GIT
  remote: https://github.com/mrackwitz/CLIntegracon.git
  revision: ca88b7b8920b6b6542f9b4ad2b1748855783dbae
  specs:
    clintegracon (0.9.0)
      colored2 (~> 3.1)
      diffy

PATH
  remote: .
  specs:
    cocoapods (1.11.0.rc.1)
      addressable (~> 2.8)
      claide (>= 1.0.2, < 2.0)
      cocoapods-core (= 1.11.0.rc.1)
      cocoapods-deintegrate (>= 1.0.3, < 2.0)
      cocoapods-downloader (>= 1.4.0, < 2.0)
      cocoapods-plugins (>= 1.0.0, < 2.0)
      cocoapods-search (>= 1.0.0, < 2.0)
      cocoapods-trunk (>= 1.4.0, < 2.0)
      cocoapods-try (>= 1.1.0, < 2.0)
      colored2 (~> 3.1)
      escape (~> 0.0.4)
      fourflusher (>= 2.3.0, < 3.0)
      gh_inspector (~> 1.0)
      molinillo (~> 0.8.0)
      nap (~> 1.0)
      ruby-macho (>= 1.0, < 3.0)
      xcodeproj (>= 1.21.0, < 2.0)

GEM
  remote: https://rubygems.org/
  specs:
    CFPropertyList (3.0.3)
    activesupport (5.2.6)
      concurrent-ruby (~> 1.0, >= 1.0.2)
      i18n (>= 0.7, < 2)
      minitest (~> 5.1)
      tzinfo (~> 1.1)
    addressable (2.8.0)
      public_suffix (>= 2.0.2, < 5.0)
    algoliasearch (1.27.5)
      httpclient (~> 2.8, >= 2.8.3)
      json (>= 1.5.1)
    ast (2.4.0)
    atomos (0.1.3)
    awesome_print (1.6.1)
    bigdecimal (1.3.5)
    claide-plugins (0.9.2)
      cork
      nap
      open4 (~> 1.3)
    cocoapods-dependencies (1.0.0.beta.1)
      ruby-graphviz (~> 1.2)
    cocoapods_debug (0.1.0)
      pry (= 0.10.3)
    coderay (1.1.2)
    colored2 (3.1.2)
    concurrent-ruby (1.1.9)
    cork (0.3.0)
      colored2 (~> 3.1)
    crack (0.4.5)
      rexml
    danger (5.16.1)
      claide (~> 1.0)
      claide-plugins (>= 0.9.2)
      colored2 (~> 3.1)
      cork (~> 0.1)
      faraday (~> 0.9)
      faraday-http-cache (~> 1.0)
      git (~> 1.5)
      kramdown (~> 1.5)
      no_proxy_fix
      octokit (~> 4.7)
      terminal-table (~> 1)
    diffy (3.4.0)
    docile (1.1.5)
    escape (0.0.4)
    ethon (0.14.0)
      ffi (>= 1.15.0)
    faraday (0.17.3)
      multipart-post (>= 1.2, < 3)
    faraday-http-cache (1.3.1)
      faraday (~> 0.8)
    ffi (1.15.3)
    fourflusher (2.3.1)
    fuzzy_match (2.0.4)
    gh_inspector (1.1.3)
    git (1.7.0)
      rchardet (~> 1.8)
    hashdiff (1.0.1)
    httpclient (2.8.3)
    i18n (1.8.10)
      concurrent-ruby (~> 1.0)
    inch (0.8.0)
      pry
      sparkr (>= 0.2.0)
      term-ansicolor
      yard (~> 0.9.12)
    inch_by_inch (1.0.1)
      inch (~> 0.8.0)
      rake (~> 10.0)
    json (2.5.1)
    kicker (3.0.0)
      listen (~> 1.3.0)
      notify (~> 0.5.2)
    kramdown (1.17.0)
    listen (1.3.1)
      rb-fsevent (>= 0.9.3)
      rb-inotify (>= 0.9)
      rb-kqueue (>= 0.2)
    metaclass (0.0.4)
    method_source (0.8.2)
    minitest (5.14.4)
    mocha (1.2.1)
      metaclass (~> 0.0.1)
    mocha-on-bacon (0.2.3)
      mocha (>= 0.13.0)
    multi_json (1.14.1)
    multipart-post (2.1.1)
    nap (1.1.0)
    netrc (0.11.0)
    no_proxy_fix (0.1.2)
    notify (0.5.2)
    octokit (4.18.0)
      faraday (>= 0.9)
      sawyer (~> 0.8.0, >= 0.5.3)
    open4 (1.3.4)
    parallel (1.10.0)
    parser (2.6.3.0)
      ast (~> 2.4.0)
    powerpack (0.1.2)
    prettybacon (0.0.2)
      bacon (~> 1.2)
    pry (0.10.3)
      coderay (~> 1.1.0)
      method_source (~> 0.8.1)
      slop (~> 3.4)
    public_suffix (4.0.6)
    rainbow (2.2.2)
      rake
    rake (10.5.0)
    rb-fsevent (0.9.4)
    rb-inotify (0.9.5)
      ffi (>= 0.5.0)
    rb-kqueue (0.2.3)
      ffi (>= 0.5.0)
    rchardet (1.8.0)
    rexml (3.2.5)
    rubocop (0.50.0)
      parallel (~> 1.10)
      parser (>= 2.3.3.1, < 3.0)
      powerpack (~> 0.1)
      rainbow (>= 2.2.2, < 3.0)
      ruby-progressbar (~> 1.7)
      unicode-display_width (~> 1.0, >= 1.0.1)
    ruby-graphviz (1.2.2)
    ruby-macho (2.5.1)
    ruby-prof (0.15.2)
    ruby-progressbar (1.10.1)
    sawyer (0.8.2)
      addressable (>= 2.3.5)
      faraday (> 0.8, < 2.0)
    simplecov (0.9.2)
      docile (~> 1.1.0)
      multi_json (~> 1.0)
      simplecov-html (~> 0.9.0)
    simplecov-html (0.9.0)
    slop (3.6.0)
    sparkr (0.4.1)
    term-ansicolor (1.6.0)
      tins (~> 1.0)
    terminal-table (1.8.0)
      unicode-display_width (~> 1.1, >= 1.1.1)
    thread_safe (0.3.6)
    tins (1.16.3)
    typhoeus (1.4.0)
      ethon (>= 0.9.0)
    tzinfo (1.2.9)
      thread_safe (~> 0.1)
    unicode-display_width (1.7.0)
    webmock (3.11.1)
      addressable (>= 2.3.6)
      crack (>= 0.3.2)
      hashdiff (>= 0.4.0, < 2.0.0)
    yard (0.9.12)

PLATFORMS
  ruby

DEPENDENCIES
  activesupport (> 5, < 6)
  awesome_print
  bacon!
  bigdecimal (~> 1.3.0)
  bundler (~> 2.0)
  claide!
  clintegracon!
  cocoapods!
  cocoapods-core!
  cocoapods-deintegrate!
  cocoapods-dependencies (~> 1.0.beta.1)
  cocoapods-downloader!
  cocoapods-plugins!
  cocoapods-search!
  cocoapods-trunk!
  cocoapods-try!
  cocoapods_debug
  danger (~> 5.3)
  diffy
  inch_by_inch
  kicker
  mocha (< 1.5)
  mocha-on-bacon
  molinillo!
  nanaimo!
  netrc
  prettybacon
  public_suffix
  rake (~> 10.0)
  rb-fsevent
  rubocop (= 0.50.0)
  ruby-graphviz (< 1.2.5)
  ruby-prof
  simplecov (< 0.18)
  typhoeus
  webmock
  xcodeproj!

BUNDLED WITH
   2.2.8<|MERGE_RESOLUTION|>--- conflicted
+++ resolved
@@ -7,13 +7,8 @@
 
 GIT
   remote: https://github.com/CocoaPods/Core.git
-<<<<<<< HEAD
-  revision: 0a0394afabd9c5f0838fc044e1c817024499dace
-  branch: master
-=======
-  revision: 686c81012a7d5521b6fc45404924492e06fac405
-  branch: 1-11-stable
->>>>>>> 0aca9766
+  revision: 2bf9f39b7cc96dcaa562936fa342942410166f1c
+  branch: master
   specs:
     cocoapods-core (1.11.0.rc.1)
       activesupport (>= 5.0, < 7)

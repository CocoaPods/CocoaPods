--- conflicted
+++ resolved
@@ -7,13 +7,8 @@
 
 GIT
   remote: https://github.com/CocoaPods/Core.git
-<<<<<<< HEAD
-  revision: 7fd3bb0c34d70e825aee39473046cb9135152214
-  branch: master
-=======
-  revision: 819ddab3ade6a148d966a2b3d30e5c2fe40c9a5d
-  branch: 1-8-stable
->>>>>>> f37d64da
+  revision: dbc9b76820d546b4d655aa26141fad0412c3c849
+  branch: master
   specs:
     cocoapods-core (1.8.0)
       activesupport (>= 4.0.2, < 6)

GIT
  remote: https://github.com/CocoaPods/CLAide.git
  revision: a5d1a29b08ca88f90f47104805bc4fad2efc93c9
  branch: master
  specs:
    claide (1.0.3)

GIT
  remote: https://github.com/CocoaPods/Core.git
<<<<<<< HEAD
  revision: 74e0cc225042b1a4666d33a13eefea9892ce52c2
  branch: master
=======
  revision: 57f9eeca434f1bdcf0ba34b8e0a7c551b51f3b66
  branch: 1-11-stable
>>>>>>> 78dca9bc
  specs:
    cocoapods-core (1.11.2)
      activesupport (>= 5.0, < 7)
      addressable (~> 2.8)
      algoliasearch (~> 1.0)
      concurrent-ruby (~> 1.1)
      fuzzy_match (~> 2.0.4)
      nap (~> 1.0)
      netrc (~> 0.11)
      public_suffix (~> 4.0)
      typhoeus (~> 1.0)

GIT
  remote: https://github.com/CocoaPods/Molinillo.git
  revision: 8053207d1184703a45f48d7bc00ad73aa03012b5
  branch: master
  specs:
    molinillo (0.8.0)

GIT
  remote: https://github.com/CocoaPods/Nanaimo.git
  revision: 1bf2e6e8781045fed99ca7020d5007234e715dc8
  branch: master
  specs:
    nanaimo (0.3.0)

GIT
  remote: https://github.com/CocoaPods/Xcodeproj.git
  revision: 2a1f19ad039556a153dd888cc293b9330bdc0f7a
  branch: master
  specs:
    xcodeproj (1.21.0)
      CFPropertyList (>= 2.3.3, < 4.0)
      atomos (~> 0.1.3)
      claide (>= 1.0.2, < 2.0)
      colored2 (~> 3.1)
      nanaimo (~> 0.3.0)
      rexml (~> 3.2.4)

GIT
  remote: https://github.com/CocoaPods/cocoapods-deintegrate.git
  revision: 2e378b88c65a21a4b89fad989a81a23caec48cdf
  branch: master
  specs:
    cocoapods-deintegrate (1.0.5)

GIT
  remote: https://github.com/CocoaPods/cocoapods-downloader.git
  revision: eed7e8f6c42c2e2f582f5c6c34bf44dcf0a08120
  branch: master
  specs:
    cocoapods-downloader (1.5.1)

GIT
  remote: https://github.com/CocoaPods/cocoapods-plugins.git
  revision: 5fe129c3a803dd91fac58ddc5996eecb0ddb4703
  branch: master
  specs:
    cocoapods-plugins (1.0.0)
      nap

GIT
  remote: https://github.com/CocoaPods/cocoapods-search.git
  revision: 1d10b7a71e1b7de865560d4af5ab1d9dcce5ea1d
  branch: master
  specs:
    cocoapods-search (1.0.1)

GIT
  remote: https://github.com/CocoaPods/cocoapods-trunk.git
  revision: 52932934618b7012f4b0c7469768b2d26b3792fe
  branch: master
  specs:
    cocoapods-trunk (1.6.0)
      nap (>= 0.8, < 2.0)
      netrc (~> 0.11)

GIT
  remote: https://github.com/CocoaPods/cocoapods-try.git
  revision: 607f9c85b4aea8a5662b68ab41cdd402f94d84c3
  branch: master
  specs:
    cocoapods-try (1.2.0)

GIT
  remote: https://github.com/leahneukirchen/bacon.git
  revision: 5e7115d577ebc98f7dc45fe628964751939f294e
  specs:
    bacon (1.2.0)

GIT
  remote: https://github.com/mrackwitz/CLIntegracon.git
  revision: ca88b7b8920b6b6542f9b4ad2b1748855783dbae
  specs:
    clintegracon (0.9.0)
      colored2 (~> 3.1)
      diffy

PATH
  remote: .
  specs:
    cocoapods (1.11.2)
      addressable (~> 2.8)
      claide (>= 1.0.2, < 2.0)
      cocoapods-core (= 1.11.2)
      cocoapods-deintegrate (>= 1.0.3, < 2.0)
      cocoapods-downloader (>= 1.4.0, < 2.0)
      cocoapods-plugins (>= 1.0.0, < 2.0)
      cocoapods-search (>= 1.0.0, < 2.0)
      cocoapods-trunk (>= 1.4.0, < 2.0)
      cocoapods-try (>= 1.1.0, < 2.0)
      colored2 (~> 3.1)
      escape (~> 0.0.4)
      fourflusher (>= 2.3.0, < 3.0)
      gh_inspector (~> 1.0)
      molinillo (~> 0.8.0)
      nap (~> 1.0)
      ruby-macho (>= 1.0, < 3.0)
      xcodeproj (>= 1.21.0, < 2.0)

GEM
  remote: https://rubygems.org/
  specs:
    CFPropertyList (3.0.3)
    activesupport (5.2.6)
      concurrent-ruby (~> 1.0, >= 1.0.2)
      i18n (>= 0.7, < 2)
      minitest (~> 5.1)
      tzinfo (~> 1.1)
    addressable (2.8.0)
      public_suffix (>= 2.0.2, < 5.0)
    algoliasearch (1.27.5)
      httpclient (~> 2.8, >= 2.8.3)
      json (>= 1.5.1)
    ast (2.4.0)
    atomos (0.1.3)
    awesome_print (1.6.1)
    bigdecimal (1.3.5)
    claide-plugins (0.9.2)
      cork
      nap
      open4 (~> 1.3)
    cocoapods-dependencies (1.0.0.beta.1)
      ruby-graphviz (~> 1.2)
    cocoapods_debug (0.1.0)
      pry (= 0.10.3)
    coderay (1.1.2)
    colored2 (3.1.2)
    concurrent-ruby (1.1.9)
    cork (0.3.0)
      colored2 (~> 3.1)
    crack (0.4.5)
      rexml
    danger (5.16.1)
      claide (~> 1.0)
      claide-plugins (>= 0.9.2)
      colored2 (~> 3.1)
      cork (~> 0.1)
      faraday (~> 0.9)
      faraday-http-cache (~> 1.0)
      git (~> 1.5)
      kramdown (~> 1.5)
      no_proxy_fix
      octokit (~> 4.7)
      terminal-table (~> 1)
    diffy (3.4.0)
    docile (1.1.5)
    escape (0.0.4)
    ethon (0.14.0)
      ffi (>= 1.15.0)
    faraday (0.17.3)
      multipart-post (>= 1.2, < 3)
    faraday-http-cache (1.3.1)
      faraday (~> 0.8)
    ffi (1.15.4)
    fourflusher (2.3.1)
    fuzzy_match (2.0.4)
    gh_inspector (1.1.3)
    git (1.7.0)
      rchardet (~> 1.8)
    hashdiff (1.0.1)
    httpclient (2.8.3)
    i18n (1.8.10)
      concurrent-ruby (~> 1.0)
    inch (0.8.0)
      pry
      sparkr (>= 0.2.0)
      term-ansicolor
      yard (~> 0.9.12)
    inch_by_inch (1.0.1)
      inch (~> 0.8.0)
      rake (~> 10.0)
    json (2.5.1)
    kicker (3.0.0)
      listen (~> 1.3.0)
      notify (~> 0.5.2)
    kramdown (1.17.0)
    listen (1.3.1)
      rb-fsevent (>= 0.9.3)
      rb-inotify (>= 0.9)
      rb-kqueue (>= 0.2)
    metaclass (0.0.4)
    method_source (0.8.2)
    minitest (5.14.4)
    mocha (1.2.1)
      metaclass (~> 0.0.1)
    mocha-on-bacon (0.2.3)
      mocha (>= 0.13.0)
    multi_json (1.14.1)
    multipart-post (2.1.1)
    nap (1.1.0)
    netrc (0.11.0)
    no_proxy_fix (0.1.2)
    notify (0.5.2)
    octokit (4.18.0)
      faraday (>= 0.9)
      sawyer (~> 0.8.0, >= 0.5.3)
    open4 (1.3.4)
    parallel (1.10.0)
    parser (2.6.3.0)
      ast (~> 2.4.0)
    powerpack (0.1.2)
    prettybacon (0.0.2)
      bacon (~> 1.2)
    pry (0.10.3)
      coderay (~> 1.1.0)
      method_source (~> 0.8.1)
      slop (~> 3.4)
    public_suffix (4.0.6)
    rainbow (2.2.2)
      rake
    rake (10.5.0)
    rb-fsevent (0.9.4)
    rb-inotify (0.9.5)
      ffi (>= 0.5.0)
    rb-kqueue (0.2.3)
      ffi (>= 0.5.0)
    rchardet (1.8.0)
    rexml (3.2.5)
    rubocop (0.50.0)
      parallel (~> 1.10)
      parser (>= 2.3.3.1, < 3.0)
      powerpack (~> 0.1)
      rainbow (>= 2.2.2, < 3.0)
      ruby-progressbar (~> 1.7)
      unicode-display_width (~> 1.0, >= 1.0.1)
    ruby-graphviz (1.2.2)
    ruby-macho (2.5.1)
    ruby-prof (0.15.2)
    ruby-progressbar (1.10.1)
    sawyer (0.8.2)
      addressable (>= 2.3.5)
      faraday (> 0.8, < 2.0)
    simplecov (0.9.2)
      docile (~> 1.1.0)
      multi_json (~> 1.0)
      simplecov-html (~> 0.9.0)
    simplecov-html (0.9.0)
    slop (3.6.0)
    sparkr (0.4.1)
    term-ansicolor (1.6.0)
      tins (~> 1.0)
    terminal-table (1.8.0)
      unicode-display_width (~> 1.1, >= 1.1.1)
    thread_safe (0.3.6)
    tins (1.16.3)
    typhoeus (1.4.0)
      ethon (>= 0.9.0)
    tzinfo (1.2.9)
      thread_safe (~> 0.1)
    unicode-display_width (1.7.0)
    webmock (3.11.1)
      addressable (>= 2.3.6)
      crack (>= 0.3.2)
      hashdiff (>= 0.4.0, < 2.0.0)
    yard (0.9.12)

PLATFORMS
  ruby

DEPENDENCIES
  activesupport (> 5, < 6)
  awesome_print
  bacon!
  bigdecimal (~> 1.3.0)
  bundler (~> 2.0)
  claide!
  clintegracon!
  cocoapods!
  cocoapods-core!
  cocoapods-deintegrate!
  cocoapods-dependencies (~> 1.0.beta.1)
  cocoapods-downloader!
  cocoapods-plugins!
  cocoapods-search!
  cocoapods-trunk!
  cocoapods-try!
  cocoapods_debug
  danger (~> 5.3)
  diffy
  inch_by_inch
  kicker
  mocha (< 1.5)
  mocha-on-bacon
  molinillo!
  nanaimo!
  netrc
  prettybacon
  public_suffix
  rake (~> 10.0)
  rb-fsevent
  rubocop (= 0.50.0)
  ruby-graphviz (< 1.2.5)
  ruby-prof
  simplecov (< 0.18)
  typhoeus
  webmock
  xcodeproj!

BUNDLED WITH
   2.2.8<|MERGE_RESOLUTION|>--- conflicted
+++ resolved
@@ -7,13 +7,8 @@
 
 GIT
   remote: https://github.com/CocoaPods/Core.git
-<<<<<<< HEAD
-  revision: 74e0cc225042b1a4666d33a13eefea9892ce52c2
-  branch: master
-=======
-  revision: 57f9eeca434f1bdcf0ba34b8e0a7c551b51f3b66
-  branch: 1-11-stable
->>>>>>> 78dca9bc
+  revision: f856fa726812c5a35e6ea664f3acc78285053f7e
+  branch: master
   specs:
     cocoapods-core (1.11.2)
       activesupport (>= 5.0, < 7)

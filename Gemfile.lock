GIT
  remote: https://github.com/CocoaPods/CLAide.git
  revision: e97c290ccc133ed03b856ca5527cfc47610ac901
  branch: master
  specs:
    claide (0.3.2)

GIT
  remote: https://github.com/CocoaPods/Core.git
<<<<<<< HEAD
  revision: fe6962d6fc0d5379d1bf8e5769cefb3683adb529
  branch: feature-frameworks-bundles
=======
  revision: 92692426f9ed7a5daee4ee1521e47cc716dce3e9
  branch: master
>>>>>>> 5e0f3566
  specs:
    cocoapods-core (0.22.3)
      activesupport (~> 3.2.13)
      json (~> 1.8.0)
      nap (~> 0.5.1)

GIT
  remote: https://github.com/CocoaPods/Xcodeproj.git
  revision: 465fd0a975fae85cc621ada84f89cc24f01748ef
  branch: master
  specs:
    xcodeproj (0.8.1)
      activesupport (~> 3.2.13)
      colored (~> 1.2)

GIT
  remote: https://github.com/CocoaPods/cocoapods-downloader.git
  revision: 2cc10348d9eb35862d900d79c72cd967388962b9
  branch: master
  specs:
    cocoapods-downloader (0.1.1)

GIT
  remote: https://github.com/alloy/kicker.git
  revision: 56d7bc857278cc00900d37ef0cf2167cf606b57c
  branch: master
  specs:
    kicker (2.6.1)
      listen (~> 1.1.0)

GIT
  remote: https://github.com/irrationalfab/PrettyBacon.git
  revision: 0da7e231bf597005aaa4efb4c2cd837336a6b42b
  branch: master
  specs:
    prettybacon (0.0.1)
      bacon (~> 1.2)

GIT
  remote: https://github.com/lemurheavy/coveralls-ruby.git
  revision: 2576b7d37545c6f28f0ad43f56cddc09ca2740f4
  specs:
    coveralls (0.6.7)
      multi_json (~> 1.3)
      rest-client
      simplecov (>= 0.7)
      term-ansicolor
      thor

PATH
  remote: .
  specs:
    cocoapods (0.22.3)
      activesupport (~> 3.2.13)
      claide (~> 0.3.2)
      cocoapods-core (= 0.22.3)
      cocoapods-downloader (~> 0.1.1)
      colored (~> 1.2)
      escape (~> 0.0.4)
      json (~> 1.8.0)
      open4 (~> 1.3.0)
      xcodeproj (~> 0.8.1)

GEM
  remote: http://rubygems.org/
  specs:
    activesupport (3.2.14)
      i18n (~> 0.6, >= 0.6.4)
      multi_json (~> 1.0)
    awesome_print (1.1.0)
    bacon (1.2.0)
    coderay (1.0.9)
    colored (1.2)
    diffy (3.0.1)
    escape (0.0.4)
    ffi (1.9.0)
    github-markup (0.7.5)
    i18n (0.6.4)
    json (1.8.0)
    listen (1.1.6)
      rb-fsevent (>= 0.9.3)
      rb-inotify (>= 0.9)
      rb-kqueue (>= 0.2)
    metaclass (0.0.1)
    method_source (0.8.2)
    mime-types (1.23)
    mocha (0.14.0)
      metaclass (~> 0.0.1)
    mocha-on-bacon (0.2.2)
      mocha (>= 0.13.0)
    multi_json (1.7.7)
    nap (0.5.1)
    open4 (1.3.0)
    posix-spawn (0.3.6)
    pry (0.9.12.2)
      coderay (~> 1.0.5)
      method_source (~> 0.8)
      slop (~> 3.4)
    pygments.rb (0.5.2)
      posix-spawn (~> 0.3.6)
      yajl-ruby (~> 1.1.0)
    rake (10.1.0)
    rb-fsevent (0.9.3)
    rb-inotify (0.9.0)
      ffi (>= 0.5.0)
    rb-kqueue (0.2.0)
      ffi (>= 0.5.0)
    redcarpet (2.3.0)
    rest-client (1.6.7)
      mime-types (>= 1.16)
    ruby-prof (0.13.0)
    simplecov (0.7.1)
      multi_json (~> 1.0)
      simplecov-html (~> 0.7.1)
    simplecov-html (0.7.1)
    slop (3.4.6)
    term-ansicolor (1.2.2)
      tins (~> 0.8)
    thor (0.18.1)
    tins (0.8.3)
    yajl-ruby (1.1.0)
    yard (0.8.7)

PLATFORMS
  ruby

DEPENDENCIES
  awesome_print
  bacon
  claide!
  cocoapods!
  cocoapods-core!
  cocoapods-downloader!
  coveralls!
  diffy
  github-markup
  kicker!
  mocha
  mocha-on-bacon
  prettybacon!
  pry
  pygments.rb
  rake
  rb-fsevent
  redcarpet (< 3.0.0)
  ruby-prof
  simplecov
  xcodeproj!
  yard<|MERGE_RESOLUTION|>--- conflicted
+++ resolved
@@ -7,13 +7,8 @@
 
 GIT
   remote: https://github.com/CocoaPods/Core.git
-<<<<<<< HEAD
-  revision: fe6962d6fc0d5379d1bf8e5769cefb3683adb529
+  revision: 36822bfe5704c3375d59db3c2678192ba4fc483a
   branch: feature-frameworks-bundles
-=======
-  revision: 92692426f9ed7a5daee4ee1521e47cc716dce3e9
-  branch: master
->>>>>>> 5e0f3566
   specs:
     cocoapods-core (0.22.3)
       activesupport (~> 3.2.13)
@@ -22,7 +17,7 @@
 
 GIT
   remote: https://github.com/CocoaPods/Xcodeproj.git
-  revision: 465fd0a975fae85cc621ada84f89cc24f01748ef
+  revision: 229f761a0b56ad9397d33016b05277871eaebe25
   branch: master
   specs:
     xcodeproj (0.8.1)

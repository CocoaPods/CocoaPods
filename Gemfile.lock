GIT
  remote: https://github.com/CocoaPods/CLAide.git
  revision: b5ced9cc141df732e8027078543eb92fc6447567
  branch: master
  specs:
    claide (1.0.3)

GIT
  remote: https://github.com/CocoaPods/Core.git
<<<<<<< HEAD
  revision: 2788188d8a2b820ca54b2989827eec4bb5fe07cf
  branch: master
=======
  revision: cbcc82ccb7f7d28736cbd7eec877fbe3a7f50579
  branch: 1-9-stable
>>>>>>> 3efd8eca
  specs:
    cocoapods-core (1.9.3)
      activesupport (>= 4.0.2, < 6)
      algoliasearch (~> 1.0)
      concurrent-ruby (~> 1.1)
      fuzzy_match (~> 2.0.4)
      nap (~> 1.0)
      netrc (~> 0.11)
      typhoeus (~> 1.0)

GIT
  remote: https://github.com/CocoaPods/Molinillo.git
  revision: db572ea89ff7391fcfb81a8ecfbc9872a9e8613f
  branch: master
  specs:
    molinillo (0.6.6)

GIT
  remote: https://github.com/CocoaPods/Nanaimo.git
  revision: 1414d9c0b642e376873138325f8132e8f053988a
  branch: master
  specs:
    nanaimo (0.2.6)

GIT
  remote: https://github.com/CocoaPods/Xcodeproj.git
  revision: d1283c5f09ba9a06f0f3a333d437e74ffb344fb6
  branch: master
  specs:
    xcodeproj (1.16.0)
      CFPropertyList (>= 2.3.3, < 4.0)
      atomos (~> 0.1.3)
      claide (>= 1.0.2, < 2.0)
      colored2 (~> 3.1)
      nanaimo (~> 0.2.6)

GIT
  remote: https://github.com/CocoaPods/cocoapods-deintegrate.git
  revision: c3372a2ea2c2134db78fc6f8d157ebb9bb943a83
  branch: master
  specs:
    cocoapods-deintegrate (1.0.4)

GIT
  remote: https://github.com/CocoaPods/cocoapods-downloader.git
  revision: 171340fd69918d5dd2c930b072587cc7436481fb
  branch: master
  specs:
    cocoapods-downloader (1.3.0)

GIT
  remote: https://github.com/CocoaPods/cocoapods-plugins.git
  revision: 683b4fbef37740301543f3a7bd46b88c2ff305f5
  branch: master
  specs:
    cocoapods-plugins (1.0.0)
      nap

GIT
  remote: https://github.com/CocoaPods/cocoapods-search.git
  revision: 452eee08d6497c43afd4452c28f9d7b8da8686f1
  branch: master
  specs:
    cocoapods-search (1.0.0)

GIT
  remote: https://github.com/CocoaPods/cocoapods-trunk.git
  revision: 00eca277d17d24c272adb6c7fa8d7c2c3fe8da3b
  branch: master
  specs:
    cocoapods-trunk (1.5.0)
      nap (>= 0.8, < 2.0)
      netrc (~> 0.11)

GIT
  remote: https://github.com/CocoaPods/cocoapods-try.git
  revision: 607f9c85b4aea8a5662b68ab41cdd402f94d84c3
  branch: master
  specs:
    cocoapods-try (1.2.0)

GIT
  remote: https://github.com/leahneukirchen/bacon.git
  revision: 5e7115d577ebc98f7dc45fe628964751939f294e
  specs:
    bacon (1.2.0)

GIT
  remote: https://github.com/segiddins/json.git
  revision: a9588bc4334c2f5bf985f255b61c05eafdcd8907
  branch: seg-1.7.7-ruby-2.2
  specs:
    json (1.7.7)

PATH
  remote: .
  specs:
    cocoapods (1.9.3)
      activesupport (>= 4.0.2, < 5)
      addressable (~> 2.6)
      claide (>= 1.0.2, < 2.0)
      cocoapods-core (= 1.9.3)
      cocoapods-deintegrate (>= 1.0.3, < 2.0)
      cocoapods-downloader (>= 1.2.2, < 2.0)
      cocoapods-plugins (>= 1.0.0, < 2.0)
      cocoapods-search (>= 1.0.0, < 2.0)
      cocoapods-trunk (>= 1.4.0, < 2.0)
      cocoapods-try (>= 1.1.0, < 2.0)
      colored2 (~> 3.1)
      escape (~> 0.0.4)
      fourflusher (>= 2.3.0, < 3.0)
      gh_inspector (~> 1.0)
      molinillo (~> 0.6.6)
      nap (~> 1.0)
      ruby-macho (~> 1.4)
      xcodeproj (>= 1.14.0, < 2.0)

GEM
  remote: https://rubygems.org/
  specs:
    CFPropertyList (3.0.2)
    activesupport (4.2.11.3)
      i18n (~> 0.7)
      minitest (~> 5.1)
      thread_safe (~> 0.3, >= 0.3.4)
      tzinfo (~> 1.1)
    addressable (2.7.0)
      public_suffix (>= 2.0.2, < 5.0)
    algoliasearch (1.27.2)
      httpclient (~> 2.8, >= 2.8.3)
      json (>= 1.5.1)
    ast (2.4.0)
    atomos (0.1.3)
    awesome_print (1.6.1)
    bigdecimal (1.3.5)
    claide-plugins (0.9.2)
      cork
      nap
      open4 (~> 1.3)
    clintegracon (0.9.0)
      colored2 (~> 3.1)
      diffy
    cocoapods-dependencies (1.0.0.beta.1)
      ruby-graphviz (~> 1.2)
    cocoapods_debug (0.1.0)
      pry (= 0.10.3)
    coderay (1.1.2)
    colored2 (3.1.2)
    concurrent-ruby (1.1.6)
    cork (0.3.0)
      colored2 (~> 3.1)
    crack (0.4.3)
      safe_yaml (~> 1.0.0)
    danger (5.16.1)
      claide (~> 1.0)
      claide-plugins (>= 0.9.2)
      colored2 (~> 3.1)
      cork (~> 0.1)
      faraday (~> 0.9)
      faraday-http-cache (~> 1.0)
      git (~> 1.5)
      kramdown (~> 1.5)
      no_proxy_fix
      octokit (~> 4.7)
      terminal-table (~> 1)
    diffy (3.2.1)
    escape (0.0.4)
    ethon (0.12.0)
      ffi (>= 1.3.0)
    faraday (0.17.3)
      multipart-post (>= 1.2, < 3)
    faraday-http-cache (1.3.1)
      faraday (~> 0.8)
    ffi (1.12.2)
    fourflusher (2.3.1)
    fuzzy_match (2.0.4)
    gh_inspector (1.1.3)
    git (1.7.0)
      rchardet (~> 1.8)
    hashdiff (0.3.1)
    httpclient (2.8.3)
    i18n (0.9.5)
      concurrent-ruby (~> 1.0)
    inch (0.8.0)
      pry
      sparkr (>= 0.2.0)
      term-ansicolor
      yard (~> 0.9.12)
    inch_by_inch (1.0.1)
      inch (~> 0.8.0)
      rake (~> 10.0)
    kicker (3.0.0)
      listen (~> 1.3.0)
      notify (~> 0.5.2)
    kramdown (1.17.0)
    listen (1.3.1)
      rb-fsevent (>= 0.9.3)
      rb-inotify (>= 0.9)
      rb-kqueue (>= 0.2)
    metaclass (0.0.4)
    method_source (0.8.2)
    minitest (5.12.0)
    mocha (1.2.1)
      metaclass (~> 0.0.1)
    mocha-on-bacon (0.2.3)
      mocha (>= 0.13.0)
    multipart-post (2.1.1)
    nap (1.1.0)
    netrc (0.11.0)
    no_proxy_fix (0.1.2)
    notify (0.5.2)
    octokit (4.18.0)
      faraday (>= 0.9)
      sawyer (~> 0.8.0, >= 0.5.3)
    open4 (1.3.4)
    parallel (1.10.0)
    parser (2.6.3.0)
      ast (~> 2.4.0)
    powerpack (0.1.2)
    prettybacon (0.0.2)
      bacon (~> 1.2)
    pry (0.10.3)
      coderay (~> 1.1.0)
      method_source (~> 0.8.1)
      slop (~> 3.4)
    public_suffix (2.0.5)
    rainbow (2.2.2)
      rake
    rake (10.5.0)
    rb-fsevent (0.9.4)
    rb-inotify (0.9.5)
      ffi (>= 0.5.0)
    rb-kqueue (0.2.3)
      ffi (>= 0.5.0)
    rchardet (1.8.0)
    rubocop (0.50.0)
      parallel (~> 1.10)
      parser (>= 2.3.3.1, < 3.0)
      powerpack (~> 0.1)
      rainbow (>= 2.2.2, < 3.0)
      ruby-progressbar (~> 1.7)
      unicode-display_width (~> 1.0, >= 1.0.1)
    ruby-graphviz (1.2.2)
    ruby-macho (1.4.0)
    ruby-prof (0.15.2)
    ruby-progressbar (1.10.1)
    safe_yaml (1.0.4)
    sawyer (0.8.2)
      addressable (>= 2.3.5)
      faraday (> 0.8, < 2.0)
    slop (3.6.0)
    sparkr (0.4.1)
    term-ansicolor (1.6.0)
      tins (~> 1.0)
    terminal-table (1.8.0)
      unicode-display_width (~> 1.1, >= 1.1.1)
    thread_safe (0.3.6)
    tins (1.16.3)
    typhoeus (1.4.0)
      ethon (>= 0.9.0)
    tzinfo (1.2.7)
      thread_safe (~> 0.1)
    unicode-display_width (1.7.0)
    webmock (2.3.1)
      addressable (>= 2.3.6)
      crack (>= 0.3.2)
      hashdiff
    yard (0.9.12)

PLATFORMS
  ruby

DEPENDENCIES
  activesupport (>= 4.0.2, < 5, != 4.2.11.12)
  awesome_print
  bacon!
  bigdecimal (~> 1.3.0)
  bundler (~> 1.3)
  claide!
  clintegracon
  cocoapods!
  cocoapods-core!
  cocoapods-deintegrate!
  cocoapods-dependencies (~> 1.0.beta.1)
  cocoapods-downloader!
  cocoapods-plugins!
  cocoapods-search!
  cocoapods-trunk!
  cocoapods-try!
  cocoapods_debug
  danger (~> 5.3)
  diffy
  inch_by_inch
  json!
  kicker
  minitest (= 5.12.0)
  mocha
  mocha-on-bacon
  molinillo!
  nanaimo!
  netrc
  prettybacon
  public_suffix (~> 2.0)
  rake (~> 10.0)
  rb-fsevent
  rubocop
  ruby-prof
  typhoeus
  webmock
  xcodeproj!

BUNDLED WITH
   1.17.3<|MERGE_RESOLUTION|>--- conflicted
+++ resolved
@@ -7,13 +7,8 @@
 
 GIT
   remote: https://github.com/CocoaPods/Core.git
-<<<<<<< HEAD
-  revision: 2788188d8a2b820ca54b2989827eec4bb5fe07cf
-  branch: master
-=======
-  revision: cbcc82ccb7f7d28736cbd7eec877fbe3a7f50579
-  branch: 1-9-stable
->>>>>>> 3efd8eca
+  revision: 8cf6bf0c08a0429c50310e68c24dce37d5022aa5
+  branch: master
   specs:
     cocoapods-core (1.9.3)
       activesupport (>= 4.0.2, < 6)

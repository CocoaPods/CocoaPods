GIT
  remote: https://github.com/CocoaPods/CLAide.git
  revision: b5ced9cc141df732e8027078543eb92fc6447567
  branch: master
  specs:
    claide (1.0.3)

GIT
  remote: https://github.com/CocoaPods/Core.git
<<<<<<< HEAD
  revision: b84eb6ab23a3e65a0ab79487fd3fe44c590cb29a
  branch: master
=======
  revision: 60387d624acabb44d3154d14bed556f3c310deb4
  branch: 1-9-stable
>>>>>>> 5ebbf43f
  specs:
    cocoapods-core (1.9.0)
      activesupport (>= 4.0.2, < 6)
      algoliasearch (~> 1.0)
      concurrent-ruby (~> 1.1)
      fuzzy_match (~> 2.0.4)
      nap (~> 1.0)
      netrc (~> 0.11)
      typhoeus (~> 1.0)

GIT
  remote: https://github.com/CocoaPods/Molinillo.git
  revision: b419616b2230663db01462a4b93c01d3c3569a8d
  branch: master
  specs:
    molinillo (0.6.6)

GIT
  remote: https://github.com/CocoaPods/Nanaimo.git
  revision: 9b30f911a506b9b42d15ea8808d3236a8971010e
  branch: master
  specs:
    nanaimo (0.2.6)

GIT
  remote: https://github.com/CocoaPods/Xcodeproj.git
<<<<<<< HEAD
  revision: 4772726f5878a910e5a72c473cfedefe35e377d6
=======
  revision: b9375049007fca925ef16ea9487681bcaa59a5ad
>>>>>>> 5ebbf43f
  branch: master
  specs:
    xcodeproj (1.15.0)
      CFPropertyList (>= 2.3.3, < 4.0)
      atomos (~> 0.1.3)
      claide (>= 1.0.2, < 2.0)
      colored2 (~> 3.1)
      nanaimo (~> 0.2.6)

GIT
  remote: https://github.com/CocoaPods/cocoapods-deintegrate.git
  revision: c3372a2ea2c2134db78fc6f8d157ebb9bb943a83
  branch: master
  specs:
    cocoapods-deintegrate (1.0.4)

GIT
  remote: https://github.com/CocoaPods/cocoapods-downloader.git
  revision: 171340fd69918d5dd2c930b072587cc7436481fb
  branch: master
  specs:
    cocoapods-downloader (1.3.0)

GIT
  remote: https://github.com/CocoaPods/cocoapods-plugins.git
  revision: a4549f05cda07771e4ebc29b79db553eeaaf6afd
  branch: master
  specs:
    cocoapods-plugins (1.0.0)
      nap

GIT
  remote: https://github.com/CocoaPods/cocoapods-search.git
  revision: 452eee08d6497c43afd4452c28f9d7b8da8686f1
  branch: master
  specs:
    cocoapods-search (1.0.0)

GIT
  remote: https://github.com/CocoaPods/cocoapods-stats.git
  revision: d172a8efddfeb1c9d27b33002c9cb46abb6f1c37
  branch: master
  specs:
    cocoapods-stats (1.1.0)

GIT
  remote: https://github.com/CocoaPods/cocoapods-trunk.git
  revision: 67959306c053bc77c73388865a5ac4de22574d96
  branch: master
  specs:
    cocoapods-trunk (1.4.1)
      nap (>= 0.8, < 2.0)
      netrc (~> 0.11)

GIT
  remote: https://github.com/CocoaPods/cocoapods-try.git
  revision: 2c0840a6ba64056931622abc1d11479ffcc4a31b
  branch: master
  specs:
    cocoapods-try (1.1.0)

GIT
  remote: https://github.com/leahneukirchen/bacon.git
  revision: 5e7115d577ebc98f7dc45fe628964751939f294e
  specs:
    bacon (1.2.0)

GIT
  remote: https://github.com/segiddins/json.git
  revision: a9588bc4334c2f5bf985f255b61c05eafdcd8907
  branch: seg-1.7.7-ruby-2.2
  specs:
    json (1.7.7)

PATH
  remote: .
  specs:
    cocoapods (1.9.0)
      activesupport (>= 4.0.2, < 5)
      claide (>= 1.0.2, < 2.0)
      cocoapods-core (= 1.9.0)
      cocoapods-deintegrate (>= 1.0.3, < 2.0)
      cocoapods-downloader (>= 1.2.2, < 2.0)
      cocoapods-plugins (>= 1.0.0, < 2.0)
      cocoapods-search (>= 1.0.0, < 2.0)
      cocoapods-stats (>= 1.0.0, < 2.0)
      cocoapods-trunk (>= 1.4.0, < 2.0)
      cocoapods-try (>= 1.1.0, < 2.0)
      colored2 (~> 3.1)
      escape (~> 0.0.4)
      fourflusher (>= 2.3.0, < 3.0)
      gh_inspector (~> 1.0)
      molinillo (~> 0.6.6)
      nap (~> 1.0)
      ruby-macho (~> 1.4)
      xcodeproj (>= 1.14.0, < 2.0)

GEM
  remote: https://rubygems.org/
  specs:
    CFPropertyList (3.0.2)
    activesupport (4.2.11.12)
      i18n (~> 0.7)
      minitest (~> 5.1)
      thread_safe (~> 0.3, >= 0.3.4)
      tzinfo (~> 1.1)
    addressable (2.5.1)
      public_suffix (~> 2.0, >= 2.0.2)
    algoliasearch (1.27.1)
      httpclient (~> 2.8, >= 2.8.3)
      json (>= 1.5.1)
    ast (2.4.0)
    atomos (0.1.3)
    awesome_print (1.6.1)
    claide-plugins (0.9.2)
      cork
      nap
      open4 (~> 1.3)
    clintegracon (0.9.0)
      colored2 (~> 3.1)
      diffy
    cocoapods-dependencies (1.0.0.beta.1)
      ruby-graphviz (~> 1.2)
    cocoapods_debug (0.1.0)
      pry (= 0.10.3)
    coderay (1.1.2)
    colored2 (3.1.2)
    concurrent-ruby (1.1.6)
    cork (0.3.0)
      colored2 (~> 3.1)
    crack (0.4.3)
      safe_yaml (~> 1.0.0)
    danger (5.3.0)
      claide (~> 1.0)
      claide-plugins (>= 0.9.2)
      colored2 (~> 3.1)
      cork (~> 0.1)
      faraday (~> 0.9)
      faraday-http-cache (~> 1.0)
      git (~> 1)
      kramdown (~> 1.5)
      octokit (~> 4.2)
      terminal-table (~> 1)
    diffy (3.2.1)
    escape (0.0.4)
    ethon (0.12.0)
      ffi (>= 1.3.0)
    faraday (0.12.1)
      multipart-post (>= 1.2, < 3)
    faraday-http-cache (1.3.1)
      faraday (~> 0.8)
    ffi (1.12.2)
    fourflusher (2.3.1)
    fuzzy_match (2.0.4)
    gh_inspector (1.1.3)
    git (1.3.0)
    hashdiff (0.3.1)
    httpclient (2.8.3)
    i18n (0.9.5)
      concurrent-ruby (~> 1.0)
    inch (0.8.0)
      pry
      sparkr (>= 0.2.0)
      term-ansicolor
      yard (~> 0.9.12)
    inch_by_inch (1.0.1)
      inch (~> 0.8.0)
      rake (~> 10.0)
    kicker (3.0.0)
      listen (~> 1.3.0)
      notify (~> 0.5.2)
    kramdown (1.13.2)
    listen (1.3.1)
      rb-fsevent (>= 0.9.3)
      rb-inotify (>= 0.9)
      rb-kqueue (>= 0.2)
    metaclass (0.0.4)
    method_source (0.8.2)
    minitest (5.12.0)
    mocha (1.2.1)
      metaclass (~> 0.0.1)
    mocha-on-bacon (0.2.3)
      mocha (>= 0.13.0)
    multipart-post (2.0.0)
    nap (1.1.0)
    netrc (0.11.0)
    notify (0.5.2)
    octokit (4.7.0)
      sawyer (~> 0.8.0, >= 0.5.3)
    open4 (1.3.4)
    parallel (1.10.0)
    parser (2.6.3.0)
      ast (~> 2.4.0)
    powerpack (0.1.2)
    prettybacon (0.0.2)
      bacon (~> 1.2)
    pry (0.10.3)
      coderay (~> 1.1.0)
      method_source (~> 0.8.1)
      slop (~> 3.4)
    public_suffix (2.0.5)
    rainbow (2.2.2)
      rake
    rake (10.5.0)
    rb-fsevent (0.9.4)
    rb-inotify (0.9.5)
      ffi (>= 0.5.0)
    rb-kqueue (0.2.3)
      ffi (>= 0.5.0)
    rubocop (0.50.0)
      parallel (~> 1.10)
      parser (>= 2.3.3.1, < 3.0)
      powerpack (~> 0.1)
      rainbow (>= 2.2.2, < 3.0)
      ruby-progressbar (~> 1.7)
      unicode-display_width (~> 1.0, >= 1.0.1)
    ruby-graphviz (1.2.2)
    ruby-macho (1.4.0)
    ruby-prof (0.15.2)
    ruby-progressbar (1.10.1)
    safe_yaml (1.0.4)
    sawyer (0.8.1)
      addressable (>= 2.3.5, < 2.6)
      faraday (~> 0.8, < 1.0)
    slop (3.6.0)
    sparkr (0.4.1)
    term-ansicolor (1.6.0)
      tins (~> 1.0)
    terminal-table (1.6.0)
    thread_safe (0.3.6)
    tins (1.16.3)
    typhoeus (1.3.1)
      ethon (>= 0.9.0)
    tzinfo (1.2.6)
      thread_safe (~> 0.1)
    unicode-display_width (1.6.0)
    webmock (2.3.1)
      addressable (>= 2.3.6)
      crack (>= 0.3.2)
      hashdiff
    yard (0.9.12)

PLATFORMS
  ruby

DEPENDENCIES
  awesome_print
  bacon!
  bundler (~> 1.3)
  claide!
  clintegracon
  cocoapods!
  cocoapods-core!
  cocoapods-deintegrate!
  cocoapods-dependencies (~> 1.0.beta.1)
  cocoapods-downloader!
  cocoapods-plugins!
  cocoapods-search!
  cocoapods-stats!
  cocoapods-trunk!
  cocoapods-try!
  cocoapods_debug
  danger
  diffy
  inch_by_inch
  json!
  kicker
  minitest (= 5.12.0)
  mocha
  mocha-on-bacon
  molinillo!
  nanaimo!
  netrc
  prettybacon
  rake (~> 10.0)
  rb-fsevent
  rubocop
  ruby-prof
  typhoeus
  webmock
  xcodeproj!

BUNDLED WITH
   1.17.3<|MERGE_RESOLUTION|>--- conflicted
+++ resolved
@@ -7,13 +7,8 @@
 
 GIT
   remote: https://github.com/CocoaPods/Core.git
-<<<<<<< HEAD
-  revision: b84eb6ab23a3e65a0ab79487fd3fe44c590cb29a
-  branch: master
-=======
-  revision: 60387d624acabb44d3154d14bed556f3c310deb4
-  branch: 1-9-stable
->>>>>>> 5ebbf43f
+  revision: bc23f730a02b4082d59327cfb5b20150932cfed2
+  branch: master
   specs:
     cocoapods-core (1.9.0)
       activesupport (>= 4.0.2, < 6)
@@ -40,11 +35,7 @@
 
 GIT
   remote: https://github.com/CocoaPods/Xcodeproj.git
-<<<<<<< HEAD
-  revision: 4772726f5878a910e5a72c473cfedefe35e377d6
-=======
   revision: b9375049007fca925ef16ea9487681bcaa59a5ad
->>>>>>> 5ebbf43f
   branch: master
   specs:
     xcodeproj (1.15.0)

GIT
  remote: https://github.com/CocoaPods/CLAide.git
  revision: 97b765ec88aa4f347d19d416afc732a880e67826
  branch: master
  specs:
    claide (1.1.0)

GIT
  remote: https://github.com/CocoaPods/Core.git
<<<<<<< HEAD
  revision: 3633e53436e8e8637be32441c0a5ddb10a72ccf9
  branch: master
=======
  revision: 6a316652956dd4dddc01e899e4f270b0954124e1
  branch: 1-12-stable
>>>>>>> d43a6c86
  specs:
    cocoapods-core (1.12.1)
      activesupport (>= 5.0, < 8)
      addressable (~> 2.8)
      algoliasearch (~> 1.0)
      concurrent-ruby (~> 1.1)
      fuzzy_match (~> 2.0.4)
      nap (~> 1.0)
      netrc (~> 0.11)
      public_suffix (~> 4.0)
      typhoeus (~> 1.0)

GIT
  remote: https://github.com/CocoaPods/Molinillo.git
  revision: 6bc3d6045edadf800ba1b634fef15d3574369e60
  branch: master
  specs:
    molinillo (0.8.0)

GIT
  remote: https://github.com/CocoaPods/Nanaimo.git
  revision: 2a5c613f3f1f95903293d10ecd87ee4ce2400c75
  branch: master
  specs:
    nanaimo (0.3.0)

GIT
  remote: https://github.com/CocoaPods/Xcodeproj.git
  revision: 2fe65ce43a244370c245bcbf4176f16ff0f442cf
  branch: master
  specs:
    xcodeproj (1.22.0)
      CFPropertyList (>= 2.3.3, < 4.0)
      atomos (~> 0.1.3)
      claide (>= 1.0.2, < 2.0)
      colored2 (~> 3.1)
      nanaimo (~> 0.3.0)
      rexml (~> 3.2.4)

GIT
  remote: https://github.com/CocoaPods/cocoapods-deintegrate.git
  revision: 2e378b88c65a21a4b89fad989a81a23caec48cdf
  branch: master
  specs:
    cocoapods-deintegrate (1.0.5)

GIT
  remote: https://github.com/CocoaPods/cocoapods-downloader.git
  revision: 92019f0fa39cfeb5e60af0583d7170c9e01c7606
  branch: master
  specs:
    cocoapods-downloader (1.6.3)

GIT
  remote: https://github.com/CocoaPods/cocoapods-plugins.git
  revision: e03e1c7473356a6629489eb4dcbaf6fb4392df4a
  branch: master
  specs:
    cocoapods-plugins (1.0.0)
      nap

GIT
  remote: https://github.com/CocoaPods/cocoapods-search.git
  revision: 1d10b7a71e1b7de865560d4af5ab1d9dcce5ea1d
  branch: master
  specs:
    cocoapods-search (1.0.1)

GIT
  remote: https://github.com/CocoaPods/cocoapods-trunk.git
  revision: 39b025e5310c42f886dcec309c2790c379002f6e
  branch: master
  specs:
    cocoapods-trunk (1.6.0)
      nap (>= 0.8, < 2.0)
      netrc (~> 0.11)

GIT
  remote: https://github.com/CocoaPods/cocoapods-try.git
  revision: c30ca17e364e10086aa75ac5f2f61f368d7c7e95
  branch: master
  specs:
    cocoapods-try (1.2.0)

GIT
  remote: https://github.com/CocoaPods/inch_by_inch.git
  revision: 484fd1ff09c23dc0fc3f3affd97a079dbd51ad23
  branch: loosen-dependency
  specs:
    inch_by_inch (1.0.1)
      inch (~> 0.8)
      rake

GIT
  remote: https://github.com/leahneukirchen/bacon.git
  revision: 5e7115d577ebc98f7dc45fe628964751939f294e
  specs:
    bacon (1.2.0)

GIT
  remote: https://github.com/mrackwitz/CLIntegracon.git
  revision: ca88b7b8920b6b6542f9b4ad2b1748855783dbae
  specs:
    clintegracon (0.9.0)
      colored2 (~> 3.1)
      diffy

PATH
  remote: .
  specs:
    cocoapods (1.12.1)
      addressable (~> 2.8)
      claide (>= 1.0.2, < 2.0)
      cocoapods-core (= 1.12.1)
      cocoapods-deintegrate (>= 1.0.3, < 2.0)
      cocoapods-downloader (>= 1.6.0, < 2.0)
      cocoapods-plugins (>= 1.0.0, < 2.0)
      cocoapods-search (>= 1.0.0, < 2.0)
      cocoapods-trunk (>= 1.6.0, < 2.0)
      cocoapods-try (>= 1.1.0, < 2.0)
      colored2 (~> 3.1)
      escape (~> 0.0.4)
      fourflusher (>= 2.3.0, < 3.0)
      gh_inspector (~> 1.0)
      molinillo (~> 0.8.0)
      nap (~> 1.0)
      ruby-macho (>= 2.3.0, < 3.0)
      xcodeproj (>= 1.21.0, < 2.0)

GEM
  remote: https://rubygems.org/
  specs:
    CFPropertyList (3.0.6)
      rexml
    activesupport (6.1.7.3)
      concurrent-ruby (~> 1.0, >= 1.0.2)
      i18n (>= 1.6, < 2)
      minitest (>= 5.1)
      tzinfo (~> 2.0)
      zeitwerk (~> 2.3)
    addressable (2.8.4)
      public_suffix (>= 2.0.2, < 6.0)
    algoliasearch (1.27.5)
      httpclient (~> 2.8, >= 2.8.3)
      json (>= 1.5.1)
    ast (2.4.2)
    atomos (0.1.3)
    awesome_print (1.9.2)
    bigdecimal (3.1.3)
    claide-plugins (0.9.2)
      cork
      nap
      open4 (~> 1.3)
    cocoapods-dependencies (1.3.0)
      ruby-graphviz (~> 1.2)
    cocoapods_debug (0.1.0)
      pry (= 0.10.3)
    coderay (1.1.3)
    colored2 (3.1.2)
    concurrent-ruby (1.2.2)
    cork (0.3.0)
      colored2 (~> 3.1)
    crack (0.4.5)
      rexml
    danger (8.5.0)
      claide (~> 1.0)
      claide-plugins (>= 0.9.2)
      colored2 (~> 3.1)
      cork (~> 0.1)
      faraday (>= 0.9.0, < 2.0)
      faraday-http-cache (~> 2.0)
      git (~> 1.7)
      kramdown (~> 2.3)
      kramdown-parser-gfm (~> 1.0)
      no_proxy_fix
      octokit (~> 4.7)
      terminal-table (>= 1, < 4)
    diffy (3.4.0)
    docile (1.4.0)
    escape (0.0.4)
    ethon (0.16.0)
      ffi (>= 1.15.0)
    faraday (1.10.0)
      faraday-em_http (~> 1.0)
      faraday-em_synchrony (~> 1.0)
      faraday-excon (~> 1.1)
      faraday-httpclient (~> 1.0)
      faraday-multipart (~> 1.0)
      faraday-net_http (~> 1.0)
      faraday-net_http_persistent (~> 1.0)
      faraday-patron (~> 1.0)
      faraday-rack (~> 1.0)
      faraday-retry (~> 1.0)
      ruby2_keywords (>= 0.0.4)
    faraday-em_http (1.0.0)
    faraday-em_synchrony (1.0.0)
    faraday-excon (1.1.0)
    faraday-http-cache (2.2.0)
      faraday (>= 0.8)
    faraday-httpclient (1.0.1)
    faraday-multipart (1.0.3)
      multipart-post (>= 1.2, < 3)
    faraday-net_http (1.0.1)
    faraday-net_http_persistent (1.2.0)
    faraday-patron (1.0.0)
    faraday-rack (1.0.0)
    faraday-retry (1.0.3)
    ffi (1.15.5)
    fourflusher (2.3.1)
    fuzzy_match (2.0.4)
    gh_inspector (1.1.3)
    git (1.10.2)
      rchardet (~> 1.8)
    hashdiff (1.0.1)
    httpclient (2.8.3)
    i18n (1.12.0)
      concurrent-ruby (~> 1.0)
    inch (0.8.0)
      pry
      sparkr (>= 0.2.0)
      term-ansicolor
      yard (~> 0.9.12)
    json (2.6.3)
    kicker (3.0.0)
      listen (~> 1.3.0)
      notify (~> 0.5.2)
    kramdown (2.3.2)
      rexml
    kramdown-parser-gfm (1.1.0)
      kramdown (~> 2.0)
    listen (1.3.1)
      rb-fsevent (>= 0.9.3)
      rb-inotify (>= 0.9)
      rb-kqueue (>= 0.2)
    metaclass (0.0.4)
    method_source (0.8.2)
    minitest (5.18.0)
    mocha (1.4.0)
      metaclass (~> 0.0.1)
    mocha-on-bacon (0.2.3)
      mocha (>= 0.13.0)
    multipart-post (2.1.1)
    nap (1.1.0)
    netrc (0.11.0)
    no_proxy_fix (0.1.2)
    notify (0.5.2)
    octokit (4.18.0)
      faraday (>= 0.9)
      sawyer (~> 0.8.0, >= 0.5.3)
    open4 (1.3.4)
    parallel (1.21.0)
    parser (2.7.2.0)
      ast (~> 2.4.1)
    powerpack (0.1.3)
    prettybacon (0.0.2)
      bacon (~> 1.2)
    pry (0.10.3)
      coderay (~> 1.1.0)
      method_source (~> 0.8.1)
      slop (~> 3.4)
    public_suffix (4.0.7)
    rainbow (2.2.2)
      rake
    rake (12.3.3)
    rb-fsevent (0.11.1)
    rb-inotify (0.10.1)
      ffi (~> 1.0)
    rb-kqueue (0.2.8)
      ffi (>= 0.5.0)
    rchardet (1.8.0)
    rexml (3.2.5)
    rubocop (0.50.0)
      parallel (~> 1.10)
      parser (>= 2.3.3.1, < 3.0)
      powerpack (~> 0.1)
      rainbow (>= 2.2.2, < 3.0)
      ruby-progressbar (~> 1.7)
      unicode-display_width (~> 1.0, >= 1.0.1)
    ruby-graphviz (1.2.4)
    ruby-macho (2.5.1)
    ruby-prof (1.4.3)
    ruby-progressbar (1.11.0)
    ruby2_keywords (0.0.5)
    sawyer (0.8.2)
      addressable (>= 2.3.5)
      faraday (> 0.8, < 2.0)
    simplecov (0.17.1)
      docile (~> 1.1)
      json (>= 1.8, < 3)
      simplecov-html (~> 0.10.0)
    simplecov-html (0.10.2)
    slop (3.6.0)
    sparkr (0.4.1)
    sync (0.5.0)
    term-ansicolor (1.7.1)
      tins (~> 1.0)
    terminal-table (3.0.2)
      unicode-display_width (>= 1.1.1, < 3)
    tins (1.31.0)
      sync
    typhoeus (1.4.0)
      ethon (>= 0.9.0)
    tzinfo (2.0.6)
      concurrent-ruby (~> 1.0)
    unicode-display_width (1.8.0)
    webmock (3.14.0)
      addressable (>= 2.8.0)
      crack (>= 0.3.2)
      hashdiff (>= 0.4.0, < 2.0.0)
    webrick (1.7.0)
    yard (0.9.27)
      webrick (~> 1.7.0)
    zeitwerk (2.6.7)

PLATFORMS
  ruby

DEPENDENCIES
  activesupport (> 5, < 7)
  awesome_print
  bacon!
  bigdecimal (~> 3.0)
  bundler (~> 2.0)
  claide!
  clintegracon!
  cocoapods!
  cocoapods-core!
  cocoapods-deintegrate!
  cocoapods-dependencies (~> 1.0.beta.1)
  cocoapods-downloader!
  cocoapods-plugins!
  cocoapods-search!
  cocoapods-trunk!
  cocoapods-try!
  cocoapods_debug
  danger (~> 8.0)
  diffy
  inch_by_inch!
  kicker
  mocha (< 1.5)
  mocha-on-bacon
  molinillo!
  nanaimo!
  netrc
  octokit (~> 4.18.0)
  prettybacon
  public_suffix
  rake (~> 12.3)
  rb-fsevent
  rubocop (= 0.50.0)
  ruby-graphviz (< 1.2.5)
  ruby-prof
  simplecov (< 0.18)
  typhoeus
  webmock
  xcodeproj!

BUNDLED WITH
   2.3.26<|MERGE_RESOLUTION|>--- conflicted
+++ resolved
@@ -7,13 +7,8 @@
 
 GIT
   remote: https://github.com/CocoaPods/Core.git
-<<<<<<< HEAD
-  revision: 3633e53436e8e8637be32441c0a5ddb10a72ccf9
-  branch: master
-=======
-  revision: 6a316652956dd4dddc01e899e4f270b0954124e1
-  branch: 1-12-stable
->>>>>>> d43a6c86
+  revision: 01226592d7a295cb5567d346f996af5b3bfed2f6
+  branch: master
   specs:
     cocoapods-core (1.12.1)
       activesupport (>= 5.0, < 8)

--- conflicted
+++ resolved
@@ -1,5 +1,4 @@
 GIT
-<<<<<<< HEAD
   remote: https://github.com/CocoaPods/CLAide.git
   revision: 47857d569b7121c354ad15c426be04bc90c5f7c7
   branch: master
@@ -8,10 +7,10 @@
 
 GIT
   remote: https://github.com/CocoaPods/Core.git
-  revision: 37689bb1ae72df10882d38e9cf4f6d03cbb45ccd
-  branch: master
-  specs:
-    cocoapods-core (1.0.0)
+  revision: 628a2e908dff578db6e59b1ac6aec99b6f45cb95
+  branch: master
+  specs:
+    cocoapods-core (1.0.1)
       activesupport (>= 4.0.2)
       fuzzy_match (~> 2.0.4)
       nap (~> 1.0)
@@ -86,8 +85,6 @@
     cocoapods-try (1.0.0)
 
 GIT
-=======
->>>>>>> 3832b472
   remote: https://github.com/segiddins/json.git
   revision: d4011cabfaa80e9b0da81947b5e9b38dd47359db
   branch: seg-1.7.7-ruby-2.2
@@ -128,26 +125,11 @@
     ast (2.2.0)
     awesome_print (1.6.1)
     bacon (1.2.0)
-    claide (1.0.0)
     clintegracon (0.8.1)
       colored (~> 1.2)
       diffy
-    cocoapods-core (1.0.1)
-      activesupport (>= 4.0.2)
-      fuzzy_match (~> 2.0.4)
-      nap (~> 1.0)
-    cocoapods-deintegrate (1.0.0)
     cocoapods-dependencies (1.0.0.beta.1)
       ruby-graphviz (~> 1.2)
-    cocoapods-downloader (1.0.0)
-    cocoapods-plugins (1.0.0)
-      nap
-    cocoapods-search (1.0.0)
-    cocoapods-stats (1.0.0)
-    cocoapods-trunk (1.0.0)
-      nap (>= 0.8, < 2.0)
-      netrc (= 0.7.8)
-    cocoapods-try (1.0.0)
     cocoapods_debug (0.1.0)
       pry (= 0.10.3)
     coderay (1.1.0)
@@ -193,7 +175,6 @@
       metaclass (~> 0.0.1)
     mocha-on-bacon (0.2.2)
       mocha (>= 0.13.0)
-    molinillo (0.4.5)
     multipart-post (2.0.0)
     nap (1.1.0)
     netrc (0.7.8)
@@ -243,10 +224,6 @@
     webmock (1.20.4)
       addressable (>= 2.3.6)
       crack (>= 0.3.2)
-    xcodeproj (1.1.0)
-      activesupport (>= 3)
-      claide (>= 1.0.0, < 2.0)
-      colored (~> 1.2)
     yard (0.8.7.6)
 
 PLATFORMS
@@ -256,18 +233,18 @@
   awesome_print
   bacon
   bundler (~> 1.3)
-  claide
+  claide!
   clintegracon
   cocoapods!
-  cocoapods-core
-  cocoapods-deintegrate
+  cocoapods-core!
+  cocoapods-deintegrate!
   cocoapods-dependencies (~> 1.0.beta.1)
-  cocoapods-downloader
-  cocoapods-plugins
-  cocoapods-search
-  cocoapods-stats
-  cocoapods-trunk
-  cocoapods-try
+  cocoapods-downloader!
+  cocoapods-plugins!
+  cocoapods-search!
+  cocoapods-stats!
+  cocoapods-trunk!
+  cocoapods-try!
   cocoapods_debug
   danger
   diffy
@@ -276,14 +253,14 @@
   kicker
   mocha
   mocha-on-bacon
-  molinillo
+  molinillo!
   prettybacon
   rake (~> 10.0)
   rb-fsevent
   rubocop
   ruby-prof
   webmock
-  xcodeproj
+  xcodeproj!
 
 BUNDLED WITH
    1.12.5